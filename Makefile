# Declarations
.PHONY: all clean

all: clean tests plots #vera_plots
tests: mcfacts_sim

######## Definitions ########
#### Package ####
# Version number for the repository
# This is where you change the version number by hand. Not anywhere else.
# Alpha begins at 0.1.0
# Feature-complete Alpha begins at 0.2.0
# Beta begins at 0.3.0
VERSION=0.0.0

### Should work for everyone ###
# Current directory
#HERE=$(shell pwd)
HERE=./

#### Scripts ####
MCFACTS_SIM_EXE = ${HERE}/scripts/mcfacts_sim.py
POPULATION_PLOTS_EXE = ${HERE}/scripts/population_plots.py
<<<<<<< HEAD
VERA_PLOTS_EXE = ${HERE}/scripts/vera_plots.py
MSTAR_RUNS_EXE = ${HERE}/scripts/vera_mstar_bins.py
MSTAR_PLOT_EXE = ${HERE}/src/mcfacts/outputs/plot_mcfacts_handler_quantities.py

#### Setup ####
MSTAR_RUNS_WKDIR = ${HERE}/runs_mstar_bins
# NAL files might not exist unless you download them from
# https://gitlab.com/xevra/nal-data
# scripts that use NAL files might not work unless you install
# gwalk (pip3 install gwalk)
FNAME_GWTC2_NAL = ${HOME}/Repos/nal-data/GWTC-2.nal.hdf5
=======
#VERA_PLOTS_EXE = ${HERE}/scripts/vera_plots.py
>>>>>>> 145a7c10

######## Instructions ########
#### Install ####

version: clean
	echo "__version__ = '${VERSION}'" > __version__.py
	echo "__version__ = '${VERSION}'" > src/mcfacts/__version__.py

install: clean version
	pip install -e .

#### Test one thing at a time ####

wd=$(shell pwd)/test_output

mcfacts_sim: clean
<<<<<<< HEAD
	python3 ${MCFACTS_SIM_EXE} \
		--n_iterations 100 \
		--fname-log out.log \
		--seed 3456789012
=======
	python ${MCFACTS_SIM_EXE} \
		--fname-log out.log --work-directory ${wd}
>>>>>>> 145a7c10

plots:  mcfacts_sim
	python ${POPULATION_PLOTS_EXE} --fname-mergers ${wd}/output_mergers_population.dat --plots-directory ${wd}

#vera_plots: mcfacts_sim
#	python3 ${VERA_PLOTS_EXE} \
#		--cdf chi_eff chi_p M gen1 gen2 t_merge \
#		--verbose

mstar_runs:
	python3 ${MSTAR_RUNS_EXE} \
		--number_of_timesteps 100 \
		--n_iterations 10 \
		--dynamics \
		--feedback \
		--mstar-min 1e9 \
		--mstar-max 1e13 \
		--nbins 9 \
        --scrub \
		--fname-nal ${FNAME_GWTC2_NAL} \
		--wkdir ${MSTAR_RUNS_WKDIR}
	python3 ${MSTAR_PLOT_EXE} --run-directory ${MSTAR_RUNS_WKDIR}/early
	python3 ${MSTAR_PLOT_EXE} --run-directory ${MSTAR_RUNS_WKDIR}/late
		

#### CLEAN ####
clean:
	rm -rf ${wd}/run*
	rm -rf ${wd}/output_mergers_population.dat
	rm -rf ${wd}/m1m2.png
	rm -rf ${wd}/merger_mass_v_radius.png
	rm -rf ${wd}/q_chi_eff.png
	rm -rf ${wd}/time_of_merger.png
	rm -rf ${wd}/merger_remnant_mass.png
	rm -rf ${wd}/gw_strain.png
	rm -rf ${wd}/out.log<|MERGE_RESOLUTION|>--- conflicted
+++ resolved
@@ -21,7 +21,6 @@
 #### Scripts ####
 MCFACTS_SIM_EXE = ${HERE}/scripts/mcfacts_sim.py
 POPULATION_PLOTS_EXE = ${HERE}/scripts/population_plots.py
-<<<<<<< HEAD
 VERA_PLOTS_EXE = ${HERE}/scripts/vera_plots.py
 MSTAR_RUNS_EXE = ${HERE}/scripts/vera_mstar_bins.py
 MSTAR_PLOT_EXE = ${HERE}/src/mcfacts/outputs/plot_mcfacts_handler_quantities.py
@@ -33,9 +32,6 @@
 # scripts that use NAL files might not work unless you install
 # gwalk (pip3 install gwalk)
 FNAME_GWTC2_NAL = ${HOME}/Repos/nal-data/GWTC-2.nal.hdf5
-=======
-#VERA_PLOTS_EXE = ${HERE}/scripts/vera_plots.py
->>>>>>> 145a7c10
 
 ######## Instructions ########
 #### Install ####
@@ -52,23 +48,17 @@
 wd=$(shell pwd)/test_output
 
 mcfacts_sim: clean
-<<<<<<< HEAD
-	python3 ${MCFACTS_SIM_EXE} \
-		--n_iterations 100 \
-		--fname-log out.log \
+	python ${MCFACTS_SIM_EXE} \
+		--fname-log out.log --work-directory ${wd} \
 		--seed 3456789012
-=======
-	python ${MCFACTS_SIM_EXE} \
-		--fname-log out.log --work-directory ${wd}
->>>>>>> 145a7c10
 
 plots:  mcfacts_sim
 	python ${POPULATION_PLOTS_EXE} --fname-mergers ${wd}/output_mergers_population.dat --plots-directory ${wd}
 
-#vera_plots: mcfacts_sim
-#	python3 ${VERA_PLOTS_EXE} \
-#		--cdf chi_eff chi_p M gen1 gen2 t_merge \
-#		--verbose
+vera_plots: mcfacts_sim
+	python3 ${VERA_PLOTS_EXE} \
+		--cdf chi_eff chi_p M gen1 gen2 t_merge \
+		--verbose
 
 mstar_runs:
 	python3 ${MSTAR_RUNS_EXE} \
