# Declarations
.PHONY: all clean

# Windows implementation is hacky, but my desktop is Windows. So please accept my humble apology - Jake
ifeq ($(OS),Windows_NT)
	CLEAN_CMD := clean_win
else
	CLEAN_CMD := clean_unix
endif

all: $(CLEAN_CMD) tests plots #vera_plots
tests: mcfacts_sim

######## Definitions ########
#### Package ####
# Version number for the repository
# This is where you change the version number by hand. Not anywhere else.
# Alpha begins at 0.1.0
# Feature-complete Alpha begins at 0.2.0
# Beta begins at 0.3.0
VERSION=0.0.0

### Should work for everyone ###
# Current directory
#HERE=$(shell pwd)
HERE=./

#### Scripts ####
MCFACTS_SIM_EXE = ${HERE}/scripts/mcfacts_sim.py
POPULATION_PLOTS_EXE = ${HERE}/scripts/population_plots.py
VERA_PLOTS_EXE = ${HERE}/scripts/vera_plots.py
MSTAR_RUNS_EXE = ${HERE}/scripts/vera_mstar_bins.py
MSTAR_PLOT_EXE = ${HERE}/src/mcfacts/outputs/plot_mcfacts_handler_quantities.py

#### Setup ####
SEED=3456789012
#FNAME_INI= ${HERE}/recipes/p1_thompson.ini
FNAME_INI= ${HERE}/recipes/model_choice_old.ini
MSTAR_RUNS_WKDIR = ${HERE}/runs_mstar_bins
# NAL files might not exist unless you download them from
# https://gitlab.com/xevra/nal-data
# scripts that use NAL files might not work unless you install
# gwalk (pip3 install gwalk)
FNAME_GWTC2_NAL = ${HOME}/Repos/nal-data/GWTC-2.nal.hdf5
#Set this to change your working directory
wd=${HERE}

######## Instructions ########
#### Install ####

ifeq ($(OS),Windows_NT)
	VERSION_BASE_CMD := echo __version__ = '${VERSION}' > __version__.py
	VERSION_SRC_CMD := echo __version__ = '${VERSION}'" > src/mcfacts/__version__.py
else
	VERSION_BASE_CMD := echo "__version__ = '${VERSION}'" > __version__.py
	VERSION_SRC_CMD := echo "__version__ = '${VERSION}'" > src/mcfacts/__version__.py
endif

version: $(CLEAN_CMD)
	$(VERSION_BASE_CMD)
	$(VERSION_SRC_CMD)

install: $(CLEAN_CMD) version
	python -m pip install --editable .

setup: clean version
	source ~/.bash_profile && \
	conda activate base && \
	conda remove -n mcfacts-dev --all -y && \
	conda create --name mcfacts-dev "python>=3.10.4" pip -c conda-forge -c defaults -y && \
	conda activate mcfacts-dev && \
	python -m pip install --editable .

unit_test: clean version
	source ~/.bash_profile && \
	conda activate mcfacts-dev && \
	pytest

#### Test one thing at a time ####

# do not put linebreaks between any of these lines. Your run will call a different .ini file
mcfacts_sim: $(CLEAN_CMD)
<<<<<<< HEAD
	mkdir -p runs
	cd runs; \
		python ../${MCFACTS_SIM_EXE} \
		--galaxy_num 10 \
		--fname-ini ../${FNAME_INI} \
=======
	python ${MCFACTS_SIM_EXE} \
		--galaxy_num 10 \
		--fname-ini ${FNAME_INI} \
>>>>>>> 3192c743
		--fname-log out.log \
		--seed ${SEED}


plots: mcfacts_sim
	cd runs; \
	python ../${POPULATION_PLOTS_EXE} --fname-mergers ${wd}/output_mergers_population.dat --plots-directory ${wd}

vera_plots: mcfacts_sim
	python ${VERA_PLOTS_EXE} \
		--cdf chi_eff chi_p M gen1 gen2 t_merge \
		--verbose

mstar_runs:
	python ${MSTAR_RUNS_EXE} \
		--fname-ini ${FNAME_INI} \
		--number_of_timesteps 1000 \
		--n_bins_max 10000 \
		--galaxy_num 3 \
		--dynamics \
		--feedback \
		--mstar-min 1e9 \
		--mstar-max 1e13 \
		--nbins 33 \
		--scrub \
		--fname-nal ${FNAME_GWTC2_NAL} \
		--wkdir ${MSTAR_RUNS_WKDIR}
	python3 ${MSTAR_PLOT_EXE} --run-directory ${MSTAR_RUNS_WKDIR}
		

#### CLEAN ####
clean: $(CLEAN_CMD)

#TODO: Create an IO class that wraps the standard IO. This wrapper will keep a persistent log of all of the
#instantaneous files created. The wrapper would have a cleanup function, and can also report metrics :^)
#Plus, if we use a standard python IO library, we don't have to worry about rm / del and wildcards!

clean_unix:
	rm -rf ${wd}/run*
	rm -rf ${wd}/runs/*
	rm -rf ${wd}/output_mergers*.dat
	rm -rf ${wd}/m1m2.png
	rm -rf ${wd}/merger_mass_v_radius.png
	rm -rf ${wd}/q_chi_eff.png
	rm -rf ${wd}/time_of_merger.png
	rm -rf ${wd}/merger_remnant_mass.png
	rm -rf ${wd}/gw_strain.png
	rm -rf ${wd}/out.log
	rm -rf ${wd}/mergers_cdf*.png
	rm -rf ${wd}/mergers_nal*.png
	rm -rf ${wd}/r_chi_p.png

clean_win:
	for /d %%i in (.\run*) do rd /s /q "%%i"
	for /d %%i in (.\output_mergers*.dat) do rd /s /q "%%i"
	del /q .\m1m2.png
	del /q .\merger_mass_v_radius.png
	del /q .\q_chi_eff.png
	del /q .\time_of_merger.png
	del /q .\merger_remnant_mass.png
	del /q .\gw_strain.png
	del /q .\out.log
	for /d %%i in (.\mergers_cdf*.png) do rd /s /q "%%i"
	for /d %%i in (.\mergers_nal*.png) do rd /s /q "%%i"
	del /q .\r_chi_p.png<|MERGE_RESOLUTION|>--- conflicted
+++ resolved
@@ -80,17 +80,11 @@
 
 # do not put linebreaks between any of these lines. Your run will call a different .ini file
 mcfacts_sim: $(CLEAN_CMD)
-<<<<<<< HEAD
 	mkdir -p runs
 	cd runs; \
 		python ../${MCFACTS_SIM_EXE} \
 		--galaxy_num 10 \
 		--fname-ini ../${FNAME_INI} \
-=======
-	python ${MCFACTS_SIM_EXE} \
-		--galaxy_num 10 \
-		--fname-ini ${FNAME_INI} \
->>>>>>> 3192c743
 		--fname-log out.log \
 		--seed ${SEED}
 
