#!/usr/bin/env python3

######## Globals ########
COLUMN_NAMES = "iter CM M chi_eff a_tot spin_angle m1 m2 a1 a2 theta1 theta2 gen1 gen2 t_merge chi_p"


######## Imports ########
import matplotlib.pyplot as plt
import numpy as np
import mcfacts.vis.LISA as li
import mcfacts.vis.PhenomA as pa
import pandas as pd
import os
# Grab those txt files
from importlib import resources as impresources
from mcfacts.vis import data


######## Arg ########
def arg():
    import argparse
    parser = argparse.ArgumentParser()
    parser.add_argument("--fname-emris",
        default="output_mergers_emris.dat",
        type=str, help="output_emris file")
    parser.add_argument("--fname-mergers",
        default="output_mergers_population.dat",
        type=str, help="output_mergers file")
<<<<<<< HEAD
    parser.add_argument("--fname-lvk",
        default="output_mergers_lvk.dat",
        type=str, help="output_lvk file")
=======
    parser.add_argument("--plots-directory",
        default=".",
        type=str, help="directory to save plots")
>>>>>>> 145a7c10
    opts = parser.parse_args()
    print(opts.fname_mergers)
    assert os.path.isfile(opts.fname_mergers)
    assert os.path.isfile(opts.fname_emris)
    assert os.path.isfile(opts.fname_lvk)
    return opts

######## Main ########
def main():
    #plt.style.use('seaborn-v0_8-poster')

    # need section for loading data
    opts = arg()
    mergers = np.loadtxt(opts.fname_mergers, skiprows=2)
    emris = np.loadtxt(opts.fname_emris, skiprows=2)
    lvk = np.loadtxt(opts.fname_lvk,skiprows=2)

    mask = np.isfinite(mergers[:,2])
    mergers = mergers[mask]

    # plt.figure(figsize=(10,6))
    # plt.figure()

    # Plot intial and final mass distributions
    counts, bins = np.histogram(mergers[:,2])
    # plt.hist(bins[:-1], bins, weights=counts)
    bins = np.arange(int(mergers[:,2].min()), int(mergers[:,2].max())+2, 1)
    plt.hist(mergers[:,2], bins=bins, align='left', color='rebeccapurple', alpha=0.9, rwidth=0.8)

    # plt.hist(bh_masses_by_sorted_location, bins=numbins, align='left', label='Final', color='purple', alpha=0.5)
    # plt.hist(binary_bh_array[2:4,:bin_index], bins=numbins, align='left', label='Final', color=['purple'], alpha=0.5)
    #plt.title(f'Black Hole Merger Remnant Masses\n'+
    #            f'Number of Mergers: {mergers.shape[0]}')
    plt.ylabel('Number of Mergers')
    plt.xlabel(r'Mass ($M_\odot$)')

    ax = plt.gca()
    ax.set_axisbelow(True)
    plt.grid(True, color='gray', ls='dashed')
    plt.savefig(opts.plots_directory+"/merger_remnant_mass.png", format='png')
    plt.tight_layout()
    plt.close()


<<<<<<< HEAD
    # TQM has a trap at 245r_g, SG has a trap radius at 700r_g.
    #trap_radius = 245
=======
>>>>>>> 145a7c10
    trap_radius = 700
    plt.figure()
    #plt.title('Migration Trap influence')
    for i in range(len(mergers[:,1])):
        if mergers[i,1] < 10.0:
            mergers[i,1] = 10.0

    plt.scatter(mergers[:,1], mergers[:,2], color='teal')
    plt.axvline(trap_radius, color='grey', linewidth=20, zorder=0, alpha=0.6, label=f'Radius = {trap_radius} '+r'$R_g$')
    #plt.text(650, 602, 'Migration Trap', rotation='vertical', size=18, fontweight='bold')
    plt.ylabel(r'Mass ($M_\odot$)')
    plt.xlabel(r'Radius ($R_g$)')
    plt.xscale('log')
    plt.legend(frameon=False)
    plt.ylim(10,1000)

    ax = plt.gca()
    ax.set_axisbelow(True)
    plt.grid(True, color='gray', ls='dashed')
    plt.tight_layout()
    plt.savefig(opts.plots_directory+"/merger_mass_v_radius.png", format='png')
    plt.close()




    m1 = np.zeros(mergers.shape[0])
    m2 = np.zeros(mergers.shape[0])
    mass_ratio = np.zeros(mergers.shape[0])
    for i in range(mergers.shape[0]):
        if mergers[i,6] < mergers[i,7]:
            m1[i] = mergers[i,7]
            m2[i] = mergers[i,6]
            mass_ratio[i] = mergers[i,6] / mergers[i,7]
        else:
            mass_ratio[i] = mergers[i,7] / mergers[i,6]
            m1[i] = mergers[i,6]
            m2[i] = mergers[i,7]

    # (q,X_eff) Figure details here:
    # Want to highlight higher generation mergers on this plot
    chi_eff = mergers[:,3]
    gen1 = mergers[:,12]
    gen2 = mergers[:,13]
    chi_p = mergers[:,15]
    
    plt.ylim(0,1.05)
    plt.xlim(-1,1)
    fig = plt.figure()
    ax2 = fig.add_subplot(111)

    # Pipe operator (|) = logical OR. (&)= logical AND.
    high_gen_chi_eff = np.where((gen1 > 1.0) | (gen2 > 1.0), chi_eff, np.nan)
    extreme_gen_chi_eff = np.where((gen1 > 2.0) | (gen2 > 2.0), chi_eff, np.nan)


    ax2.scatter(chi_eff,mass_ratio, color='darkgoldenrod')
    ax2.scatter(high_gen_chi_eff,mass_ratio, color='rebeccapurple',marker='+')
    ax2.scatter(extreme_gen_chi_eff,mass_ratio,color='red',marker='o')
    #plt.scatter(chi_eff, mass_ratio, color='darkgoldenrod')
    #plt.title("Mass Ratio vs. Effective Spin")
    plt.ylabel(r'$q = M_2 / M_1$ ($M_1 > M_2$)')
    plt.xlabel(r'$\chi_{\rm eff}$')
    plt.ylim(0,1.05)
    plt.xlim(-1,1)
    ax = plt.gca()
    ax.set_axisbelow(True)
    plt.grid(True, color='gray', ls='dashed')
    plt.tight_layout()
    plt.savefig(opts.plots_directory+"/q_chi_eff.png", format='png')
    plt.close()

    #Figure of Disk radius vs Chi_p follows.
    # Can break out higher mass Chi_p events as test/illustration.
    #Set up default arrays for high mass BBH (>40Msun say) to overplot vs chi_p. 
    all_masses = mergers[:,2]
    all_locations = mergers[:,1]
    mass_bound = 40.0
    #print("All BBH merger masses:",all_masses)
    #print("All BBH merger locations:",all_locations)
    high_masses = np.where(all_masses > mass_bound, all_masses, np.nan)
    #print("High masses", high_masses)
    high_masses_locations = np.where(np.isfinite(high_masses),all_locations, np.nan )
    #print("High masses locations",high_masses_locations)
    
    #chi_p plot vs disk radius
    plt.ylim(0,1)
    plt.xlim(0.,5.e4)
    fig = plt.figure()
    ax1 = fig.add_subplot(111)
    ax1.scatter(all_locations,chi_p, color='darkgoldenrod')
    ax1.scatter(high_masses_locations,chi_p, color='rebeccapurple',marker='+')
    
    #plt.title("In-plane effective Spin vs. Merger radius")
    plt.ylabel(r'$\chi_{\rm p}$')
    plt.xlabel(r'Radius ($R_g$)')
    plt.ylim(0,1)
    plt.xlim(0.,5.e4)
    ax = plt.gca()
    ax.set_axisbelow(True)
    plt.grid(True, color='gray', ls='dashed')
    plt.tight_layout()
    plt.savefig("./r_chi_p.png", format='png')
    plt.close()


    # plt.figure()
    # index = 2
    # mode = 10
    # pareto = (np.random.pareto(index, 1000) + 1) * mode

    # x = np.linspace(1,100)
    # p = index*mode**index / x**(index+1)

    # # count, bins, _ = plt.hist(pareto, 100)
    # plt.plot(x, p)
    # plt.xlim(0,100)
    # plt.show()


    plt.figure()
    #plt.title("Time of Merger after AGN Onset")
    plt.scatter(mergers[:,14]/1e6, mergers[:,2], color='darkolivegreen')
    plt.xlabel('Time (Myr)')
    plt.ylabel(r'Mass ($M_\odot$)')
    # plt.xscale("log")
    ax = plt.gca()
    ax.set_axisbelow(True)
    plt.grid(True, color='gray', ls='dashed')
    plt.tight_layout()
    plt.savefig(opts.plots_directory+'/time_of_merger.png', format='png')
    plt.close()




    plt.figure()
    plt.scatter(m1, m2, color='k')
    plt.xlabel(r'$M_1$ ($M_\odot$)')
    plt.ylabel(r'$M_2$ ($M_\odot$)')
    ax = plt.gca()
    ax.set_aspect('equal')
    ax.set_axisbelow(True)
    plt.grid(True, color='gray', ls='dashed')
    plt.tight_layout()
    plt.savefig(opts.plots_directory+'/m1m2.png', format='png')

    #GW strain figure: 
    #make sure LISA.py and PhenomA.py in /vis directory
    #Using https://github.com/eXtremeGravityInstitute/LISA_Sensitivity/blob/master/LISA.py 
    # and same location for PhenomA.py
    #Also make sure LIGO sensitivity curves are in /vis directory

    # READ LIGO O3 Sensitivity data (from https://git.ligo.org/sensitivity-curves/o3-sensitivity-curves)
    H1 = impresources.files(data) / \
        'O3-H1-C01_CLEAN_SUB60HZ-1262197260.0_sensitivity_strain_asd.txt'  
    L1 = impresources.files(data) / \
        'O3-L1-C01_CLEAN_SUB60HZ-1262141640.0_sensitivity_strain_asd.txt'
    # Adjust sep according to your delimiter (e.g., '\t' for tab-delimited files)
    dfh1 = pd.read_csv(H1, sep='\t', header=None)  # Use header=None if the file doesn't contain header row
    dfl1 = pd.read_csv(L1, sep='\t', header=None)

    # Access columns as df[0], df[1], ...
    f_H1 = dfh1[0]
    h_H1 = dfh1[1]

    # create LISA object
    lisa = li.LISA() 

    # Plot LISA's sensitivity curve
    f  = np.logspace(np.log10(1.0e-5), np.log10(1.0e0), 1000)
    Sn = lisa.Sn(f)


    fig, ax = plt.subplots(1, figsize=(8,6))
    plt.tight_layout()

    ax.set_xlabel(r'f [Hz]', fontsize=20, labelpad=10)
    ax.set_ylabel(r'h', fontsize=20, labelpad=10)
    ax.tick_params(axis='both', which='major', labelsize=20)

    ax.set_xlim(1.0e-7, 1e4)
    ax.set_ylim(1.0e-30, 1.0e-15)

    ax.loglog(f, np.sqrt(f*Sn),label = 'LISA Sensitivity') # plot the characteristic strain
    ax.loglog(f_H1, h_H1,label = 'LIGO O3, H1 Sensitivity') # plot the characteristic strain
    ax.scatter(emris[:,6],emris[:,5])
    ax.scatter(lvk[:,6],lvk[:,5])
    ax.set_yscale('log')
    ax.set_xscale('log')
    #ax.loglog(f_L1, h_L1,label = 'LIGO O3, L1 Sensitivity') # plot the characteristic strain

    #ax.loglog(f_gw,h,color ='black', label='GW150914')

    ax.legend()
<<<<<<< HEAD
    ax.set_xlabel(r'f [Hz]', fontsize=20, labelpad=10)
    ax.set_ylabel(r'h', fontsize=20, labelpad=10)
    plt.savefig('./gw_strain.png', format='png')
=======
    plt.savefig(opts.plots_directory+'/gw_strain.png', format='png')
>>>>>>> 145a7c10
    plt.close()

######## Execution ########
if __name__ == "__main__":
    main()<|MERGE_RESOLUTION|>--- conflicted
+++ resolved
@@ -2,7 +2,6 @@
 
 ######## Globals ########
 COLUMN_NAMES = "iter CM M chi_eff a_tot spin_angle m1 m2 a1 a2 theta1 theta2 gen1 gen2 t_merge chi_p"
-
 
 ######## Imports ########
 import matplotlib.pyplot as plt
@@ -26,15 +25,12 @@
     parser.add_argument("--fname-mergers",
         default="output_mergers_population.dat",
         type=str, help="output_mergers file")
-<<<<<<< HEAD
+    parser.add_argument("--plots-directory",
+        default=".",
+        type=str, help="directory to save plots")
     parser.add_argument("--fname-lvk",
         default="output_mergers_lvk.dat",
         type=str, help="output_lvk file")
-=======
-    parser.add_argument("--plots-directory",
-        default=".",
-        type=str, help="directory to save plots")
->>>>>>> 145a7c10
     opts = parser.parse_args()
     print(opts.fname_mergers)
     assert os.path.isfile(opts.fname_mergers)
@@ -79,11 +75,8 @@
     plt.close()
 
 
-<<<<<<< HEAD
     # TQM has a trap at 245r_g, SG has a trap radius at 700r_g.
     #trap_radius = 245
-=======
->>>>>>> 145a7c10
     trap_radius = 700
     plt.figure()
     #plt.title('Migration Trap influence')
@@ -153,41 +146,9 @@
     ax.set_axisbelow(True)
     plt.grid(True, color='gray', ls='dashed')
     plt.tight_layout()
-    plt.savefig(opts.plots_directory+"/q_chi_eff.png", format='png')
-    plt.close()
-
-    #Figure of Disk radius vs Chi_p follows.
-    # Can break out higher mass Chi_p events as test/illustration.
-    #Set up default arrays for high mass BBH (>40Msun say) to overplot vs chi_p. 
-    all_masses = mergers[:,2]
-    all_locations = mergers[:,1]
-    mass_bound = 40.0
-    #print("All BBH merger masses:",all_masses)
-    #print("All BBH merger locations:",all_locations)
-    high_masses = np.where(all_masses > mass_bound, all_masses, np.nan)
-    #print("High masses", high_masses)
-    high_masses_locations = np.where(np.isfinite(high_masses),all_locations, np.nan )
-    #print("High masses locations",high_masses_locations)
-    
-    #chi_p plot vs disk radius
-    plt.ylim(0,1)
-    plt.xlim(0.,5.e4)
-    fig = plt.figure()
-    ax1 = fig.add_subplot(111)
-    ax1.scatter(all_locations,chi_p, color='darkgoldenrod')
-    ax1.scatter(high_masses_locations,chi_p, color='rebeccapurple',marker='+')
-    
-    #plt.title("In-plane effective Spin vs. Merger radius")
-    plt.ylabel(r'$\chi_{\rm p}$')
-    plt.xlabel(r'Radius ($R_g$)')
-    plt.ylim(0,1)
-    plt.xlim(0.,5.e4)
-    ax = plt.gca()
-    ax.set_axisbelow(True)
-    plt.grid(True, color='gray', ls='dashed')
-    plt.tight_layout()
-    plt.savefig("./r_chi_p.png", format='png')
-    plt.close()
+    plt.savefig("./q_chi_eff.png", format='png')
+    plt.close()
+
 
 
     # plt.figure()
@@ -279,13 +240,9 @@
     #ax.loglog(f_gw,h,color ='black', label='GW150914')
 
     ax.legend()
-<<<<<<< HEAD
     ax.set_xlabel(r'f [Hz]', fontsize=20, labelpad=10)
     ax.set_ylabel(r'h', fontsize=20, labelpad=10)
     plt.savefig('./gw_strain.png', format='png')
-=======
-    plt.savefig(opts.plots_directory+'/gw_strain.png', format='png')
->>>>>>> 145a7c10
     plt.close()
 
 ######## Execution ########
