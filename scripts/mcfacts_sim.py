#!/usr/bin/env python3
import os
import warnings
from importlib import resources as impresources
from os.path import isfile, isdir
from pathlib import Path
import time

import numpy as np
from astropy import units as u

from mcfacts.physics.binary import evolve
from mcfacts.physics.binary import formation
from mcfacts.physics.binary import merge

from mcfacts.physics import accretion
from mcfacts.physics import disk_capture
from mcfacts.physics import dynamics
from mcfacts.physics import eccentricity
from mcfacts.physics import emri
from mcfacts.physics import tde
from mcfacts.physics import feedback
from mcfacts.physics import gw
from mcfacts.physics import migration
from mcfacts.physics import stellar_interpolation
#from mcfacts.physics import star_interactions
from mcfacts.physics import point_masses
from mcfacts.physics import lum
from mcfacts.physics import analytical_velo

from mcfacts.inputs import ReadInputs
from mcfacts.inputs import data as input_data
from mcfacts.mcfacts_random_state import reset_random
from mcfacts.objects.agnobject import AGNBlackHole, AGNBinaryBlackHole, AGNMergedBlackHole, AGNStar, AGNMergedStar, AGNExplodedStar, AGNFilingCabinet
from mcfacts.setup import setupdiskblackholes, setupdiskstars, initializediskstars

binary_field_names = "bin_orb_a1 bin_orb_a2 mass1 mass2 spin1 spin2 theta1 theta2 sep bin_com time_gw merger_flag time_mgr  gen_1 gen_2  bin_ang_mom bin_ecc bin_incl bin_orb_ecc nu_gw h_bin"

# columns to write for incremental data files
merger_cols = ["galaxy", "bin_orb_a", "mass_final", "chi_eff", "spin_final", "spin_angle_final", "mass_1", "mass_2",
               "spin_1", "spin_2", "spin_angle_1", "spin_angle_2", "gen_1", "gen_2", "time_merged", ]
binary_cols = ["orb_a_1", "orb_a_2", "mass_1", "mass_2", "spin_1", "spin_2", "spin_angle_1", "spin_angle_2",
               "bin_sep", "bin_orb_a", "time_to_merger_gw", "flag_merging", "time_merged", "bin_ecc",
               "gen_1", "gen_2", "bin_orb_ang_mom", "bin_orb_inc", "bin_orb_ecc", "gw_freq", "gw_strain", "id_num"]

# Do not change this line EVER
DEFAULT_INI = impresources.files(input_data) / "model_choice.ini"
# Feature in testing do not use unless you know what you're doing.

assert DEFAULT_INI.is_file()

FORBIDDEN_ARGS = [
    "disk_radius_outer",
    "disk_radius_max_pc",
    "disk_radius_inner",
    ]


def arg():
    import argparse
    # parse command line arguments
    parser = argparse.ArgumentParser()
    # General
    parser.add_argument("--bin_num_max", default=1000, type=int)
    parser.add_argument("--fname-ini", help="Filename of configuration file",
                        default=DEFAULT_INI, type=str)
    parser.add_argument("--fname-output-mergers", default="output_mergers.dat",
                        help="output merger file (if any)", type=str)
    parser.add_argument("--fname-output", default="output.dat",
                        help="output file (if any)", type=str)
    parser.add_argument("--fname-snapshots-bh",
                        default="output_bh_[single|binary]_pro_$(timestep_current_num).dat",
                        help="output of BH snapshot file ")
    parser.add_argument("--save-snapshots", action='store_true')
    parser.add_argument("--verbose", action='store_true')
    parser.add_argument("-w", "--work-directory",
                        default=Path().parent.resolve(),
                        help="Set the working directory for saving output. Default: current working directory",
                        type=str
                        )
    parser.add_argument("--seed", type=int, default=None,
                        help="Set the random seed. Randomly sets one if not passed. Default: None")
    parser.add_argument("--fname-log", default="mcfacts.log", type=str,
                        help="Specify a file in which to save the arguments and some runtime information. Default: mcfacts.log")

    # Add inifile arguments
    # Read default inifile
    _variable_inputs = ReadInputs.ReadInputs_ini(DEFAULT_INI, False)
    # Loop the arguments
    for name in _variable_inputs:
        # Skip CL read of forbidden arguments
        if name in FORBIDDEN_ARGS:
            continue
        _metavar = name
        _opt = "--%s" % (name)
        _default = _variable_inputs[name]
        _dtype = type(_variable_inputs[name])
        parser.add_argument(_opt,
                            default=_default,
                            type=_dtype,
                            metavar=_metavar,
                            )

    # Parse arguments
    opts = parser.parse_args()
    # Check that the inifile exists
    assert isfile(opts.fname_ini)
    # Convert to path objects
    opts.fname_ini = Path(opts.fname_ini)
    assert opts.fname_ini.is_file()
    opts.fname_snapshots_bh = Path(opts.fname_snapshots_bh)
    opts.fname_output_mergers = Path(opts.fname_output_mergers)
    opts.fname_output = Path(opts.fname_output)

    # Parse inifile
    print("opts.fname_ini", opts.fname_ini)
    # Read inifile
    variable_inputs = ReadInputs.ReadInputs_ini(opts.fname_ini, opts.verbose)
    print("variable_inputs", variable_inputs)
    # Hidden variable inputs
    print("_variable_inputs", _variable_inputs)
    # Okay, this is important. The priority of input arguments is:
    # command line > specified inifile > default inifile
    for name in variable_inputs:
        # Check for args not in parser. These were generated or changed in ReadInputs.py
        if not hasattr(opts, name):
            setattr(opts, name, variable_inputs[name])
            continue
        # Check for args not in the default_ini file
        if getattr(opts, name) != _variable_inputs[name]:
            # This is the case where the user has set the value of an argument
            # from the command line. We don't want to argue with the user.
            pass
        else:
            # This is the case where the user has not set the value of an
            # argument from the command line.
            # We can overwrite the default value with the inifile value
            setattr(opts, name, variable_inputs[name])
    # Case 3: if an attribute is in the default infile,
    #   and not the specified inifile,
    #   it remains unaltered.

    if opts.verbose:
        for item in opts.__dict__:
            print(item, getattr(opts, item))
    print("variable_inputs", variable_inputs)
    # Get the user-defined or default working directory / output location
    opts.work_directory = Path(opts.work_directory).resolve()
    if not isdir(opts.work_directory):
        os.mkdir(opts.work_directory)
    assert opts.work_directory.is_dir()
    try:  # check if working directory for output exists
        os.stat(opts.work_directory)
    except FileNotFoundError as e:
        raise e
    print(f"Output will be saved to {opts.work_directory}")

    # Get the parent path to this file and cd to that location for runtime
    opts.runtime_directory = Path(__file__).parent.resolve()
    assert opts.runtime_directory.is_dir()
    os.chdir(opts.runtime_directory)

    # set the seed for random number generation and reproducibility if not user-defined
    if opts.seed is None:
        opts.seed = np.random.randint(low=0, high=int(1e9), dtype=np.int_)
        print(f'Random number generator seed set to: {opts.seed}')

    # Check ISCO
    if opts.inner_disk_outer_radius < opts.disk_inner_stable_circ_orb:
        warnings.warn(
            "Warning: inner_disk_outer_radius < disk_inner_stable_circ_orb;\n" +\
            "Setting opts.inner_disk_outer_radius = disk_inner_stable_circ_orb"
        )
        opts.inner_disk_outer_radius = opts.disk_inner_stable_circ_orb

    # Write parameters to log file
    with open(opts.work_directory / opts.fname_log, 'w') as F:
        for item in opts.__dict__:
            # Convert booleans to integers
            if opts.__dict__[item] == False:
                line = "%s = %s\n" % (item, 0)
            elif opts.__dict__[item] == True:
                line = "%s = %s\n" % (item, 1)
            else: # everything else
                line = "%s = %s\n" % (item, str(opts.__dict__[item]))
            F.write(line)
    return opts

def main():
    """
    """
    tic_perf = time.perf_counter()
    # Setting up automated input parameters
    # see IOdocumentation.txt for documentation of variable names/types/etc.
    opts = arg()
    # Disk surface density (in kg/m^2) is a function of radius, where radius is in r_g
    # Disk aspect ratio is a function of radius, where radius is in r_g
    # Disk opacity ...
    # Disk sound speed [m/s] is a function of radius, where radius is in r_g
    # Disk density [kg/m^3] is a function of radius, where radius is in r_g
    # Return disk log of disk surface density as a function of log (R)
    disk_surface_density, disk_aspect_ratio, disk_opacity, disk_sound_speed, disk_density, disk_pressure_grad, disk_omega, disk_surface_density_log, temp_func, disk_dlog10surfdens_dlog10R_func, disk_dlog10temp_dlog10R_func, disk_dlog10pressure_dlog10R_func = \
        ReadInputs.construct_disk_interp(opts.smbh_mass,
                                         opts.disk_radius_outer,
                                         opts.disk_model_name,
                                         opts.disk_alpha_viscosity,
                                         opts.disk_bh_eddington_ratio, 
                                         disk_radius_max_pc=opts.disk_radius_max_pc,
                                         flag_use_pagn=opts.flag_use_pagn,
                                         verbose=opts.verbose
                                         )

    blackholes_merged_pop = AGNMergedBlackHole()
    emris_pop = AGNBlackHole()
    blackholes_binary_gw_pop = AGNBinaryBlackHole()
    stars_pop = AGNStar()
    tdes_pop = AGNStar()
    stars_plunge_pop = AGNStar()
    stars_explode_pop = AGNExplodedStar()
    stars_merge_pop = AGNMergedStar()

    # Setting up arrays to keep track of how much mass is cycled through stars
    disk_arr_galaxy = []
    disk_arr_timestep_pop = np.array([])
    disk_arr_mass_lost_pop = np.array([])
    disk_arr_mass_gained_pop = np.array([])

    # tdes_pop = AGNStar()

    print("opts.__dict__", opts.__dict__)
    print("opts.smbh_mass", opts.smbh_mass)
    print("opts.fraction_bin_retro", opts.fraction_bin_retro)

    for galaxy in range(opts.galaxy_num):
        print("Galaxy", galaxy)
        # Set random number generator for this run with incremented seed
        rng = reset_random(opts.seed+galaxy)

        # Make subdirectories for each galaxy
        # Fills run number with leading zeros to stay sequential
        galaxy_zfilled_str = f"{galaxy:>0{int(np.log10(opts.galaxy_num))+1}}"
        try:  # Make subdir, exit if it exists to avoid clobbering.
            os.makedirs(os.path.join(opts.work_directory, f"gal{galaxy_zfilled_str}"), exist_ok=False)
        except FileExistsError:
            raise FileExistsError(f"Directory \'gal{galaxy_zfilled_str}\' exists. Exiting so I don't delete your data.")

        # Housekeeping for array initialization
        blackholes_binary = AGNBinaryBlackHole()
        blackholes_binary_gw = AGNBinaryBlackHole()
        blackholes_merged = AGNMergedBlackHole()

        # Fractional rate of mass growth per year set to
        # the Eddington rate(2.3e-8/yr)
        disk_bh_eddington_mass_growth_rate = 2.3e-8
        # minimum spin angle resolution
        # (ie less than this value gets fixed to zero)
        # e.g 0.02 rad=1deg
        disk_bh_spin_resolution_min = 0.02
        agn_redshift = 0.1
        #------------------       HARDCODING agn_redshift = 0.1 HERE       -----------------------------------
        # This is for computing the gw strain for sources and NOTHING else if you are 
        #   not using our strain this parameter will do nothing. If you are using our strain and you want to put 
        #   your sources at a different distance, scale them to the value here DO NOT CHANGE 

        # Set up number of BH in disk
        disk_bh_num = setupdiskblackholes.setup_disk_nbh(
            opts.nsc_mass,
            opts.nsc_ratio_bh_num_star_num,
            opts.nsc_ratio_bh_mass_star_mass,
            opts.nsc_radius_outer,
            opts.nsc_density_index_outer,
            opts.smbh_mass,
            opts.disk_radius_outer,
            opts.disk_aspect_ratio_avg,
            opts.nsc_radius_crit,
            opts.nsc_density_index_inner,
        )

        '''
        # Skip the whole galaxy if there are no black holes
        if disk_bh_num < 1:
            # Warn the user once, even if verbose is off
            warnings.warn("No black holes in the disk. Skipping galaxy %d."%(galaxy))
            # Warn the user more often if verbose is on
            if opts.verbose:
                print("No black holes in the disk. Skipping galaxy %d."%(galaxy))
            # Set total emris to zero
            if not "total_emris" in locals():
                total_emris = 0
            continue
        '''

        # generate initial BH parameter arrays
        print("Generate initial BH parameter arrays")
        bh_orb_a_initial = setupdiskblackholes.setup_disk_blackholes_location_NSC_powerlaw(
                disk_bh_num, opts.disk_radius_outer, opts.disk_inner_stable_circ_orb,
                opts.smbh_mass, opts.nsc_radius_crit, opts.nsc_density_index_inner,
                opts.nsc_density_index_outer, volume_scaling=True)
        bh_mass_initial = setupdiskblackholes.setup_disk_blackholes_masses(
                disk_bh_num,
                opts.nsc_imf_bh_mode, opts.nsc_imf_bh_mass_max, opts.nsc_imf_bh_powerlaw_index, opts.mass_pile_up)
        bh_spin_initial = setupdiskblackholes.setup_disk_blackholes_spins(
                disk_bh_num,
                opts.nsc_bh_spin_dist_mu, opts.nsc_bh_spin_dist_sigma)
        bh_spin_angle_initial = setupdiskblackholes.setup_disk_blackholes_spin_angles(
                disk_bh_num,
                bh_spin_initial)
        bh_orb_ang_mom_initial = setupdiskblackholes.setup_disk_blackholes_orb_ang_mom(
                disk_bh_num)
        if opts.flag_orb_ecc_damping == 1:
            bh_orb_ecc_initial = setupdiskblackholes.setup_disk_blackholes_eccentricity_uniform(disk_bh_num, opts.disk_bh_orb_ecc_max_init)
        else:
            bh_orb_ecc_initial = setupdiskblackholes.setup_disk_blackholes_circularized(disk_bh_num, opts.disk_bh_pro_orb_ecc_crit)

        bh_orb_inc_initial = setupdiskblackholes.setup_disk_blackholes_incl(disk_bh_num, bh_orb_a_initial, bh_orb_ang_mom_initial, disk_aspect_ratio)
        bh_orb_arg_periapse_initial = setupdiskblackholes.setup_disk_blackholes_arg_periapse(disk_bh_num)

        # Initialize black holes
        blackholes = AGNBlackHole(mass=bh_mass_initial,
                                  spin=bh_spin_initial,
                                  spin_angle=bh_spin_angle_initial,
                                  orb_ang_mom=bh_orb_ang_mom_initial,
                                  orb_a=bh_orb_a_initial,
                                  orb_inc=bh_orb_inc_initial,
                                  orb_ecc=bh_orb_ecc_initial,
                                  orb_arg_periapse=bh_orb_arg_periapse_initial,
                                  bh_num=disk_bh_num,
                                  galaxy=np.full(disk_bh_num, galaxy),
                                  time_passed=np.zeros(disk_bh_num))

        # Initialize filing_cabinet
        filing_cabinet = AGNFilingCabinet(id_num=blackholes.id_num,
                                          category=np.full(blackholes.num, 0),
                                          orb_a=blackholes.orb_a,
                                          mass=blackholes.mass,
                                          orb_ecc=blackholes.orb_ecc,
                                          size=np.full(blackholes.num, -1.5),
                                          )

        # Initialize stars
        if opts.flag_add_stars:
            stars, disk_star_num = initializediskstars.init_single_stars(opts, disk_aspect_ratio, galaxy, id_start_val=filing_cabinet.id_max+1)
        else:
            stars, disk_star_num = AGNStar(), 0

        print(f"{disk_bh_num} black holes, {disk_star_num} stars")
        filing_cabinet.add_objects(new_id_num=stars.id_num,
                                   new_category=np.full(stars.num, 1),
                                   new_orb_a=stars.orb_a,
                                   new_mass=stars.mass,
                                   new_orb_ecc=stars.orb_ecc,
                                   new_size=point_masses.r_g_from_units(opts.smbh_mass, (10 ** stars.log_radius) * u.Rsun).value,
                                   new_direction=np.zeros(stars.num),
                                   new_disk_inner_outer=np.zeros(stars.num))

        # Writing initial parameters to file
        if opts.flag_add_stars:
            stars.to_txt(os.path.join(opts.work_directory, f"gal{galaxy_zfilled_str}/initial_params_star.dat"))
        blackholes.to_txt(os.path.join(opts.work_directory, f"gal{galaxy_zfilled_str}/initial_params_bh.dat"))

        # Write torques stuff to file
        star_torque_array_radius_outer = stellar_interpolation.ratio_star_torques(disk_density, disk_pressure_grad, disk_aspect_ratio, disk_surface_density, disk_omega, opts.disk_radius_outer, opts.smbh_mass)
        np.savetxt(os.path.join(opts.work_directory) + "/star_torques_disk_radius_outer.dat", star_torque_array_radius_outer, header="drag_torque mig_torque ratio_torque v_phi v_kep v_rel")
        star_torque_array_radius_trap = stellar_interpolation.ratio_star_torques(disk_density, disk_pressure_grad, disk_aspect_ratio, disk_surface_density, disk_omega, opts.disk_radius_trap, opts.smbh_mass)
        np.savetxt(os.path.join(opts.work_directory) + "/star_torques_disk_radius_trap.dat", star_torque_array_radius_trap, header="drag_torque mig_torque ratio_torque v_phi v_kep v_rel")

        if (opts.flag_initial_stars_BH_immortal == 1):
            # Stars over disk_star_initial_mass_cutoff will explode and turn into BH

            star_to_bh_id_num = stars.id_num[stars.mass > opts.disk_star_initial_mass_cutoff]
            star_to_bh_spin = setupdiskblackholes.setup_disk_blackholes_spins(len(star_to_bh_id_num),
                                                                              opts.nsc_bh_spin_dist_mu, opts.nsc_bh_spin_dist_sigma)
            star_to_bh_spin_angle = setupdiskblackholes.setup_disk_blackholes_spin_angles(len(star_to_bh_id_num), star_to_bh_spin)
            star_to_bh_orb_ang_mom = setupdiskblackholes.setup_disk_blackholes_orb_ang_mom(len(star_to_bh_id_num))
            star_to_bh_inc = setupdiskblackholes.setup_disk_blackholes_incl(len(star_to_bh_id_num), stars.at_id_num(star_to_bh_id_num, "orb_a"), star_to_bh_orb_ang_mom, disk_aspect_ratio)

            blackholes.add_blackholes(new_mass=stars.at_id_num(star_to_bh_id_num, "mass"),
                                      new_id_num=star_to_bh_id_num,
                                      new_orb_ang_mom=star_to_bh_orb_ang_mom,
                                      new_spin=star_to_bh_spin,
                                      new_spin_angle=star_to_bh_spin_angle,
                                      new_orb_a=stars.at_id_num(star_to_bh_id_num, "orb_a"),
                                      new_orb_inc=star_to_bh_inc,
                                      new_orb_ecc=stars.at_id_num(star_to_bh_id_num, "orb_ecc"),
                                      new_orb_arg_periapse=stars.at_id_num(star_to_bh_id_num, "orb_arg_periapse"),
                                      new_galaxy=stars.at_id_num(star_to_bh_id_num, "galaxy"),
                                      new_gen=stars.at_id_num(star_to_bh_id_num, "gen"),
                                      new_time_passed=stars.at_id_num(star_to_bh_id_num, "time_passed"))
            # Remove from stars array
            stars.remove_id_num(star_to_bh_id_num)
            # Update filing cabinet
            filing_cabinet.update(star_to_bh_id_num,
                                  "category",
                                  np.full(len(star_to_bh_id_num), 0))
            filing_cabinet.update(star_to_bh_id_num,
                                  "size",
                                  np.full(len(star_to_bh_id_num), -1.5))

        # Generate initial inner disk arrays for objects that end up in the inner disk. 
        # This is to track possible EMRIs--we're tossing things in these arrays
        #  that end up with semi-major axis < 50rg
        # Assume all drawn from prograde population for now.
        #   SF: Is this assumption important here? Where does it come up?

        # Test if any BH or BBH are in the danger-zone (<inner_disk_outer_radius, default =50r_g) from SMBH.
        # Potential EMRI/BBH EMRIs.
        # Find prograde BH in inner disk. Define inner disk as <=50r_g. 
        # Since a 10Msun BH will decay into a 10^8Msun SMBH at 50R_g in ~38Myr and decay time propto a^4.
        # e.g at 25R_g, decay time is only 2.3Myr.

        # Create empty EMRIs object
        blackholes_emris = AGNBlackHole()

        # Create empty TDEs object
        stars_tdes = AGNStar()

        # Create empty plunging stars object
        stars_plunge = AGNStar()

        # Create empty exploded stars object
        stars_explode = AGNExplodedStar()

        # Create empty merged stars object
        stars_merge = AGNMergedStar()

        # Find inner disk BH (potential EMRI)
        bh_id_num_inner_disk = blackholes.id_num[blackholes.orb_a < opts.inner_disk_outer_radius]
        blackholes_inner_disk = blackholes.copy()
        blackholes_inner_disk.keep_id_num(bh_id_num_inner_disk)

        # Remove inner disk BH from blackholes
        blackholes.remove_id_num(bh_id_num_inner_disk)

        # Update filing cabinet for inner disk BHs
        filing_cabinet.update(id_num=bh_id_num_inner_disk,
                              attr="disk_inner_outer",
                              new_info=np.full(bh_id_num_inner_disk.size, -1))

        # Update filing cabinet for outer disk BHs
        filing_cabinet.update(id_num=blackholes.id_num,
                              attr="disk_inner_outer",
                              new_info=np.ones(blackholes.id_num.size))

        # Find inner disk stars (potential TDEs)
        star_id_num_inner_disk = stars.id_num[stars.orb_a < opts.inner_disk_outer_radius]
        stars_inner_disk = stars.copy()
        stars_inner_disk.keep_id_num(star_id_num_inner_disk)

        # Remove inner disk stars from stars
        stars.remove_id_num(star_id_num_inner_disk)

        # Update filing cabinet for inner disk stars
        filing_cabinet.update(id_num=star_id_num_inner_disk,
                              attr="disk_inner_outer",
                              new_info=np.full(star_id_num_inner_disk.size, -1))

        # Update filing cabinet for outer disk stars
        filing_cabinet.update(id_num=stars.id_num,
                              attr="disk_inner_outer",
                              new_info=np.ones(stars.num))

        # Housekeeping: Set up time
        time_init = 0.0
        time_final = opts.timestep_duration_yr*opts.timestep_num

        # Find prograde BH orbiters. Identify BH with orb. ang mom > 0 (orb_ang_mom is only ever +1 or -1)
        bh_id_num_pro = blackholes.id_num[blackholes.orb_ang_mom > 0]
        blackholes_pro = blackholes.copy()
        blackholes_pro.keep_id_num(bh_id_num_pro)

        # Update filing cabinet and remove from blackholes
        blackholes.remove_id_num(blackholes_pro.id_num)
        filing_cabinet.update(id_num=blackholes_pro.id_num,
                              attr="direction",
                              new_info=np.ones(blackholes_pro.num))

        # Find prograde star orbiters.
        star_id_num_pro = stars.id_num[stars.orb_ang_mom > 0]
        stars_pro = stars.copy()
        stars_pro.keep_id_num(star_id_num_pro)

        # Update filing cabinet and remove from stars
        stars.remove_id_num(stars_pro.id_num)
        filing_cabinet.update(id_num=stars_pro.id_num,
                              attr="direction",
                              new_info=np.ones(stars_pro.num))

        # Find retrograde black holes
        bh_id_num_retro = blackholes.id_num[blackholes.orb_ang_mom < 0]
        blackholes_retro = blackholes.copy()
        blackholes_retro.keep_id_num(bh_id_num_retro)

        # Update filing cabinet and remove from blackholes
        blackholes.remove_id_num(blackholes_retro.id_num)
        filing_cabinet.update(id_num=blackholes_retro.id_num,
                              attr="direction",
                              new_info=np.full(blackholes_retro.num, -1))

        # Find retrograde stars
        star_id_num_retro = stars.id_num[stars.orb_ang_mom < 0]
        stars_retro = stars.copy()
        stars_retro.keep_id_num(star_id_num_retro)

        # Update filing cabinet and remove from stars
        stars.remove_id_num(stars_retro.id_num)
        filing_cabinet.update(id_num=stars_retro.id_num,
                              attr="direction",
                              new_info=np.full(stars_retro.num, -1))

        # Tracker for all binaries ever formed in this galaxy
        num_bbh_gw_tracked = 0

        # Set up normalization for t_gw (SF: I do not like this way of handling, flag for update)
        time_gw_normalization = merge.normalize_tgw(opts.smbh_mass, opts.inner_disk_outer_radius)
        print("Scale of t_gw (yrs)=", time_gw_normalization)

        # Multiple AGN episodes:
        # If you want to use the output of a previous AGN simulation as an input to another AGN phase
        # Make sure you have a file 'recipes/prior_model_name_population.dat' so that ReadInputs can take it in
        # and in your .ini file set switch prior_agn = 1.0.
        # Initial orb ecc is modified uniform using setup_disk_bh_orb_ecc_uniform(bh_pro_num,opts.disk_bh_orb_ecc_max_init)
        # SF: No promises this handles retrograde orbiters correctly yet
        '''
        if opts.flag_prior_agn == 1.0:

            prior_radii, prior_masses, prior_spins, prior_spin_angles, prior_gens \
                = ReadInputs.ReadInputs_prior_mergers()

            bh_pro_num = blackholes_pro.num

            prior_indices = setupdiskblackholes.setup_prior_blackholes_indices(bh_pro_num, prior_radii)
            prior_indices = prior_indices.astype('int32')
            blackholes_pro.keep_index(prior_indices)

            print("prior indices", prior_indices)
            print("prior locations", blackholes_pro.orb_a)
            print("prior gens", blackholes_pro.gen)
            blackholes_pro.orb_ecc = setupdiskblackholes.setup_disk_blackholes_eccentricity_uniform(bh_pro_num, opts.disk_bh_orb_ecc_max_init)
            print("prior ecc", blackholes_pro.orb_ecc)
        '''

        # Set up arrays to keep track of mass cycled through disk
        disk_arr_timestep = []
        disk_arr_mass_lost = []
        disk_arr_mass_gained = []

        # Start Loop of Timesteps
        print("Start Loop!")
        time_passed = time_init
        print("Initial Time(yrs) = ", time_passed)

        timestep_current_num = 0

        while time_passed < time_final:
            # Record snapshots if user wishes
            if opts.save_snapshots == 1:

                blackholes_pro.to_txt(os.path.join(opts.work_directory, f"gal{galaxy_zfilled_str}/output_bh_single_pro_{timestep_current_num}.dat"))
                blackholes_retro.to_txt(os.path.join(opts.work_directory, f"gal{galaxy_zfilled_str}/output_bh_single_retro_{timestep_current_num}.dat"))
                if opts.flag_add_stars:
                    stars_pro.to_txt(os.path.join(opts.work_directory, f"gal{galaxy_zfilled_str}/output_stars_single_pro_{timestep_current_num}.dat"))
                    stars_retro.to_txt(os.path.join(opts.work_directory, f"gal{galaxy_zfilled_str}/output_stars_single_retro_{timestep_current_num}.dat"))
                blackholes_binary.to_txt(os.path.join(opts.work_directory, f"gal{galaxy_zfilled_str}/output_bh_binary_{timestep_current_num}.dat"),
                                         cols=binary_cols)
                timestep_current_num += 1

            # Set up array to keep track of mass cycled in this timestep
            disk_mass_gained = []
            disk_mass_lost = []

            # Order of operations:
            # No migration until orbital eccentricity damped to e_crit
            # 1. check orb. eccentricity to see if any prograde_bh_location BH have orb. ecc. <e_crit.
            #    Create array prograde_bh_location_ecrit for those (mask prograde_bh_locations?)
            #       If yes, migrate those BH.
            #       All other BH, damp ecc and spin *down* BH (retrograde accretion), accrete mass.
            # 2. Run close encounters only on those prograde_bh_location_ecrit members.

            # Migrate
            # First if feedback present, find ratio of feedback heating torque to migration torque
            if opts.flag_thermal_feedback > 0:
                ratio_heat_mig_torques = feedback.feedback_bh_hankla(
                    blackholes_pro.orb_a,
                    disk_surface_density,
                    disk_opacity,
                    opts.disk_bh_eddington_ratio,
                    opts.disk_alpha_viscosity,
                    opts.disk_radius_outer)

                ratio_heat_mig_stars_torques = feedback.feedback_stars_hankla(
                    stars_pro.orb_a,
                    disk_surface_density,
                    disk_opacity,
                    opts.disk_star_eddington_ratio,
                    opts.disk_alpha_viscosity,
                    opts.disk_radius_outer,)
            else:
                ratio_heat_mig_torques = np.ones(blackholes_pro.num)
                ratio_heat_mig_stars_torques = np.ones(stars_pro.num)

            # Migration, choose your torque_prescription
            new_orb_a_bh = None  # Set empty variable, we'll fill it based on torque_prescription
            new_orb_a_star = None

            # Old is the original approximation used in v.0.1.0, based off (but not identical to Paardekooper 2010)-usually within factor [0.5-2]
            if opts.torque_prescription == 'old':
                # Old migration prescription
                new_orb_a_bh = migration.type1_migration_single(
                    opts.smbh_mass,
                    blackholes_pro.orb_a,
                    blackholes_pro.mass,
                    blackholes_pro.orb_ecc,
                    opts.disk_bh_pro_orb_ecc_crit,
                    disk_surface_density,
                    disk_aspect_ratio,
                    ratio_heat_mig_torques,
                    opts.disk_radius_trap,
                    opts.disk_radius_outer,
                    opts.timestep_duration_yr
                )

                new_orb_a_star = migration.type1_migration_single(
                    opts.smbh_mass,
                    stars_pro.orb_a,
                    stars_pro.mass,
                    stars_pro.orb_ecc,
                    opts.disk_bh_pro_orb_ecc_crit,
                    disk_surface_density,
                    disk_aspect_ratio,
                    ratio_heat_mig_stars_torques,
                    opts.disk_radius_trap,
                    opts.disk_radius_outer,
                    opts.timestep_duration_yr
                )

            # Alternatively, calculate actual torques from disk profiles.
            # Paardekooper torque coeff (default)
            if opts.torque_prescription == 'paardekooper':
                paardekooper_torque_coeff_bh = migration.paardekooper10_torque(
                    blackholes_pro.orb_a,
                    blackholes_pro.orb_ecc,
                    opts.disk_bh_pro_orb_ecc_crit,
                    disk_dlog10surfdens_dlog10R_func,
                    disk_dlog10temp_dlog10R_func
                )

                paardekooper_torque_coeff_star = migration.paardekooper10_torque(
                    stars_pro.orb_a,
                    stars_pro.orb_ecc,
                    opts.disk_bh_pro_orb_ecc_crit,
                    disk_dlog10surfdens_dlog10R_func,
                    disk_dlog10temp_dlog10R_func
                )

            # Jimenez-Masset torque coeff (from Grishin+24)
            if opts.torque_prescription == 'jimenez_masset':
                jimenez_masset_torque_coeff_bh = migration.jimenezmasset17_torque(
                    opts.smbh_mass,
                    disk_surface_density,
                    disk_opacity,
                    disk_aspect_ratio,
                    temp_func,
                    blackholes_pro.orb_a,
                    blackholes_pro.orb_ecc,
                    opts.disk_bh_pro_orb_ecc_crit,
                    disk_dlog10surfdens_dlog10R_func,
                    disk_dlog10temp_dlog10R_func
                )

                jimenez_masset_torque_coeff_star = migration.jimenezmasset17_torque(
                    opts.smbh_mass,
                    disk_surface_density,
                    disk_opacity,
                    disk_aspect_ratio,
                    temp_func,
                    stars_pro.orb_a,
                    stars_pro.orb_ecc,
                    opts.disk_bh_pro_orb_ecc_crit,
                    disk_dlog10surfdens_dlog10R_func,
                    disk_dlog10temp_dlog10R_func
                )

                # Thermal torque from JM17 (if flag_thermal_feedback off, this component is 0.)
                jimenez_masset_thermal_torque_coeff_bh = migration.jimenezmasset17_thermal_torque_coeff(
                    opts.smbh_mass,
                    disk_surface_density,
                    disk_opacity,
                    disk_aspect_ratio,
                    temp_func,
                    opts.disk_bh_eddington_ratio,
                    blackholes_pro.orb_a,
                    blackholes_pro.orb_ecc,
                    opts.disk_bh_pro_orb_ecc_crit,
                    blackholes_pro.mass,
                    opts.flag_thermal_feedback,
                    disk_dlog10pressure_dlog10R_func
                )

                jimenez_masset_thermal_torque_coeff_star = migration.jimenezmasset17_thermal_torque_coeff(
                    opts.smbh_mass,
                    disk_surface_density,
                    disk_opacity,
                    disk_aspect_ratio,
                    temp_func,
                    opts.disk_bh_eddington_ratio,
                    stars_pro.orb_a,
                    stars_pro.orb_ecc,
                    opts.disk_bh_pro_orb_ecc_crit,
                    stars_pro.mass,
                    opts.flag_thermal_feedback,
                    disk_dlog10pressure_dlog10R_func
                )

                if opts.flag_thermal_feedback == 1:
                    total_jimenez_masset_torque_bh = jimenez_masset_torque_coeff_bh + jimenez_masset_thermal_torque_coeff_bh
                    total_jimenez_masset_torque_star = jimenez_masset_torque_coeff_star + jimenez_masset_thermal_torque_coeff_star
                else:
                    total_jimenez_masset_torque_bh = jimenez_masset_torque_coeff_bh
                    total_jimenez_masset_torque_star = jimenez_masset_torque_coeff_star

            # Normalized torque (multiplies torque coeff)
            if opts.torque_prescription == 'paardekooper' or opts.torque_prescription == 'jimenez_masset':
                normalized_torque_bh = migration.normalized_torque(
                    opts.smbh_mass,
                    blackholes_pro.orb_a,
                    blackholes_pro.mass,
                    blackholes_pro.orb_ecc,
                    opts.disk_bh_pro_orb_ecc_crit,
                    disk_surface_density,
                    disk_aspect_ratio
                )

                normalized_torque_star = migration.normalized_torque(
                    opts.smbh_mass,
                    stars_pro.orb_a,
                    stars_pro.mass,
                    stars_pro.orb_ecc,
                    opts.disk_bh_pro_orb_ecc_crit,
                    disk_surface_density,
                    disk_aspect_ratio
                )

                if opts.torque_prescription == 'paardekooper':
                    torque_bh = paardekooper_torque_coeff_bh * normalized_torque_bh
                    torque_star = paardekooper_torque_coeff_star * normalized_torque_star
                    disk_trap_radius = opts.disk_radius_trap
                    disk_anti_trap_radius = opts.disk_radius_trap
                if opts.torque_prescription == 'jimenez_masset':
                    torque_bh = total_jimenez_masset_torque_bh * normalized_torque_bh
                    torque_star = total_jimenez_masset_torque_star * normalized_torque_star
                    # Set up trap scaling as a function of mass for Jimenez-Masset (for SG-like disk)
                    # No traps if M_smbh >10^8Msun (approx.)
                    if opts.smbh_mass > 1.e8:
                        disk_trap_radius = opts.disk_inner_stable_circ_orb
                        disk_anti_trap_radius = opts.disk_inner_stable_circ_orb
                    if opts.smbh_mass == 1.e8:
                        disk_trap_radius = opts.disk_radius_trap
                        disk_anti_trap_radius = opts.disk_radius_trap
                    # Trap changes as a function of r_g if M_smbh <10^8Msun (default trap radius ~700r_g). Grishin+24
                    if opts.smbh_mass < 1.e8 and opts.smbh_mass > 1.e6:
                        disk_trap_radius = opts.disk_radius_trap * (opts.smbh_mass / 1.e8) ** (-1.225)
                        disk_anti_trap_radius = opts.disk_radius_trap * (opts.smbh_mass / 1.e8) ** (0.099)
                    # Trap location changes again at low SMBH mass (Grishin+24)
                    if opts.smbh_mass < 1.e6:
                        disk_trap_radius = opts.disk_radius_trap * (opts.smbh_mass / 1.e8) ** (-0.97)
                        disk_anti_trap_radius = opts.disk_radius_trap * (opts.smbh_mass / 1.e8) ** (0.099)
                # Timescale on which migration happens based on overall torque
                torque_mig_timescales_bh = migration.torque_mig_timescale(
                    opts.smbh_mass,
                    blackholes_pro.orb_a,
                    blackholes_pro.mass,
                    blackholes_pro.orb_ecc,
                    opts.disk_bh_pro_orb_ecc_crit,
                    torque_bh
                )

                torque_mig_timescales_star = migration.torque_mig_timescale(
                    opts.smbh_mass,
                    stars_pro.orb_a,
                    stars_pro.mass,
                    stars_pro.orb_ecc,
                    opts.disk_bh_pro_orb_ecc_crit,
                    torque_star
                )
                # Calculate new bh_orbs_a using torque (here including details from Jimenez & Masset '17 & Grishin+'24)
                new_orb_a_bh = migration.type1_migration_distance(
                    opts.smbh_mass,
                    blackholes_pro.orb_a,
                    blackholes_pro.mass,
                    blackholes_pro.orb_ecc,
                    opts.disk_bh_pro_orb_ecc_crit,
                    torque_mig_timescales_bh,
                    ratio_heat_mig_torques,
                    disk_trap_radius,
                    disk_anti_trap_radius,
                    opts.disk_radius_outer,
                    opts.timestep_duration_yr,
                    opts.flag_phenom_turb,
                    opts.phenom_turb_centroid,
                    opts.phenom_turb_std_dev,
                    opts.nsc_imf_bh_mode,
                    opts.torque_prescription
                )

                new_orb_a_star = migration.type1_migration_distance(
                    opts.smbh_mass,
                    stars_pro.orb_a,
                    stars_pro.mass,
                    stars_pro.orb_ecc,
                    opts.disk_bh_pro_orb_ecc_crit,
                    torque_mig_timescales_star,
                    ratio_heat_mig_stars_torques,
                    disk_trap_radius,
                    disk_anti_trap_radius,
                    opts.disk_radius_outer,
                    opts.timestep_duration_yr,
                    opts.flag_phenom_turb,
                    opts.phenom_turb_centroid,
                    opts.phenom_turb_std_dev,
                    opts.disk_star_mass_min_init,
                    opts.torque_prescription
                )
            #Make sure no zeros in orb_a. Get indices of orbs_a that are less than disk_inner_stable_circ_orb
            # Get indices of objects with orb_ecc <= opts.disk_inner_stable_circ_orb so we can remove them.
            #plunging_indices = np.asarray(blackholes_pro.orb_a) <= opts.disk_inner_stable_circ_orb).nonzero()[0]
            #blackholes_pro.orb_a = blackholes_pro.orb_a[~plunging_indices]
            #blackholes_pro.orb_ecc = blackholes_pro.orb_ecc[~plunging_indices]
            #blackholes_pro.mass = blackholes_pro.mass[~plunging_indices]
            #blackholes_pro.spin = blackholes_pro.spin[~plunging_indices]
            #blackholes_pro.spin_angle = blackholes_pro.spin_angle[~plunging_indices]
            #blackholes_pro. = blackholes_pro.orb_ecc[~plunging_indices]

            blackholes_pro.orb_a = np.where(blackholes_pro.orb_a > opts.disk_inner_stable_circ_orb, blackholes_pro.orb_a, 3*opts.disk_inner_stable_circ_orb)
            if new_orb_a_bh is not None:
                blackholes_pro.orb_a = new_orb_a_bh

            stars_pro.orb_a = np.where(stars_pro.orb_a > opts.disk_inner_stable_circ_orb, stars_pro.orb_a, 3*opts.disk_inner_stable_circ_orb)
            if new_orb_a_star is not None:
                stars_pro.orb_a = new_orb_a_star

            # Update filing cabinet
            filing_cabinet.update(id_num=blackholes_pro.id_num,
                                  attr="orb_a",
                                  new_info=blackholes_pro.orb_a)
            filing_cabinet.update(id_num=stars_pro.id_num,
                                  attr="orb_a",
                                  new_info=stars_pro.orb_a)

            # Check for eccentricity > 1 (hyperbolic orbit, ejected from disk)
            bh_pro_id_num_ecc_hyperbolic = blackholes_pro.id_num[blackholes_pro.orb_ecc >= 1.]
            if bh_pro_id_num_ecc_hyperbolic.size > 0:
                blackholes_pro.remove_id_num(bh_pro_id_num_ecc_hyperbolic)
                filing_cabinet.remove_id_num(bh_pro_id_num_ecc_hyperbolic)

            # Stars lose mass via stellar winds
            stars_pro.mass, star_mass_lost = accretion.star_wind_mass_loss(
                stars_pro.mass,
                stars_pro.log_radius,
                stars_pro.log_luminosity,
                stars_pro.orb_a,
                disk_opacity,
                opts.timestep_duration_yr
            )

            # Mass lost from stars is gained by the disk
            disk_mass_gained.append(np.abs(star_mass_lost))

            # Accrete
            blackholes_pro.mass = accretion.change_bh_mass(
                blackholes_pro.mass,
                opts.disk_bh_eddington_ratio,
                disk_bh_eddington_mass_growth_rate,
                opts.timestep_duration_yr
            )

            disk_star_luminosity_factor = 4.  # Hardcoded from Cantiello+2021 and Fabj+2024
            stars_pro.mass, star_mass_gained, star_immortal_mass_lost = accretion.accrete_star_mass(
                stars_pro.mass,
                stars_pro.orb_a,
                stars_pro.orb_ecc,
                disk_star_luminosity_factor,
                opts.disk_star_initial_mass_cutoff,
                opts.smbh_mass,
                disk_sound_speed,
                disk_density,
                opts.timestep_duration_yr
            )

            # Mass gained by stars is lost from disk
            disk_mass_lost.append(star_mass_gained)
            # Mass gained over opts.disk_star_initial_mass_cutoff is immediately blown back into the disk
            disk_mass_gained.append(star_immortal_mass_lost)

            # Change stars' radii, luminosity, and temp
            stars_pro.log_radius, stars_pro.log_luminosity, stars_pro.log_teff = stellar_interpolation.interp_star_params(stars_pro.mass)

            # Update filing cabinet
            filing_cabinet.update(id_num=blackholes_pro.id_num,
                                  attr="mass",
                                  new_info=blackholes_pro.mass)
            filing_cabinet.update(id_num=stars_pro.id_num,
                                  attr="mass",
                                  new_info=stars_pro.mass)
            filing_cabinet.update(id_num=stars_pro.id_num,
                                  attr="size",
                                  new_info=point_masses.r_g_from_units(opts.smbh_mass, (10 ** stars_pro.log_radius) * u.Rsun).value)

            # Spin up
            blackholes_pro.spin = accretion.change_bh_spin_magnitudes(
                blackholes_pro.spin,
                opts.disk_bh_eddington_ratio,
                opts.disk_bh_torque_condition,
                opts.timestep_duration_yr,
                blackholes_pro.orb_ecc,
                opts.disk_bh_pro_orb_ecc_crit,
            )

            # Torque spin angle
            blackholes_pro.spin_angle = accretion.change_bh_spin_angles(
                blackholes_pro.spin_angle,
                opts.disk_bh_eddington_ratio,
                opts.disk_bh_torque_condition,
                disk_bh_spin_resolution_min,
                opts.timestep_duration_yr,
                blackholes_pro.orb_ecc,
                opts.disk_bh_pro_orb_ecc_crit
            )

            # Damp orbital eccentricity
            blackholes_pro.orb_ecc = eccentricity.orbital_ecc_damping(
                opts.smbh_mass,
                blackholes_pro.orb_a,
                blackholes_pro.mass,
                disk_surface_density,
                disk_aspect_ratio,
                blackholes_pro.orb_ecc,
                opts.timestep_duration_yr,
                opts.disk_bh_pro_orb_ecc_crit,
            )

            stars_pro.orb_ecc = eccentricity.orbital_ecc_damping(
                opts.smbh_mass,
                stars_pro.orb_a,
                stars_pro.mass,
                disk_surface_density,
                disk_aspect_ratio,
                stars_pro.orb_ecc,
                opts.timestep_duration_yr,
                opts.disk_bh_pro_orb_ecc_crit,
            )

            # Update filing cabinet
            filing_cabinet.update(id_num=blackholes_pro.id_num,
                                  attr="orb_ecc",
                                  new_info=blackholes_pro.orb_ecc)
            filing_cabinet.update(id_num=stars_pro.id_num,
                                  attr="orb_ecc",
                                  new_info=stars_pro.orb_ecc)

            # Now do retrograde singles--change semi-major axis
            #   note this is dyn friction only, not true 'migration'
            # change retrograde eccentricity (some damping, some pumping)
            # damp orbital inclination
            blackholes_retro.orb_ecc, blackholes_retro.orb_a, blackholes_retro.orb_inc = disk_capture.retro_bh_orb_disk_evolve(
                opts.smbh_mass,
                blackholes_retro.mass,
                blackholes_retro.orb_a,
                blackholes_retro.orb_ecc,
                blackholes_retro.orb_inc,
                blackholes_retro.orb_arg_periapse,
                opts.disk_inner_stable_circ_orb,
                disk_surface_density,
                opts.timestep_duration_yr,
                opts.disk_radius_outer
            )
            # KN: Does this function apply to all disk objects and if so should we rename it?
            stars_retro.orb_ecc, stars_retro.orb_a, stars_retro.orb_inc = disk_capture.retro_bh_orb_disk_evolve(
                opts.smbh_mass,
                stars_retro.mass,
                stars_retro.orb_a,
                stars_retro.orb_ecc,
                stars_retro.orb_inc,
                stars_retro.orb_arg_periapse,
                opts.disk_inner_stable_circ_orb,
                disk_surface_density,
                opts.timestep_duration_yr,
                opts.disk_radius_outer
            )

            # Update filing cabinet
            filing_cabinet.update(id_num=blackholes_retro.id_num,
                                  attr="orb_ecc",
                                  new_info=blackholes_retro.orb_ecc)
            filing_cabinet.update(id_num=stars_retro.id_num,
                                  attr="orb_ecc",
                                  new_info=stars_retro.orb_ecc)

            filing_cabinet.update(id_num=blackholes_retro.id_num,
                                  attr="orb_a",
                                  new_info=blackholes_retro.orb_a)
            filing_cabinet.update(id_num=stars_retro.id_num,
                                  attr="orb_a",
                                  new_info=stars_retro.orb_a)

            # Check for hyperbolic eccentricity (ejected from disk)
            bh_retro_id_num_ecc_hyperbolic = blackholes_retro.id_num[blackholes_retro.orb_ecc >= 1.]
            if bh_retro_id_num_ecc_hyperbolic.size > 0:
                blackholes_retro.remove_id_num(bh_retro_id_num_ecc_hyperbolic)
                filing_cabinet.remove_id_num(bh_retro_id_num_ecc_hyperbolic)

            star_retro_id_num_ecc_hyperbolic = stars_retro.id_num[stars_retro.orb_ecc >= 1.]
            if star_retro_id_num_ecc_hyperbolic.size > 0:
                stars_retro.remove_id_num(star_retro_id_num_ecc_hyperbolic)
                filing_cabinet.remove_id_num(star_retro_id_num_ecc_hyperbolic)

            # Perturb eccentricity via dynamical encounters
            if opts.flag_dynamic_enc > 0:

                # BH-BH encounters
                blackholes_pro.orb_a, blackholes_pro.orb_ecc = dynamics.circular_singles_encounters_prograde(
                    opts.smbh_mass,
                    blackholes_pro.orb_a,
                    blackholes_pro.mass,
                    blackholes_pro.orb_ecc,
                    opts.timestep_duration_yr,
                    opts.disk_bh_pro_orb_ecc_crit,
                    opts.delta_energy_strong,
                    opts.disk_radius_outer
                )

                # Star-star encounters
                rstar_rhill_exponent = 2.0
                stars_pro.orb_a, stars_pro.orb_ecc, star_touch_id_nums = dynamics.circular_singles_encounters_prograde_stars(
                    opts.smbh_mass,
                    stars_pro.orb_a,
                    stars_pro.mass,
                    stars_pro.log_radius,
                    stars_pro.orb_ecc,
                    stars_pro.id_num,
                    rstar_rhill_exponent,
                    opts.timestep_duration_yr,
                    opts.disk_bh_pro_orb_ecc_crit,
                    opts.delta_energy_strong,
                    opts.disk_radius_outer
                )

                if (star_touch_id_nums.size > 0):
                    # Star and star touch each other: stellar merger
                    # Generate new ID numbers
                    star_merged_id_num_new = np.arange(filing_cabinet.id_max + 1, filing_cabinet.id_max + 1 + star_touch_id_nums.shape[1], 1)
                    # Merged mass is just masses added together. Any over disk_star_initial_mass_cutoff get set to disk_star_initial_mass_cutoff
                    star_merged_mass = stars_pro.at_id_num(star_touch_id_nums[0], "mass") + stars_pro.at_id_num(star_touch_id_nums[1], "mass")
                    # New orb_a is the center of mass of the two stars
                    star_merged_orbs_a = ((stars_pro.at_id_num(star_touch_id_nums[0], "mass") * stars_pro.at_id_num(star_touch_id_nums[0], "orb_a")) +
                                          (stars_pro.at_id_num(star_touch_id_nums[1], "mass") * stars_pro.at_id_num(star_touch_id_nums[1], "orb_a"))) / star_merged_mass
                    # After doing the weighted average for orb_a we then cut off stars with mass > disk_star_initial_mass_cutoff
                    star_merged_mass[star_merged_mass > opts.disk_star_initial_mass_cutoff] = opts.disk_star_initial_mass_cutoff
                    # Radius, luminosity, Teff are all interpolated based on the new mass
                    star_merged_logR, star_merged_logL, star_merged_logTeff = stellar_interpolation.interp_star_params(star_merged_mass)
                    # New gen is the maximum between the pair's gen plus one
                    star_merged_gen = np.maximum(stars_pro.at_id_num(star_touch_id_nums[0], "gen"), stars_pro.at_id_num(star_touch_id_nums[1], "gen")) + 1.0

                    # Add to stars object
                    stars_pro.add_stars(new_id_num=star_merged_id_num_new,
                                        new_mass=star_merged_mass,
                                        new_orb_a=star_merged_orbs_a,
                                        new_log_radius=star_merged_logR,
                                        new_log_teff=star_merged_logTeff,
                                        new_log_luminosity=star_merged_logL,
                                        new_X=stars_pro.at_id_num(star_touch_id_nums[0], "star_X"),  # no metallicity evolution
                                        new_Y=stars_pro.at_id_num(star_touch_id_nums[0], "star_Y"),
                                        new_Z=stars_pro.at_id_num(star_touch_id_nums[0], "star_Z"),
                                        new_orb_ang_mom=np.ones(star_touch_id_nums.shape[1]),  # orb_ang_mom is +1 because two prograde stars merge
                                        new_orb_ecc=np.full(star_touch_id_nums.shape[1], opts.disk_bh_pro_orb_ecc_crit),  # orb_ecc is initially very small
                                        new_orb_inc=np.zeros(star_touch_id_nums.shape[1]),  # orb_inc is zero
                                        new_orb_arg_periapse=stars_pro.at_id_num(star_touch_id_nums[0], "orb_arg_periapse"),  # Assume orb_arg_periapse is same as before
                                        new_gen=star_merged_gen,
                                        new_galaxy=stars_pro.at_id_num(star_touch_id_nums[0], "galaxy"),
                                        new_time_passed=stars_pro.at_id_num(star_touch_id_nums[0], "time_passed"))

                    # Add new merged stars to merged stars object
                    stars_merge.add_stars(new_id_num=star_merged_id_num_new,
                                          new_galaxy=stars_pro.at_id_num(star_touch_id_nums[0], "galaxy"),
                                          new_orb_a_final=star_merged_orbs_a,
                                          new_gen_final=star_merged_gen,
                                          new_mass_final=star_merged_mass,
                                          new_mass_1=stars_pro.at_id_num(star_touch_id_nums[0], "mass"),
                                          new_mass_2=stars_pro.at_id_num(star_touch_id_nums[1], "mass"),
                                          new_gen_1=stars_pro.at_id_num(star_touch_id_nums[0], "gen"),
                                          new_gen_2=stars_pro.at_id_num(star_touch_id_nums[1], "gen"),
                                          new_log_radius_final=star_merged_logR,
                                          new_orb_ecc=np.full(star_touch_id_nums.shape[1], opts.disk_bh_pro_orb_ecc_crit),
                                          new_time_merged=np.full(star_touch_id_nums.shape[1], time_passed))

                    # Add new merged stars to filing cabinet and delete previous stars
                    filing_cabinet.add_objects(new_id_num=star_merged_id_num_new,
                                               new_category=np.ones(star_merged_id_num_new.size),
                                               new_orb_a=stars_pro.at_id_num(star_merged_id_num_new, "orb_a"),
                                               new_mass=stars_pro.at_id_num(star_merged_id_num_new, "mass"),
                                               new_orb_ecc=stars_pro.at_id_num(star_merged_id_num_new, "orb_ecc"),
                                               new_size=point_masses.r_g_from_units(opts.smbh_mass, (10 ** stars_pro.at_id_num(star_merged_id_num_new, "log_radius")) * u.Rsun).value,
                                               new_direction=np.ones(star_merged_id_num_new.size),
                                               new_disk_inner_outer=np.ones(star_merged_id_num_new.size))
                    filing_cabinet.remove_id_num(star_touch_id_nums.flatten())
                    stars_pro.remove_id_num(star_touch_id_nums.flatten())

                # Star-BH encounters (circular stars and eccentric BH)
                stars_pro.orb_a, stars_pro.orb_ecc, blackholes_pro.orb_a, blackholes_pro.orb_ecc, bh_star_touch_id_nums = dynamics.circular_singles_encounters_prograde_star_bh(
                    opts.smbh_mass,
                    stars_pro.orb_a,
                    stars_pro.mass,
                    stars_pro.log_radius,
                    stars_pro.orb_ecc,
                    stars_pro.id_num,
                    rstar_rhill_exponent,
                    blackholes_pro.orb_a,
                    blackholes_pro.mass,
                    blackholes_pro.orb_ecc,
                    blackholes_pro.id_num,
                    opts.timestep_duration_yr,
                    opts.disk_bh_pro_orb_ecc_crit,
                    opts.delta_energy_strong,
                    opts.disk_radius_outer
                )

                if (bh_star_touch_id_nums.size > 0):
                    # BH and star encounter: star blows up, BH accretes mass
                    # Separate out into BH ID and star ID
                    bh_star_touch_id_nums = bh_star_touch_id_nums.flatten()
                    star_id_nums = bh_star_touch_id_nums[np.nonzero(filing_cabinet.at_id_num(bh_star_touch_id_nums, "category") == 1)]
                    bh_id_nums = bh_star_touch_id_nums[np.nonzero(filing_cabinet.at_id_num(bh_star_touch_id_nums, "category") == 0)]
                    stars_explode.add_stars(new_id_num_star=star_id_nums,
                                            new_id_num_bh=bh_id_nums,
                                            new_mass_star=stars_pro.at_id_num(star_id_nums, "mass"),
                                            new_mass_bh=blackholes_pro.at_id_num(bh_id_nums, "mass"),
                                            new_orb_a_star=stars_pro.at_id_num(star_id_nums, "orb_a"),
                                            new_orb_a_bh=blackholes_pro.at_id_num(bh_id_nums, "orb_a"),
                                            new_star_log_radius=stars_pro.at_id_num(star_id_nums, "log_radius"),
                                            new_orb_inc_star=stars_pro.at_id_num(star_id_nums, "orb_inc"),
                                            new_orb_inc_bh=blackholes_pro.at_id_num(bh_id_nums, "orb_inc"),
                                            new_orb_ecc_star=stars_pro.at_id_num(star_id_nums, "orb_ecc"),
                                            new_orb_ecc_bh=blackholes_pro.at_id_num(bh_id_nums, "orb_ecc"),
                                            new_gen_star=stars_pro.at_id_num(star_id_nums, "gen"),
                                            new_gen_bh=blackholes_pro.at_id_num(bh_id_nums, "gen"),
                                            new_galaxy=stars_pro.at_id_num(star_id_nums, "galaxy"),
                                            new_time_sn=np.full(star_id_nums.size, time_passed),
                                            )
                    # Add exploded star mass to mass gained by disk
                    disk_mass_gained.append(stars_pro.at_id_num(star_id_nums, "mass").sum())
                    # Delete exploded stars from regular array and filing cabinet
                    stars_pro.remove_id_num(star_id_nums)
                    filing_cabinet.remove_id_num(star_id_nums)

                    # BHs accrete mass and spin up
                    a, b = np.where(blackholes_pro.id_num == bh_id_nums[:, None])
                    bh_id_mask = b[np.argsort(a)]
                    blackholes_pro.mass[bh_id_mask] = accretion.change_bh_mass(
                        blackholes_pro.mass[bh_id_mask],
                        opts.disk_bh_eddington_ratio,
                        disk_bh_eddington_mass_growth_rate,
                        opts.timestep_duration_yr)

                    blackholes_pro.spin[bh_id_mask] = accretion.change_bh_spin_magnitudes(
                        blackholes_pro.spin[bh_id_mask],
                        opts.disk_bh_eddington_ratio,
                        opts.disk_bh_torque_condition,
                        opts.timestep_duration_yr,
                        blackholes_pro.orb_ecc[bh_id_mask],
                        opts.disk_bh_pro_orb_ecc_crit,
                    )

                    blackholes_pro.spin_angle[bh_id_mask] = accretion.change_bh_spin_angles(
                        blackholes_pro.spin_angle[bh_id_mask],
                        opts.disk_bh_eddington_ratio,
                        opts.disk_bh_torque_condition,
                        disk_bh_spin_resolution_min,
                        opts.timestep_duration_yr,
                        blackholes_pro.orb_ecc[bh_id_mask],
                        opts.disk_bh_pro_orb_ecc_crit
                    )

                    # Update filing cabinet
                    filing_cabinet.update(id_num=bh_id_nums,
                                          attr="mass",
                                          new_info=blackholes_pro.mass[bh_id_mask])

                # Update filing cabinet
                filing_cabinet.update(id_num=blackholes_pro.id_num,
                                      attr="orb_ecc",
                                      new_info=blackholes_pro.orb_ecc)
                filing_cabinet.update(id_num=stars_pro.id_num,
                                      attr="orb_ecc",
                                      new_info=stars_pro.orb_ecc)

                filing_cabinet.update(id_num=blackholes_pro.id_num,
                                      attr="orb_a",
                                      new_info=blackholes_pro.orb_a)
                filing_cabinet.update(id_num=stars_pro.id_num,
                                      attr="orb_a",
                                      new_info=stars_pro.orb_a)

            # Do things to the binaries--first check if there are any:
            if blackholes_binary.num > 0:

                # First check that binaries are real (mass and location are not zero)
                bh_binary_id_num_unphysical = evolve.bin_reality_check(blackholes_binary.mass_1,
                                                                       blackholes_binary.mass_2,
                                                                       blackholes_binary.orb_a_1,
                                                                       blackholes_binary.orb_a_2,
                                                                       blackholes_binary.bin_ecc,
                                                                       blackholes_binary.id_num)
                if bh_binary_id_num_unphysical.size > 0:
                    blackholes_binary.remove_id_num(bh_binary_id_num_unphysical)
                    filing_cabinet.remove_id_num(bh_binary_id_num_unphysical)

                # Check for binaries with hyperbolic eccentricity (ejected from disk)
                bh_binary_id_num_ecc_hyperbolic = blackholes_binary.id_num[blackholes_binary.bin_orb_ecc >= 1.]
                if bh_binary_id_num_ecc_hyperbolic.size > 0:
                    blackholes_binary.remove_id_num(bh_binary_id_num_ecc_hyperbolic)
                    filing_cabinet.remove_id_num(bh_binary_id_num_ecc_hyperbolic)

                # If there are binaries, evolve them
                # Damp binary orbital eccentricity
                blackholes_binary.bin_orb_ecc = eccentricity.orbital_bin_ecc_damping(
                    opts.smbh_mass,
                    blackholes_binary.mass_1,
                    blackholes_binary.mass_2,
                    blackholes_binary.bin_orb_a,
                    blackholes_binary.bin_ecc,
                    blackholes_binary.bin_orb_ecc,
                    disk_surface_density,
                    disk_aspect_ratio,
                    opts.timestep_duration_yr,
                    opts.disk_bh_pro_orb_ecc_crit
                )

                # Update filing cabinet
                filing_cabinet.update(id_num=blackholes_binary.id_num,
                                      attr="orb_ecc",
                                      new_info=blackholes_binary.bin_orb_ecc)

                if (opts.flag_dynamic_enc > 0):
                    # Harden/soften binaries via dynamical encounters
                    # Harden binaries due to encounters with circular singletons (e.g. Leigh et al. 2018)
                    blackholes_binary.bin_sep, blackholes_binary.bin_ecc, blackholes_binary.bin_orb_ecc, blackholes_pro.orb_a, blackholes_pro.orb_ecc = dynamics.circular_binaries_encounters_circ_prograde(
                        opts.smbh_mass,
                        blackholes_pro.orb_a,
                        blackholes_pro.mass,
                        blackholes_pro.orb_ecc,
                        blackholes_binary.mass_1,
                        blackholes_binary.mass_1,
                        blackholes_binary.bin_orb_a,
                        blackholes_binary.bin_sep,
                        blackholes_binary.bin_ecc,
                        blackholes_binary.bin_orb_ecc,
                        opts.timestep_duration_yr,
                        opts.disk_bh_pro_orb_ecc_crit,
                        opts.delta_energy_strong,
                        opts.disk_radius_outer,
                        opts.mean_harden_energy_delta,
                        opts.var_harden_energy_delta
                    )

                    # Update filing cabinet with new bin_sep
                    filing_cabinet.update(id_num=blackholes_binary.id_num,
                                          attr="size",
                                          new_info=blackholes_binary.bin_sep)
                    filing_cabinet.update(id_num=blackholes_binary.id_num,
                                          attr="orb_ecc",
                                          new_info=blackholes_binary.bin_orb_ecc)
                    filing_cabinet.update(id_num=blackholes_pro.id_num,
                                          attr="orb_a",
                                          new_info=blackholes_pro.orb_a)
                    filing_cabinet.update(id_num=blackholes_pro.id_num,
                                          attr="orb_ecc",
                                          new_info=blackholes_pro.orb_ecc)

                    # Check for mergers
                    # Check closeness of binary. Are black holes at merger condition separation
                    blackholes_binary.bin_sep, blackholes_binary.flag_merging = evolve.bin_contact_check(blackholes_binary.mass_1, blackholes_binary.mass_2, blackholes_binary.bin_sep, blackholes_binary.flag_merging, opts.smbh_mass)
                    bh_binary_id_num_merger = blackholes_binary.id_num[blackholes_binary.flag_merging < 0]

                    if opts.verbose:
                        print("Merger ID numbers")
                        print(bh_binary_id_num_merger)

                    if (bh_binary_id_num_merger.size > 0):

                        bh_binary_id_num_unphysical = evolve.bin_reality_check(blackholes_binary.mass_1,
                                                                               blackholes_binary.mass_2,
                                                                               blackholes_binary.orb_a_1,
                                                                               blackholes_binary.orb_a_2,
                                                                               blackholes_binary.bin_ecc,
                                                                               blackholes_binary.id_num)
                        if bh_binary_id_num_unphysical.size > 0:
                            blackholes_binary.remove_id_num(bh_binary_id_num_unphysical)
                            filing_cabinet.remove_id_num(bh_binary_id_num_unphysical)

                        blackholes_merged, blackholes_pro = merge.merge_blackholes(blackholes_binary,
                                                                                   blackholes_pro,
                                                                                   blackholes_merged,
                                                                                   bh_binary_id_num_merger,
                                                                                   opts.smbh_mass,
                                                                                   opts.flag_use_surrogate,
                                                                                   disk_aspect_ratio,
                                                                                   disk_density,
                                                                                   time_passed,
                                                                                   galaxy)

                        # Update filing cabinet
                        filing_cabinet.update(id_num=bh_binary_id_num_merger,
                                              attr="category",
                                              new_info=np.full(bh_binary_id_num_merger.size, 0))
                        filing_cabinet.update(id_num=bh_binary_id_num_merger,
                                              attr="mass",
                                              new_info=blackholes_pro.at_id_num(bh_binary_id_num_merger, "mass"))
                        filing_cabinet.update(id_num=bh_binary_id_num_merger,
                                              attr="orb_ecc",
                                              new_info=blackholes_pro.at_id_num(bh_binary_id_num_merger, "orb_ecc"))
                        filing_cabinet.update(id_num=bh_binary_id_num_merger,
                                              attr="size",
                                              new_info=np.full(bh_binary_id_num_merger.size, -1.5))
                        blackholes_binary.remove_id_num(bh_binary_id_num_merger)

                        if opts.verbose:
                            print("New BH locations", blackholes_pro.orb_a)
                    else:
                        # No merger
                        # do nothing! hardening should happen FIRST (and now it does!)
                        if (opts.verbose):
                            print("No mergers yet")

                    # Soften/ ionize binaries due to encounters with eccentric singletons
                    # Return 3 things: perturbed biary_bh_array, disk_bh_pro_orbs_a, disk_bh_pro_orbs_ecc
                    blackholes_binary.bin_sep, blackholes_binary.bin_ecc, blackholes_binary.bin_orb_ecc, blackholes_pro.orb_a, blackholes_pro.orb_ecc = dynamics.circular_binaries_encounters_ecc_prograde(
                        opts.smbh_mass,
                        blackholes_pro.orb_a,
                        blackholes_pro.mass,
                        blackholes_pro.orb_ecc,
                        blackholes_binary.mass_1,
                        blackholes_binary.mass_1,
                        blackholes_binary.bin_orb_a,
                        blackholes_binary.bin_sep,
                        blackholes_binary.bin_ecc,
                        blackholes_binary.bin_orb_ecc,
                        opts.timestep_duration_yr,
                        opts.disk_bh_pro_orb_ecc_crit,
                        opts.delta_energy_strong,
                        opts.disk_radius_outer
                    )

                    # Update filing cabinet with new bin_sep
                    filing_cabinet.update(id_num=blackholes_binary.id_num,
                                          attr="size",
                                          new_info=blackholes_binary.bin_sep)
                    filing_cabinet.update(id_num=blackholes_binary.id_num,
                                          attr="orb_ecc",
                                          new_info=blackholes_binary.bin_orb_ecc)
                    filing_cabinet.update(id_num=blackholes_pro.id_num,
                                          attr="orb_a",
                                          new_info=blackholes_pro.orb_a)
                    filing_cabinet.update(id_num=blackholes_pro.id_num,
                                          attr="orb_ecc",
                                          new_info=blackholes_pro.orb_ecc)

                    # Check for mergers
                    # Check closeness of binary. Are black holes at merger condition separation
                    blackholes_binary.bin_sep, blackholes_binary.flag_merging = evolve.bin_contact_check(blackholes_binary.mass_1, blackholes_binary.mass_2, blackholes_binary.bin_sep, blackholes_binary.flag_merging, opts.smbh_mass)
                    bh_binary_id_num_merger = blackholes_binary.id_num[blackholes_binary.flag_merging < 0]

                    if opts.verbose:
                        print("Merger ID numbers")
                        print(bh_binary_id_num_merger)

                    if (bh_binary_id_num_merger.size > 0):

                        bh_binary_id_num_unphysical = evolve.bin_reality_check(blackholes_binary.mass_1,
                                                                               blackholes_binary.mass_2,
                                                                               blackholes_binary.orb_a_1,
                                                                               blackholes_binary.orb_a_2,
                                                                               blackholes_binary.bin_ecc,
                                                                               blackholes_binary.id_num)
                        if bh_binary_id_num_unphysical.size > 0:
                            blackholes_binary.remove_id_num(bh_binary_id_num_unphysical)
                            filing_cabinet.remove_id_num(bh_binary_id_num_unphysical)

                        blackholes_merged, blackholes_pro = merge.merge_blackholes(blackholes_binary,
                                                                                   blackholes_pro,
                                                                                   blackholes_merged,
                                                                                   bh_binary_id_num_merger,
                                                                                   opts.smbh_mass,
                                                                                   opts.flag_use_surrogate,
                                                                                   disk_aspect_ratio,
                                                                                   disk_density,
                                                                                   time_passed,
                                                                                   galaxy)

                        # Update filing cabinet
                        filing_cabinet.update(id_num=bh_binary_id_num_merger,
                                              attr="category",
                                              new_info=np.full(bh_binary_id_num_merger.size, 0))
                        filing_cabinet.update(id_num=bh_binary_id_num_merger,
                                              attr="mass",
                                              new_info=blackholes_pro.at_id_num(bh_binary_id_num_merger, "mass"))
                        filing_cabinet.update(id_num=bh_binary_id_num_merger,
                                              attr="orb_ecc",
                                              new_info=blackholes_pro.at_id_num(bh_binary_id_num_merger, "orb_ecc"))
                        filing_cabinet.update(id_num=bh_binary_id_num_merger,
                                              attr="size",
                                              new_info=np.full(bh_binary_id_num_merger.size, -1.5))
                        blackholes_binary.remove_id_num(bh_binary_id_num_merger)

                        if opts.verbose:
                            print("New BH locations", blackholes_pro.orb_a)
                    else:
                        # No merger
                        # do nothing! hardening should happen FIRST (and now it does!)
                        if (opts.verbose):
                            print("No mergers yet")

                # Check for hyperbolic eccentricity (binary ejected from disk)
                bh_binary_id_num_ecc_hyperbolic = blackholes_binary.id_num[blackholes_binary.bin_ecc >= 1.]
                if bh_binary_id_num_ecc_hyperbolic.size > 0:
                    blackholes_binary.remove_id_num(bh_binary_id_num_ecc_hyperbolic)
                    filing_cabinet.remove_id_num(bh_binary_id_num_ecc_hyperbolic)

                # Harden binaries via gas
                # Choose between Baruteau et al. 2011 gas hardening, or gas hardening from LANL simulations. To do: include dynamical hardening/softening from encounters
                blackholes_binary.bin_sep, blackholes_binary.flag_merging, blackholes_binary.time_merged, blackholes_binary.time_to_merger_gw = evolve.bin_harden_baruteau(
                    blackholes_binary.mass_1,
                    blackholes_binary.mass_2,
                    blackholes_binary.bin_sep,
                    blackholes_binary.bin_ecc,
                    blackholes_binary.time_to_merger_gw,
                    blackholes_binary.flag_merging,
                    blackholes_binary.time_merged,
                    opts.smbh_mass,
                    opts.timestep_duration_yr,
                    time_gw_normalization,
                    time_passed,
                )

                # Update filing cabinet with new bin_sep
                filing_cabinet.update(id_num=blackholes_binary.id_num,
                                      attr="size",
                                      new_info=blackholes_binary.bin_sep)

                # Check for mergers
                # Check closeness of binary. Are black holes at merger condition separation
                blackholes_binary.bin_sep, blackholes_binary.flag_merging = evolve.bin_contact_check(blackholes_binary.mass_1, blackholes_binary.mass_2, blackholes_binary.bin_sep, blackholes_binary.flag_merging, opts.smbh_mass)
                bh_binary_id_num_merger = blackholes_binary.id_num[blackholes_binary.flag_merging < 0]

                if opts.verbose:
                    print("Merger ID numbers")
                    print(bh_binary_id_num_merger)

                if (bh_binary_id_num_merger.size > 0):
                    bh_binary_id_num_unphysical = evolve.bin_reality_check(blackholes_binary.mass_1,
                                                                           blackholes_binary.mass_2,
                                                                           blackholes_binary.orb_a_1,
                                                                           blackholes_binary.orb_a_2,
                                                                           blackholes_binary.bin_ecc,
                                                                           blackholes_binary.id_num)
                    if bh_binary_id_num_unphysical.size > 0:
                        blackholes_binary.remove_id_num(bh_binary_id_num_unphysical)
                        filing_cabinet.remove_id_num(bh_binary_id_num_unphysical)

                    blackholes_merged, blackholes_pro = merge.merge_blackholes(blackholes_binary,
                                                                               blackholes_pro,
                                                                               blackholes_merged,
                                                                               bh_binary_id_num_merger,
                                                                               opts.smbh_mass,
                                                                               opts.flag_use_surrogate,
                                                                               disk_aspect_ratio,
                                                                               disk_density,
                                                                               time_passed,
                                                                               galaxy)

                    # Update filing cabinet
                    filing_cabinet.update(id_num=bh_binary_id_num_merger,
                                          attr="category",
                                          new_info=np.full(bh_binary_id_num_merger.size, 0))
                    filing_cabinet.update(id_num=bh_binary_id_num_merger,
                                          attr="mass",
                                          new_info=blackholes_pro.at_id_num(bh_binary_id_num_merger, "mass"))
                    filing_cabinet.update(id_num=bh_binary_id_num_merger,
                                          attr="orb_ecc",
                                          new_info=blackholes_pro.at_id_num(bh_binary_id_num_merger, "orb_ecc"))
                    filing_cabinet.update(id_num=bh_binary_id_num_merger,
                                          attr="size",
                                          new_info=np.full(bh_binary_id_num_merger.size, -1.5))
                    blackholes_binary.remove_id_num(bh_binary_id_num_merger)

                    if opts.verbose:
                        print("New BH locations", blackholes_pro.orb_a)
                else:
                    # No merger
                    # do nothing! hardening should happen FIRST (and now it does!)
                    if (opts.verbose):
                        print("No mergers yet")

                # Accrete gas onto binary components
                blackholes_binary.mass_1, blackholes_binary.mass_2 = evolve.change_bin_mass(
                    blackholes_binary.mass_1,
                    blackholes_binary.mass_2,
                    blackholes_binary.flag_merging,
                    opts.disk_bh_eddington_ratio,
                    disk_bh_eddington_mass_growth_rate,
                    opts.timestep_duration_yr,
                )

                # Update filing cabinet
                filing_cabinet.update(id_num=blackholes_binary.id_num,
                                      attr="mass",
                                      new_info=blackholes_binary.mass_1 + blackholes_binary.mass_2)

                # Spin up binary components
                blackholes_binary.spin_1, blackholes_binary.spin_2 = evolve.change_bin_spin_magnitudes(
                    blackholes_binary.spin_1,
                    blackholes_binary.spin_2,
                    blackholes_binary.flag_merging,
                    opts.disk_bh_eddington_ratio,
                    opts.disk_bh_torque_condition,
                    opts.timestep_duration_yr,
                )

                # Torque angle of binary spin components
                blackholes_binary.spin_angle_1, blackholes_binary.spin_angle_2 = evolve.change_bin_spin_angles(
                    blackholes_binary.spin_angle_1,
                    blackholes_binary.spin_angle_2,
                    blackholes_binary.flag_merging,
                    opts.disk_bh_eddington_ratio,
                    opts.disk_bh_torque_condition,
                    disk_bh_spin_resolution_min,
                    opts.timestep_duration_yr,
                )

                if (opts.flag_dynamic_enc > 0):
                    # Spheroid encounters
                    # FIX THIS: Replace nsc_imf_bh below with nsc_imf_stars_ since pulling from stellar MF
                    blackholes_binary.bin_sep, blackholes_binary.bin_ecc, blackholes_binary.bin_orb_ecc, blackholes_binary.bin_orb_inc = dynamics.bin_spheroid_encounter(
                        opts.smbh_mass,
                        opts.timestep_duration_yr,
                        blackholes_binary.mass_1,
                        blackholes_binary.mass_2,
                        blackholes_binary.bin_orb_a,
                        blackholes_binary.bin_sep,
                        blackholes_binary.bin_ecc,
                        blackholes_binary.bin_orb_ecc,
                        blackholes_binary.bin_orb_inc,
                        time_passed,
                        opts.nsc_imf_bh_powerlaw_index,
                        opts.delta_energy_strong,
                        opts.nsc_spheroid_normalization,
                        opts.mean_harden_energy_delta,
                        opts.var_harden_energy_delta
                    )
                    # Update filing cabinet with new bin_sep
                    filing_cabinet.update(id_num=blackholes_binary.id_num,
                                          attr="size",
                                          new_info=blackholes_binary.bin_sep)
                    filing_cabinet.update(id_num=blackholes_binary.id_num,
                                          attr="orb_ecc",
                                          new_info=blackholes_binary.bin_orb_ecc)

                    # Check for mergers
                    # Check closeness of binary. Are black holes at merger condition separation
                    blackholes_binary.bin_sep, blackholes_binary.flag_merging = evolve.bin_contact_check(blackholes_binary.mass_1, blackholes_binary.mass_2, blackholes_binary.bin_sep, blackholes_binary.flag_merging, opts.smbh_mass)
                    bh_binary_id_num_merger = blackholes_binary.id_num[blackholes_binary.flag_merging < 0]

                    if opts.verbose:
                        print("Merger ID numbers")
                        print(bh_binary_id_num_merger)

                    if (bh_binary_id_num_merger.size > 0):

                        bh_binary_id_num_unphysical = evolve.bin_reality_check(blackholes_binary.mass_1,
                                                                               blackholes_binary.mass_2,
                                                                               blackholes_binary.orb_a_1,
                                                                               blackholes_binary.orb_a_2,
                                                                               blackholes_binary.bin_ecc,
                                                                               blackholes_binary.id_num)
                        if bh_binary_id_num_unphysical.size > 0:
                            blackholes_binary.remove_id_num(bh_binary_id_num_unphysical)
                            filing_cabinet.remove_id_num(bh_binary_id_num_unphysical)

                        blackholes_merged, blackholes_pro = merge.merge_blackholes(blackholes_binary,
                                                                                   blackholes_pro,
                                                                                   blackholes_merged,
                                                                                   bh_binary_id_num_merger,
                                                                                   opts.smbh_mass,
                                                                                   opts.flag_use_surrogate,
                                                                                   disk_aspect_ratio,
                                                                                   disk_density,
                                                                                   time_passed,
                                                                                   galaxy)

                        # Update filing cabinet
                        filing_cabinet.update(id_num=bh_binary_id_num_merger,
                                              attr="category",
                                              new_info=np.full(bh_binary_id_num_merger.size, 0))
                        filing_cabinet.update(id_num=bh_binary_id_num_merger,
                                              attr="mass",
                                              new_info=blackholes_pro.at_id_num(bh_binary_id_num_merger, "mass"))
                        filing_cabinet.update(id_num=bh_binary_id_num_merger,
                                              attr="orb_ecc",
                                              new_info=blackholes_pro.at_id_num(bh_binary_id_num_merger, "orb_ecc"))
                        filing_cabinet.update(id_num=bh_binary_id_num_merger,
                                              attr="size",
                                              new_info=np.full(bh_binary_id_num_merger.size, -1.5))
                        blackholes_binary.remove_id_num(bh_binary_id_num_merger)

                        if opts.verbose:
                            print("New BH locations", blackholes_pro.orb_a)
                    else:
                        # No merger
                        # do nothing! hardening should happen FIRST (and now it does!)
                        if (opts.verbose):
                            print("No mergers yet")

                if (opts.flag_dynamic_enc > 0):
                    # Recapture bins out of disk plane.
                    # FIX THIS: Replace this with orb_inc_damping but for binary bhbh OBJECTS (KN)
                    blackholes_binary.bin_orb_inc = dynamics.bin_recapture(
                        blackholes_binary.mass_1,
                        blackholes_binary.mass_2,
                        blackholes_binary.bin_orb_a,
                        blackholes_binary.bin_orb_inc,
                        opts.timestep_duration_yr
                    )

                # Migrate binaries
                # First if feedback present, find ratio of feedback heating torque to migration torque
                if opts.flag_thermal_feedback > 0:
                    ratio_heat_mig_torques_bin_com = evolve.bin_com_feedback_hankla(
                        blackholes_binary.bin_orb_a,
                        disk_surface_density,
                        disk_opacity,
                        opts.disk_bh_eddington_ratio,
                        opts.disk_alpha_viscosity,
                        opts.disk_radius_outer
                    )
                else:
                    ratio_heat_mig_torques_bin_com = np.ones(blackholes_binary.num)

                # Migrate binaries center of mass
                # Choose torque prescription for binary migration
                # Old is the original approximation used in v.0.1.0, based off (but not identical to Paardekooper 2010)-usually within factor [0.5-2]
                if opts.torque_prescription == 'old':
                    blackholes_binary.bin_orb_a = migration.type1_migration_binary(
                        opts.smbh_mass, blackholes_binary.mass_1, blackholes_binary.mass_2,
                        blackholes_binary.bin_orb_a, blackholes_binary.bin_orb_ecc,
                        opts.disk_bh_pro_orb_ecc_crit,
                        disk_surface_density, disk_aspect_ratio, ratio_heat_mig_torques_bin_com,
                        opts.disk_radius_trap, opts.disk_radius_outer, opts.timestep_duration_yr)

                # Alternatively, calculate actual torques from disk profiles.
                # Paardekooper torque coeff (default)
                if opts.torque_prescription == 'paardekooper':
                    paardekooper_torque_coeff_bh = migration.paardekooper10_torque(
                        blackholes_binary.bin_orb_a,
                        blackholes_binary.bin_orb_ecc,
                        opts.disk_bh_pro_orb_ecc_crit,
                        disk_dlog10surfdens_dlog10R_func,
                        disk_dlog10temp_dlog10R_func
                    )

                # Jimenez-Masset torque coeff (from Grishin+24)
                if opts.torque_prescription == 'jimenez_masset':
                    jimenez_masset_torque_coeff_bh = migration.jimenezmasset17_torque(
                        opts.smbh_mass,
                        disk_surface_density,
                        disk_opacity,
                        disk_aspect_ratio,
                        temp_func,
                        blackholes_binary.bin_orb_a,
                        blackholes_binary.bin_orb_ecc,
                        opts.disk_bh_pro_orb_ecc_crit,
                        disk_dlog10surfdens_dlog10R_func,
                        disk_dlog10temp_dlog10R_func
                    )
                    jimenez_masset_thermal_torque_coeff_bh = migration.jimenezmasset17_thermal_torque_coeff(
                        opts.smbh_mass,
                        disk_surface_density,
                        disk_opacity,
                        disk_aspect_ratio,
                        temp_func,
                        opts.disk_bh_eddington_ratio,
                        blackholes_binary.bin_orb_a,
                        blackholes_binary.bin_orb_ecc,
                        opts.disk_bh_pro_orb_ecc_crit,
                        blackholes_binary.mass_1 + blackholes_binary.mass_2,
                        opts.flag_thermal_feedback,
                        disk_dlog10pressure_dlog10R_func
                    )
                    if opts.flag_thermal_feedback > 0:
                        total_jimenez_masset_torque_bh = jimenez_masset_torque_coeff_bh + jimenez_masset_thermal_torque_coeff_bh
                    else:
                        total_jimenez_masset_torque_bh = jimenez_masset_torque_coeff_bh
                # Normalized torque (multiplies torque coeff)
                if opts.torque_prescription == 'paardekooper' or opts.torque_prescription == 'jimenez_masset':
                    normalized_torque_bh = migration.normalized_torque(
                        opts.smbh_mass,
                        blackholes_binary.bin_orb_a,
                        blackholes_binary.mass_1 + blackholes_binary.mass_2,
                        blackholes_binary.bin_orb_ecc,
                        opts.disk_bh_pro_orb_ecc_crit,
                        disk_surface_density,
                        disk_aspect_ratio
                    )

                    if np.size(normalized_torque_bh) > 0:
                        if opts.torque_prescription == 'paardekooper':
                            torque = paardekooper_torque_coeff_bh*normalized_torque_bh
                            disk_trap_radius = opts.disk_radius_trap
                            disk_anti_trap_radius = opts.disk_radius_trap
                        if opts.torque_prescription == 'jimenez_masset':
                            torque = total_jimenez_masset_torque_bh*normalized_torque_bh
                        # Set up trap scaling as a function of mass for Jimenez-Masset (for SG-like disk)
                        # No traps if M_smbh >10^8Msun (approx.)
                            if opts.smbh_mass > 1.e8:
                                disk_trap_radius = opts.disk_inner_stable_circ_orb
                                disk_anti_trap_radius = opts.disk_inner_stable_circ_orb
                            if opts.smbh_mass == 1.e8:
                                disk_trap_radius = opts.disk_radius_trap
                                disk_anti_trap_radius = opts.disk_radius_trap
                            # Trap changes as a function of r_g if M_smbh <10^8Msun (default trap radius ~700r_g). Grishin+24
                            if opts.smbh_mass < 1.e8 and opts.smbh_mass > 1.e6:
                                disk_trap_radius = opts.disk_radius_trap * (opts.smbh_mass/1.e8)**(-1.225)
                                disk_anti_trap_radius = opts.disk_radius_trap * (opts.smbh_mass/1.e8)**(0.099)
                            # Trap location changes again at low SMBH mass (Grishin+24)
                            if opts.smbh_mass < 1.e6:
                                disk_trap_radius = opts.disk_radius_trap * (opts.smbh_mass/1.e8)**(-0.97)
                                disk_anti_trap_radius = opts.disk_radius_trap * (opts.smbh_mass/1.e8)**(0.099)

                        torque_mig_timescales_bh = migration.torque_mig_timescale(
                            opts.smbh_mass,
                            blackholes_binary.bin_orb_a,
                            blackholes_binary.mass_1 + blackholes_binary.mass_2,
                            blackholes_binary.bin_orb_ecc,
                            opts.disk_bh_pro_orb_ecc_crit,
                            torque
                        )
                        # Calculate new bh_orbs_a using torque
                        blackholes_binary.bin_orb_a = migration.type1_migration_distance(
                            opts.smbh_mass,
                            blackholes_binary.bin_orb_a,
                            blackholes_binary.mass_1 + blackholes_binary.mass_2,
                            blackholes_binary.bin_orb_ecc,
                            opts.disk_bh_pro_orb_ecc_crit,
                            torque_mig_timescales_bh,
                            ratio_heat_mig_torques_bin_com,
                            disk_trap_radius,
                            disk_anti_trap_radius,
                            opts.disk_radius_outer,
                            opts.timestep_duration_yr,
                            opts.flag_phenom_turb,
                            opts.phenom_turb_centroid,
                            opts.phenom_turb_std_dev,
                            opts.nsc_imf_bh_mode,
                            opts.torque_prescription
                        )

                # Update filing cabinet
                filing_cabinet.update(id_num=blackholes_binary.id_num,
                                      attr="orb_a",
                                      new_info=blackholes_binary.bin_orb_a)

                # Test to see if any binaries separation is O(1r_g)
                # If so, track them for GW freq, strain.
                # Minimum BBH separation (in units of r_g)
                min_bbh_gw_separation = 2.0
                # If there are binaries AND if any separations are < min_bbh_gw_separation
                bh_binary_id_num_gw = blackholes_binary.id_num[(blackholes_binary.bin_sep < min_bbh_gw_separation) & (blackholes_binary.bin_sep > 0)]
                if (bh_binary_id_num_gw.size > 0):
                    # 1st time around.
                    if num_bbh_gw_tracked == 0:
                        old_bbh_gw_freq = 9.e-7*np.ones(bh_binary_id_num_gw.size)
                    if num_bbh_gw_tracked > 0:
                        old_bbh_gw_freq = bbh_gw_freq

                    num_bbh_gw_tracked = bh_binary_id_num_gw.size

                    bbh_gw_strain, bbh_gw_freq = gw.bbh_gw_params(
                        blackholes_binary.at_id_num(bh_binary_id_num_gw, "mass_1"),
                        blackholes_binary.at_id_num(bh_binary_id_num_gw, "mass_2"),
                        blackholes_binary.at_id_num(bh_binary_id_num_gw, "bin_sep"),
                        opts.smbh_mass,
                        opts.timestep_duration_yr,
                        old_bbh_gw_freq,
                        agn_redshift
                        )

                    blackholes_binary_gw.add_binaries(
                        new_id_num=bh_binary_id_num_gw,
                        new_mass_1=blackholes_binary.at_id_num(bh_binary_id_num_gw, "mass_1"),
                        new_mass_2=blackholes_binary.at_id_num(bh_binary_id_num_gw, "mass_2"),
                        new_orb_a_1=blackholes_binary.at_id_num(bh_binary_id_num_gw, "orb_a_1"),
                        new_orb_a_2=blackholes_binary.at_id_num(bh_binary_id_num_gw, "orb_a_2"),
                        new_spin_1=blackholes_binary.at_id_num(bh_binary_id_num_gw, "spin_1"),
                        new_spin_2=blackholes_binary.at_id_num(bh_binary_id_num_gw, "spin_2"),
                        new_spin_angle_1=blackholes_binary.at_id_num(bh_binary_id_num_gw, "spin_angle_1"),
                        new_spin_angle_2=blackholes_binary.at_id_num(bh_binary_id_num_gw, "spin_angle_2"),
                        new_bin_sep=blackholes_binary.at_id_num(bh_binary_id_num_gw, "bin_sep"),
                        new_bin_orb_a=blackholes_binary.at_id_num(bh_binary_id_num_gw, "bin_orb_a"),
                        new_time_to_merger_gw=blackholes_binary.at_id_num(bh_binary_id_num_gw, "time_to_merger_gw"),
                        new_flag_merging=blackholes_binary.at_id_num(bh_binary_id_num_gw, "flag_merging"),
                        new_time_merged=np.full(bh_binary_id_num_gw.size, time_passed),
                        new_bin_ecc=blackholes_binary.at_id_num(bh_binary_id_num_gw, "bin_ecc"),
                        new_gen_1=blackholes_binary.at_id_num(bh_binary_id_num_gw, "gen_1"),
                        new_gen_2=blackholes_binary.at_id_num(bh_binary_id_num_gw, "gen_2"),
                        new_bin_orb_ang_mom=blackholes_binary.at_id_num(bh_binary_id_num_gw, "bin_orb_ang_mom"),
                        new_bin_orb_inc=blackholes_binary.at_id_num(bh_binary_id_num_gw, "bin_orb_inc"),
                        new_bin_orb_ecc=blackholes_binary.at_id_num(bh_binary_id_num_gw, "bin_orb_ecc"),
                        new_gw_freq=bbh_gw_freq,
                        new_gw_strain=bbh_gw_strain,
                        new_galaxy=np.full(bh_binary_id_num_gw.size, galaxy),
                    )

                # Evolve GW frequency and strain
                blackholes_binary.gw_freq, blackholes_binary.gw_strain = gw.evolve_gw(
                    blackholes_binary.mass_1,
                    blackholes_binary.mass_2,
                    blackholes_binary.bin_sep,
                    opts.smbh_mass,
                    agn_redshift
                )

                # Check and see if any binaries are ionized.
                bh_binary_id_num_ionization = evolve.bin_ionization_check(blackholes_binary.mass_1, blackholes_binary.mass_2, blackholes_binary.bin_orb_a, blackholes_binary.bin_sep, blackholes_binary.id_num, opts.smbh_mass)
                if bh_binary_id_num_ionization.size > 0:
                    # Append 2 new BH to arrays of single BH locations, masses, spins, spin angles & gens
                    # For now add 2 new orb ecc term of 0.01. inclination is 0.0 as well. TO DO: calculate v_kick and resulting perturbation to orb ecc.

                    new_orb_ecc = eccentricity.ionized_orb_ecc(bh_binary_id_num_ionization.size * 2, opts.disk_bh_orb_ecc_max_init)
                    new_id_nums = np.arange(filing_cabinet.id_max+1, filing_cabinet.id_max + 1 + bh_binary_id_num_ionization.size * 2, 1)
                    blackholes_pro.add_blackholes(
                        new_mass=np.concatenate([
                            blackholes_binary.at_id_num(bh_binary_id_num_ionization, "mass_1"),
                            blackholes_binary.at_id_num(bh_binary_id_num_ionization, "mass_2")]),
                        new_spin=np.concatenate([
                            blackholes_binary.at_id_num(bh_binary_id_num_ionization, "spin_1"),
                            blackholes_binary.at_id_num(bh_binary_id_num_ionization, "spin_2")]),
                        new_spin_angle=np.concatenate([
                            blackholes_binary.at_id_num(bh_binary_id_num_ionization, "spin_angle_1"),
                            blackholes_binary.at_id_num(bh_binary_id_num_ionization, "spin_angle_2")]),
                        new_orb_a=np.concatenate([
                            blackholes_binary.at_id_num(bh_binary_id_num_ionization, "orb_a_1"),
                            blackholes_binary.at_id_num(bh_binary_id_num_ionization, "orb_a_2")]),
                        new_gen=np.concatenate([
                            blackholes_binary.at_id_num(bh_binary_id_num_ionization, "gen_1"),
                            blackholes_binary.at_id_num(bh_binary_id_num_ionization, "gen_2")]),
                        new_orb_ecc=new_orb_ecc,
                        new_orb_inc=np.full(bh_binary_id_num_ionization.size * 2, 0.0),
                        new_orb_ang_mom=np.ones(bh_binary_id_num_ionization.size * 2),
                        new_orb_arg_periapse=np.full(bh_binary_id_num_ionization.size * 2, -1.5),
                        new_gw_freq=np.full(bh_binary_id_num_ionization.size * 2, -1.5),
                        new_gw_strain=np.full(bh_binary_id_num_ionization.size * 2, -1.5),
                        new_galaxy=np.full(bh_binary_id_num_ionization.size * 2, galaxy),
                        new_time_passed=np.full(bh_binary_id_num_ionization.size * 2, time_passed),
                        new_id_num=new_id_nums
                    )

                    # Update filing cabinet
                    filing_cabinet.add_objects(
                        new_id_num=new_id_nums,
                        new_category=np.zeros(bh_binary_id_num_ionization.size * 2),
                        new_orb_a=np.concatenate([
                            blackholes_binary.at_id_num(bh_binary_id_num_ionization, "orb_a_1"),
                            blackholes_binary.at_id_num(bh_binary_id_num_ionization, "orb_a_2")]),
                        new_mass=np.concatenate([
                            blackholes_binary.at_id_num(bh_binary_id_num_ionization, "mass_1"),
                            blackholes_binary.at_id_num(bh_binary_id_num_ionization, "mass_2")]),
                        new_orb_ecc=new_orb_ecc,
                        new_size=np.full(bh_binary_id_num_ionization.size * 2, -1.5),
                        new_direction=np.ones(bh_binary_id_num_ionization.size * 2),
                        new_disk_inner_outer=np.ones(bh_binary_id_num_ionization.size * 2)
                    )

                    blackholes_binary.remove_id_num(bh_binary_id_num_ionization)
                    filing_cabinet.remove_id_num(bh_binary_id_num_ionization)

                bh_binary_id_num_merger = blackholes_binary.id_num[blackholes_binary.flag_merging < 0]

                if opts.verbose:
                    print("Merger ID numbers")
                    print(bh_binary_id_num_merger)

                if (bh_binary_id_num_merger.size > 0):

                    bh_binary_id_num_unphysical = evolve.bin_reality_check(blackholes_binary.mass_1,
                                                                           blackholes_binary.mass_2,
                                                                           blackholes_binary.orb_a_1,
                                                                           blackholes_binary.orb_a_2,
                                                                           blackholes_binary.bin_ecc,
                                                                           blackholes_binary.id_num)
                    if bh_binary_id_num_unphysical.size > 0:
                        blackholes_binary.remove_id_num(bh_binary_id_num_unphysical)
                        filing_cabinet.remove_id_num(bh_binary_id_num_unphysical)

                    blackholes_merged, blackholes_pro = merge.merge_blackholes(blackholes_binary,
                                                                               blackholes_pro,
                                                                               blackholes_merged,
                                                                               bh_binary_id_num_merger,
                                                                               opts.smbh_mass,
                                                                               opts.flag_use_surrogate,
                                                                               disk_aspect_ratio,
                                                                               disk_density,
                                                                               time_passed,
                                                                               galaxy)

<<<<<<< HEAD
                        bh_spin_merged = merge.merged_spin(
                                blackholes_binary.at_id_num(bh_binary_id_num_merger, "mass_1"),
                                blackholes_binary.at_id_num(bh_binary_id_num_merger, "mass_2"),
                                blackholes_binary.at_id_num(bh_binary_id_num_merger, "spin_1"),
                                blackholes_binary.at_id_num(bh_binary_id_num_merger, "spin_2")
                            )

                        bh_chi_eff_merged = merge.chi_effective(
                                blackholes_binary.at_id_num(bh_binary_id_num_merger, "mass_1"),
                                blackholes_binary.at_id_num(bh_binary_id_num_merger, "mass_2"),
                                blackholes_binary.at_id_num(bh_binary_id_num_merger, "spin_1"),
                                blackholes_binary.at_id_num(bh_binary_id_num_merger, "spin_2"),
                                blackholes_binary.at_id_num(bh_binary_id_num_merger, "spin_angle_1"),
                                blackholes_binary.at_id_num(bh_binary_id_num_merger, "spin_angle_2"),
                                blackholes_binary.at_id_num(bh_binary_id_num_merger, "bin_orb_ang_mom")
                                )

                        bh_chi_p_merged = merge.chi_p(
                                blackholes_binary.at_id_num(bh_binary_id_num_merger, "mass_1"),
                                blackholes_binary.at_id_num(bh_binary_id_num_merger, "mass_2"),
                                blackholes_binary.at_id_num(bh_binary_id_num_merger, "spin_1"),
                                blackholes_binary.at_id_num(bh_binary_id_num_merger, "spin_2"),
                                blackholes_binary.at_id_num(bh_binary_id_num_merger, "spin_angle_1"),
                                blackholes_binary.at_id_num(bh_binary_id_num_merger, "spin_angle_2"),
                                blackholes_binary.at_id_num(bh_binary_id_num_merger, "bin_orb_inc")
                                )
                    
                        if opts.flag_use_surrogate == 0:
                            bh_v_kick = analytical_velo.analytical_kick_velocity(
                                    blackholes_binary.at_id_num(bh_binary_id_num_merger, "mass_1"),
                                    blackholes_binary.at_id_num(bh_binary_id_num_merger, "mass_2"),
                                    blackholes_binary.at_id_num(bh_binary_id_num_merger, "spin_1"),
                                    blackholes_binary.at_id_num(bh_binary_id_num_merger, "spin_2"),
                                    blackholes_binary.at_id_num(bh_binary_id_num_merger, "spin_angle_1"),
                                    blackholes_binary.at_id_num(bh_binary_id_num_merger, "spin_angle_2")
                                    )
                        else:
                            bh_v_kick = 200
                        
                        bh_lum_shock = lum.shock_luminosity( 
                                    opts.smbh_mass,
                                    bh_mass_merged,
                                    blackholes_binary.at_id_num(bh_binary_id_num_merger, "bin_orb_a"),
                                    disk_aspect_ratio,
                                    disk_density,
                                    bh_v_kick) 
                                    
                        bh_lum_jet = lum.jet_luminosity(
                                    bh_mass_merged,
                                    blackholes_binary.at_id_num(bh_binary_id_num_merger, "bin_orb_a"),
                                    disk_density,
                                    disk_aspect_ratio,
                                    opts.smbh_mass,
                                    bh_spin_merged,
                                    bh_v_kick) 

                        bh_orb_ecc_merged = merge.merged_orb_ecc(blackholes_binary.at_id_num(bh_binary_id_num_merger, "bin_orb_a"),
                                                                 np.full(bh_binary_id_num_merger.size, bh_v_kick),
                                                                 opts.smbh_mass)

                        # Append new merged BH to arrays of single BH locations, masses, spins, spin angles & gens
                        blackholes_merged.add_blackholes(new_id_num=bh_binary_id_num_merger,
                                                         new_galaxy=np.full(bh_binary_id_num_merger.size, galaxy),
                                                         new_bin_orb_a=blackholes_binary.at_id_num(bh_binary_id_num_merger, "bin_orb_a"),
                                                         new_mass_final=bh_mass_merged,
                                                         new_spin_final=bh_spin_merged,
                                                         new_spin_angle_final=np.zeros(bh_binary_id_num_merger.size),
                                                         new_mass_1=blackholes_binary.at_id_num(bh_binary_id_num_merger, "mass_1"),
                                                         new_mass_2=blackholes_binary.at_id_num(bh_binary_id_num_merger, "mass_2"),
                                                         new_spin_1=blackholes_binary.at_id_num(bh_binary_id_num_merger, "spin_1"),
                                                         new_spin_2=blackholes_binary.at_id_num(bh_binary_id_num_merger, "spin_2"),
                                                         new_spin_angle_1=blackholes_binary.at_id_num(bh_binary_id_num_merger, "spin_angle_1"),
                                                         new_spin_angle_2=blackholes_binary.at_id_num(bh_binary_id_num_merger, "spin_angle_2"),
                                                         new_gen_1=blackholes_binary.at_id_num(bh_binary_id_num_merger, "gen_1"),
                                                         new_gen_2=blackholes_binary.at_id_num(bh_binary_id_num_merger, "gen_2"),
                                                         new_chi_eff=bh_chi_eff_merged,
                                                         new_chi_p=bh_chi_p_merged,
                                                         new_v_kick=bh_v_kick,
                                                         new_lum_shock=bh_lum_shock,
                                                         new_lum_jet=bh_lum_jet,
                                                         new_time_merged=np.full(bh_binary_id_num_merger.size, time_passed))

                        # # New bh generation is max of generations involved in merger plus 1
                        blackholes_pro.add_blackholes(new_mass=blackholes_merged.at_id_num(bh_binary_id_num_merger, "mass_final"),
                                                      new_orb_a=blackholes_merged.at_id_num(bh_binary_id_num_merger, "bin_orb_a"),
                                                      new_spin=blackholes_merged.at_id_num(bh_binary_id_num_merger, "spin_final"),
                                                      new_spin_angle=np.zeros(bh_binary_id_num_merger.size),
                                                      new_orb_inc=np.zeros(bh_binary_id_num_merger.size),
                                                      new_orb_ang_mom=np.ones(bh_binary_id_num_merger.size),
                                                      new_orb_ecc=bh_orb_ecc_merged,
                                                      new_gen=np.maximum(blackholes_merged.at_id_num(bh_binary_id_num_merger, "gen_1"),
                                                                         blackholes_merged.at_id_num(bh_binary_id_num_merger, "gen_2")) + 1.0,
                                                      new_orb_arg_periapse=np.full(bh_binary_id_num_merger.size, -1.5),
                                                      new_galaxy=np.full(bh_binary_id_num_merger.size, galaxy),
                                                      new_time_passed=np.full(bh_binary_id_num_merger.size, time_passed),
                                                      new_id_num=bh_binary_id_num_merger)

                        # Update filing cabinet
                        filing_cabinet.update(id_num=bh_binary_id_num_merger,
                                              attr="category",
                                              new_info=np.full(bh_binary_id_num_merger.size, 0))
                        filing_cabinet.update(id_num=bh_binary_id_num_merger,
                                              attr="mass",
                                              new_info=bh_mass_merged)
                        filing_cabinet.update(id_num=bh_binary_id_num_merger,
                                              attr="orb_ecc",
                                              new_info=bh_orb_ecc_merged)
                        filing_cabinet.update(id_num=bh_binary_id_num_merger,
                                              attr="size",
                                              new_info=np.full(bh_binary_id_num_merger.size, -1.5))
                        blackholes_binary.remove_id_num(bh_binary_id_num_merger)
=======
                    # Update filing cabinet
                    filing_cabinet.update(id_num=bh_binary_id_num_merger,
                                          attr="category",
                                          new_info=np.full(bh_binary_id_num_merger.size, 0))
                    filing_cabinet.update(id_num=bh_binary_id_num_merger,
                                          attr="mass",
                                          new_info=blackholes_pro.at_id_num(bh_binary_id_num_merger, "mass"))
                    filing_cabinet.update(id_num=bh_binary_id_num_merger,
                                          attr="orb_ecc",
                                          new_info=blackholes_pro.at_id_num(bh_binary_id_num_merger, "orb_ecc"))
                    filing_cabinet.update(id_num=bh_binary_id_num_merger,
                                          attr="size",
                                          new_info=np.full(bh_binary_id_num_merger.size, -1.5))
                    blackholes_binary.remove_id_num(bh_binary_id_num_merger)
>>>>>>> 6d625ddf

                    if opts.verbose:
                        print("New BH locations", blackholes_pro.orb_a)
                else:
                    # No merger
                    # do nothing! hardening should happen FIRST (and now it does!)
                    if (opts.verbose):
                        print("No mergers yet")
            else:
                if opts.verbose:
                    print("No binaries formed yet")
                    # No Binaries present in bin_array. Nothing to do.
                # Finished evolving binaries

            # If a close encounter within mutual Hill sphere objects will form a binary or otherwise interact
            # check which objects have a close encounter within mutual Hill sphere
            id_nums_check = filing_cabinet.id_num[((filing_cabinet.category == 0) | (filing_cabinet.category == 1)) &  # single BH (0) or star (1)
                                                   (filing_cabinet.direction == 1) &  # prograde
                                                   (filing_cabinet.disk_inner_outer == 1)]  # in the outer disk

            close_encounters_id_nums = formation.close_encounters_check(id_nums_check,
                                                                        filing_cabinet,
                                                                        opts.smbh_mass,
                                                                        opts.disk_bh_pro_orb_ecc_crit)

            if (close_encounters_id_nums.shape != (0,)):
                # Get ID nums for BH pairs, star pairs, and BH-star pairs
                bhbh_id_nums, starstar_id_nums, bhstar_id_nums = formation.divide_types_encounters(close_encounters_id_nums, [[0, 0], [1, 1], [0, 1]], filing_cabinet)

                if (bhbh_id_nums.size > 0):
                    # BH and BH encounter each other: form a binary
                    blackholes_binary, bh_binary_id_num_new = formation.add_to_binary_obj(
                        blackholes_binary,
                        blackholes_pro,
                        bhbh_id_nums,
                        filing_cabinet.id_max,
                        opts.fraction_bin_retro,
                        opts.smbh_mass,
                        agn_redshift,
                        opts.disk_bh_pro_orb_ecc_crit
                    )

                    # Add new BH binaries to filing cabinet and delete prograde singleton black holes
                    filing_cabinet.add_objects(new_id_num=bh_binary_id_num_new,
                                               new_category=np.full(bh_binary_id_num_new.size, 2),
                                               new_orb_a=blackholes_binary.at_id_num(bh_binary_id_num_new, "bin_orb_a"),
                                               new_mass=blackholes_binary.at_id_num(bh_binary_id_num_new, "mass_1") + blackholes_binary.at_id_num(bh_binary_id_num_new, "mass_2"),
                                               new_orb_ecc=blackholes_binary.at_id_num(bh_binary_id_num_new, "bin_orb_ecc"),
                                               new_size=blackholes_binary.at_id_num(bh_binary_id_num_new, "bin_sep"),
                                               new_direction=np.full(bh_binary_id_num_new.size, 1),
                                               new_disk_inner_outer=np.full(bh_binary_id_num_new.size, 1))
                    filing_cabinet.remove_id_num(id_num_remove=bhbh_id_nums.flatten())

                    # delete corresponding entries for new binary members from singleton arrays
                    blackholes_pro.remove_id_num(id_num_remove=bhbh_id_nums.flatten())

                if (bhstar_id_nums.size > 0):
                    # BH and star encounter: star blows up, BH accretes mass
                    # Separate out into BH ID and star ID
                    bhstar_id_nums = bhstar_id_nums.flatten()
                    star_id_nums = bhstar_id_nums[np.nonzero(filing_cabinet.at_id_num(bhstar_id_nums, "category") == 1)]
                    bh_id_nums = bhstar_id_nums[np.nonzero(filing_cabinet.at_id_num(bhstar_id_nums, "category") == 0)]
                    stars_explode.add_stars(new_id_num_star=star_id_nums,
                                            new_id_num_bh=bh_id_nums,
                                            new_mass_star=stars_pro.at_id_num(star_id_nums, "mass"),
                                            new_mass_bh=blackholes_pro.at_id_num(bh_id_nums, "mass"),
                                            new_orb_a_star=stars_pro.at_id_num(star_id_nums, "orb_a"),
                                            new_orb_a_bh=blackholes_pro.at_id_num(bh_id_nums, "orb_a"),
                                            new_star_log_radius=stars_pro.at_id_num(star_id_nums, "log_radius"),
                                            new_orb_inc_star=stars_pro.at_id_num(star_id_nums, "orb_inc"),
                                            new_orb_inc_bh=blackholes_pro.at_id_num(bh_id_nums, "orb_inc"),
                                            new_orb_ecc_star=stars_pro.at_id_num(star_id_nums, "orb_ecc"),
                                            new_orb_ecc_bh=blackholes_pro.at_id_num(bh_id_nums, "orb_ecc"),
                                            new_gen_star=stars_pro.at_id_num(star_id_nums, "gen"),
                                            new_gen_bh=blackholes_pro.at_id_num(bh_id_nums, "gen"),
                                            new_galaxy=stars_pro.at_id_num(star_id_nums, "galaxy"),
                                            new_time_sn=np.full(star_id_nums.size, time_passed),
                                            )
                    disk_mass_gained.append(stars_pro.at_id_num(star_id_nums, "mass").sum())
                    # Delete exploded stars from regular array and filing cabinet
                    stars_pro.remove_id_num(star_id_nums)
                    filing_cabinet.remove_id_num(star_id_nums)

                    # BHs accrete mass and spin up
                    a, b = np.where(blackholes_pro.id_num == bh_id_nums[:, None])
                    bh_id_mask = b[np.argsort(a)]
                    blackholes_pro.mass[bh_id_mask] = accretion.change_bh_mass(
                        blackholes_pro.mass[bh_id_mask],
                        opts.disk_bh_eddington_ratio,
                        disk_bh_eddington_mass_growth_rate,
                        opts.timestep_duration_yr)

                    blackholes_pro.spin[bh_id_mask] = accretion.change_bh_spin_magnitudes(
                        blackholes_pro.spin[bh_id_mask],
                        opts.disk_bh_eddington_ratio,
                        opts.disk_bh_torque_condition,
                        opts.timestep_duration_yr,
                        blackholes_pro.orb_ecc[bh_id_mask],
                        opts.disk_bh_pro_orb_ecc_crit,
                    )

                    blackholes_pro.spin_angle[bh_id_mask] = accretion.change_bh_spin_angles(
                        blackholes_pro.spin_angle[bh_id_mask],
                        opts.disk_bh_eddington_ratio,
                        opts.disk_bh_torque_condition,
                        disk_bh_spin_resolution_min,
                        opts.timestep_duration_yr,
                        blackholes_pro.orb_ecc[bh_id_mask],
                        opts.disk_bh_pro_orb_ecc_crit
                    )

                    # Update filing cabinet
                    filing_cabinet.update(id_num=bh_id_nums,
                                          attr="mass",
                                          new_info=blackholes_pro.mass[bh_id_mask])

                if (starstar_id_nums.size > 0):
                    # Star and star encounter each other: stellar merger
                    # Generate new ID numbers
                    star_merged_id_num_new = np.arange(filing_cabinet.id_max + 1, filing_cabinet.id_max + 1 + starstar_id_nums.shape[1], 1)
                    # Merged mass is just masses added together. Any over disk_star_initial_mass_cutoff get set to disk_star_initial_mass_cutoff
                    star_merged_mass = stars_pro.at_id_num(starstar_id_nums[0], "mass") + stars_pro.at_id_num(starstar_id_nums[1], "mass")
                    # New orb_a is the center of mass of the two stars
                    star_merged_orbs_a = ((stars_pro.at_id_num(starstar_id_nums[0], "mass") * stars_pro.at_id_num(starstar_id_nums[0], "orb_a")) +
                                          (stars_pro.at_id_num(starstar_id_nums[1], "mass") * stars_pro.at_id_num(starstar_id_nums[1], "orb_a"))) / star_merged_mass
                    assert np.all(star_merged_orbs_a < opts.disk_radius_outer), "star_merged_orbs_a has values greater than disk_radius_outer"
                    # After doing the weighted average for orb_a we then cut off stars with mass > disk_star_initial_mass_cutoff
                    star_merged_mass[star_merged_mass > opts.disk_star_initial_mass_cutoff] = opts.disk_star_initial_mass_cutoff
                    # Radius, luminosity, Teff are all interpolated based on the new mass
                    star_merged_logR, star_merged_logL, star_merged_logTeff = stellar_interpolation.interp_star_params(star_merged_mass)
                    # New gen is the maximum between the pair's gen plus one
                    star_merged_gen = np.maximum(stars_pro.at_id_num(starstar_id_nums[0], "gen"), stars_pro.at_id_num(starstar_id_nums[1], "gen")) + 1.0

                    # Add to stars object
                    stars_pro.add_stars(new_id_num=star_merged_id_num_new,
                                        new_mass=star_merged_mass,
                                        new_orb_a=star_merged_orbs_a,
                                        new_log_radius=star_merged_logR,
                                        new_log_teff=star_merged_logTeff,
                                        new_log_luminosity=star_merged_logL,
                                        new_X=stars_pro.at_id_num(starstar_id_nums[0], "star_X"),  # no metallicity evolution
                                        new_Y=stars_pro.at_id_num(starstar_id_nums[0], "star_Y"),
                                        new_Z=stars_pro.at_id_num(starstar_id_nums[0], "star_Z"),
                                        new_orb_ang_mom=np.ones(starstar_id_nums.shape[1]),  # orb_ang_mom is +1 because two prograde stars merge
                                        new_orb_ecc=np.full(starstar_id_nums.shape[1], opts.disk_bh_pro_orb_ecc_crit),  # orb_ecc is initially very small
                                        new_orb_inc=np.zeros(starstar_id_nums.shape[1]),  # orb_inc is zero
                                        new_orb_arg_periapse=stars_pro.at_id_num(starstar_id_nums[0], "orb_arg_periapse"),  # Assume orb_arg_periapse is same as before
                                        new_gen=star_merged_gen,
                                        new_galaxy=stars_pro.at_id_num(starstar_id_nums[0], "galaxy"),
                                        new_time_passed=stars_pro.at_id_num(starstar_id_nums[0], "time_passed"))

                    # Add new merged stars to merged stars object
                    stars_merge.add_stars(new_id_num=star_merged_id_num_new,
                                          new_galaxy=stars_pro.at_id_num(starstar_id_nums[0], "galaxy"),
                                          new_orb_a_final=star_merged_orbs_a,
                                          new_gen_final=star_merged_gen,
                                          new_mass_final=star_merged_mass,
                                          new_mass_1=stars_pro.at_id_num(starstar_id_nums[0], "mass"),
                                          new_mass_2=stars_pro.at_id_num(starstar_id_nums[1], "mass"),
                                          new_gen_1=stars_pro.at_id_num(starstar_id_nums[0], "gen"),
                                          new_gen_2=stars_pro.at_id_num(starstar_id_nums[1], "gen"),
                                          new_log_radius_final=star_merged_logR,
                                          new_orb_ecc=np.full(starstar_id_nums.shape[1], opts.disk_bh_pro_orb_ecc_crit),
                                          new_time_merged=np.full(starstar_id_nums.shape[1], time_passed))

                    # Add new merged stars to filing cabinet and delete previous stars
                    filing_cabinet.add_objects(new_id_num=star_merged_id_num_new,
                                               new_category=np.ones(star_merged_id_num_new.size),
                                               new_orb_a=stars_pro.at_id_num(star_merged_id_num_new, "orb_a"),
                                               new_mass=stars_pro.at_id_num(star_merged_id_num_new, "mass"),
                                               new_orb_ecc=stars_pro.at_id_num(star_merged_id_num_new, "orb_ecc"),
                                               new_size=point_masses.r_g_from_units(opts.smbh_mass, (10 ** stars_pro.at_id_num(star_merged_id_num_new, "log_radius")) * u.Rsun).value,
                                               new_direction=np.ones(star_merged_id_num_new.size),
                                               new_disk_inner_outer=np.ones(star_merged_id_num_new.size))
                    filing_cabinet.remove_id_num(starstar_id_nums.flatten())
                    stars_pro.remove_id_num(starstar_id_nums.flatten())

            # After this time period, was there a disk capture via orbital grind-down?
            # To do: What eccentricity do we want the captured BH to have? Right now ecc=0.0? Should it be ecc<h at a?             
            # Assume 1st gen BH captured and orb ecc =0.0
            # To do: Bias disk capture to more massive BH!
            # Assuming captured objects are not in the inner disk? (KN)
            capture = time_passed % opts.capture_time_yr
            if capture == 0:
                bh_orb_a_captured = setupdiskblackholes.setup_disk_blackholes_location_NSC_powerlaw(
                    1, opts.disk_radius_capture_outer, opts.disk_inner_stable_circ_orb,
                    opts.smbh_mass, opts.nsc_radius_crit, opts.nsc_density_index_inner,
                    opts.nsc_density_index_outer, volume_scaling=True)
                bh_mass_captured = setupdiskblackholes.setup_disk_blackholes_masses(
                    1, opts.nsc_imf_bh_mode, opts.nsc_imf_bh_mass_max, opts.nsc_imf_bh_powerlaw_index, opts.mass_pile_up)
                bh_spin_captured = setupdiskblackholes.setup_disk_blackholes_spins(
                    1, opts.nsc_bh_spin_dist_mu, opts.nsc_bh_spin_dist_sigma)
                bh_spin_angle_captured = setupdiskblackholes.setup_disk_blackholes_spin_angles(
                    1, bh_spin_captured)
                bh_gen_captured = [1]
                bh_orb_ecc_captured = [0.0]
                bh_orb_inc_captured = [0.0]
                bh_id_num_captured = np.arange(filing_cabinet.id_max+1, len(bh_mass_captured) + filing_cabinet.id_max+1, 1)
                # Append captured BH to existing singleton arrays. Assume prograde and 1st gen BH.
                blackholes_pro.add_blackholes(new_mass=bh_mass_captured,
                                              new_spin=bh_spin_captured,
                                              new_spin_angle=bh_spin_angle_captured,
                                              new_orb_a=bh_orb_a_captured,
                                              new_orb_inc=bh_orb_inc_captured,
                                              new_orb_ang_mom=np.ones(bh_mass_captured.size),
                                              new_orb_ecc=bh_orb_ecc_captured,
                                              new_orb_arg_periapse=np.full(bh_mass_captured.size, -1.5),
                                              new_gen=bh_gen_captured,
                                              new_galaxy=np.full(len(bh_mass_captured),galaxy),
                                              new_time_passed=np.full(len(bh_mass_captured),time_passed),
                                              new_id_num=bh_id_num_captured)
                # Update filing cabinet
                filing_cabinet.add_objects(new_id_num=bh_id_num_captured,
                                           new_category=np.array([0.0]),
                                           new_orb_a=bh_orb_a_captured,
                                           new_mass=bh_mass_captured,
                                           new_orb_ecc=bh_orb_ecc_captured,
                                           new_size=np.array([-1]),
                                           new_direction=np.array([1.0]),
                                           new_disk_inner_outer=np.array([1.0]))

            # Starter code for stars being captured
            # Conditions copy BH capture right now, but need to incorporate WZL2024 conditions
            if opts.flag_add_stars:
                capture_stars = time_passed % opts.capture_time_yr
                if capture_stars == 0:
                    num_star_captured = 2
                    star_mass_captured = setupdiskstars.setup_disk_stars_masses(star_num=num_star_captured,
                                                                                disk_star_mass_min_init=opts.disk_star_mass_min_init,
                                                                                disk_star_mass_max_init=opts.disk_star_mass_max_init,
                                                                                nsc_imf_star_powerlaw_index=opts.nsc_imf_star_powerlaw_index)
                    star_orb_a_captured = setupdiskstars.setup_disk_stars_orb_a(star_num=num_star_captured,
                                                                                disk_radius_outer=opts.disk_radius_outer,
                                                                                disk_inner_stable_circ_orb=opts.disk_inner_stable_circ_orb)
                    star_orb_inc_captured = np.full(num_star_captured, 0.0)  # setupdiskstars.setup_disk_stars_inclination(num_star_captured)
                    star_orb_ang_mom_captured = setupdiskstars.setup_disk_stars_orb_ang_mom(num_star_captured)
                    star_orb_arg_periapse_captured = setupdiskstars.setup_disk_stars_arg_periapse(num_star_captured)
                    star_orb_ecc_captured = np.full(num_star_captured, 0.0)
                    star_X_captured, star_Y_captured, star_Z_captured = setupdiskstars.setup_disk_stars_comp(star_num=num_star_captured,
                                                                                                             star_ZAMS_metallicity=opts.nsc_star_metallicity_z_init,
                                                                                                             star_ZAMS_helium=opts.nsc_star_metallicity_y_init)
                    star_log_radius_captured, star_log_luminosity_captured, star_log_teff_captured = stellar_interpolation.interp_star_params(star_mass_captured)
                    # Append captured stars to stars_pro array. Assume prograde and 1st gen.
                    stars_pro.add_stars(new_mass=star_mass_captured,
                                        new_orb_a=star_orb_a_captured,
                                        new_log_radius=star_log_radius_captured,
                                        new_log_luminosity=star_log_luminosity_captured,
                                        new_log_teff=star_log_teff_captured,
                                        new_X=star_X_captured,
                                        new_Y=star_Y_captured,
                                        new_Z=star_Z_captured,
                                        new_orb_inc=star_orb_inc_captured,
                                        new_orb_ang_mom=star_orb_ang_mom_captured,
                                        new_orb_ecc=star_orb_ecc_captured,
                                        new_orb_arg_periapse=star_orb_arg_periapse_captured,
                                        new_gen=np.full(num_star_captured, 1),
                                        new_galaxy=np.full(num_star_captured, galaxy),
                                        new_time_passed=np.full(num_star_captured, time_passed),
                                        new_id_num=np.arange(filing_cabinet.id_max + 1, num_star_captured + filing_cabinet.id_max + 1, 1)
                                        )
                    # Update filing cabinet
                    filing_cabinet.add_objects(new_id_num=np.arange(filing_cabinet.id_max + 1, num_star_captured + filing_cabinet.id_max + 1, 1),
                                               new_category=np.ones(num_star_captured),
                                               new_orb_a=star_orb_a_captured,
                                               new_mass=star_mass_captured,
                                               new_orb_ecc=star_orb_ecc_captured,
                                               new_size=point_masses.r_g_from_units(opts.smbh_mass, (10 ** star_log_radius_captured) * u.Rsun).value,
                                               new_direction=np.ones(num_star_captured),
                                               new_disk_inner_outer=np.zeros(num_star_captured))

            # Test if any BH or BBH are in the danger-zone (<mininum_safe_distance, default =50r_g) from SMBH.
            # Potential EMRI/BBH EMRIs.
            # Find prograde BH in inner disk. Define inner disk as <=50r_g. 
            # Since a 10Msun BH will decay into a 10^8Msun SMBH at 50R_g in ~38Myr and decay time propto a^4.
            # e.g at 25R_g, decay time is only 2.3Myr.

            # Check if any prograde BHs are in the inner disk
            bh_id_num_pro_inner_disk = blackholes_pro.id_num[blackholes_pro.orb_a < opts.inner_disk_outer_radius]
            if (bh_id_num_pro_inner_disk.size > 0):
                # Add BH to inner_disk_arrays
                blackholes_inner_disk.add_blackholes(
                    new_mass=blackholes_pro.at_id_num(bh_id_num_pro_inner_disk, "mass"),
                    new_spin=blackholes_pro.at_id_num(bh_id_num_pro_inner_disk, "spin"),
                    new_spin_angle=blackholes_pro.at_id_num(bh_id_num_pro_inner_disk, "spin_angle"),
                    new_orb_a=blackholes_pro.at_id_num(bh_id_num_pro_inner_disk, "orb_a"),
                    new_orb_inc=blackholes_pro.at_id_num(bh_id_num_pro_inner_disk, "orb_inc"),
                    new_orb_ang_mom=blackholes_pro.at_id_num(bh_id_num_pro_inner_disk, "orb_ang_mom"),
                    new_orb_ecc=blackholes_pro.at_id_num(bh_id_num_pro_inner_disk, "orb_ecc"),
                    new_orb_arg_periapse=blackholes_pro.at_id_num(bh_id_num_pro_inner_disk, "orb_arg_periapse"),
                    new_gen=blackholes_pro.at_id_num(bh_id_num_pro_inner_disk, "gen"),
                    new_galaxy=blackholes_pro.at_id_num(bh_id_num_pro_inner_disk, "galaxy"),
                    new_time_passed=blackholes_pro.at_id_num(bh_id_num_pro_inner_disk, "time_passed"),
                    new_id_num=blackholes_pro.at_id_num(bh_id_num_pro_inner_disk, "id_num")
                )

                # Remove from blackholes_pro and update filing_cabinet
                blackholes_pro.remove_id_num(bh_id_num_pro_inner_disk)
                filing_cabinet.update(id_num=bh_id_num_pro_inner_disk,
                                      attr="disk_inner_outer",
                                      new_info=np.full(len(bh_id_num_pro_inner_disk), -1))

            # Check if any prograde stars are in the inner disk
            star_id_num_pro_inner_disk = stars_pro.id_num[stars_pro.orb_a < opts.inner_disk_outer_radius]
            if (star_id_num_pro_inner_disk.size > 0):
                # Add BH to inner_disk_arrays
                stars_inner_disk.add_stars(
                    new_mass=stars_pro.at_id_num(star_id_num_pro_inner_disk, "mass"),
                    new_log_radius=stars_pro.at_id_num(star_id_num_pro_inner_disk, "log_radius"),
                    new_log_teff=stars_pro.at_id_num(star_id_num_pro_inner_disk, "log_teff"),
                    new_log_luminosity=stars_pro.at_id_num(star_id_num_pro_inner_disk, "log_luminosity"),
                    new_X=stars_pro.at_id_num(star_id_num_pro_inner_disk, "star_X"),
                    new_Y=stars_pro.at_id_num(star_id_num_pro_inner_disk, "star_Y"),
                    new_Z=stars_pro.at_id_num(star_id_num_pro_inner_disk, "star_Z"),
                    new_orb_a=stars_pro.at_id_num(star_id_num_pro_inner_disk, "orb_a"),
                    new_orb_inc=stars_pro.at_id_num(star_id_num_pro_inner_disk, "orb_inc"),
                    new_orb_ang_mom=stars_pro.at_id_num(star_id_num_pro_inner_disk, "orb_ang_mom"),
                    new_orb_ecc=stars_pro.at_id_num(star_id_num_pro_inner_disk, "orb_ecc"),
                    new_orb_arg_periapse=stars_pro.at_id_num(star_id_num_pro_inner_disk, "orb_arg_periapse"),
                    new_gen=stars_pro.at_id_num(star_id_num_pro_inner_disk, "gen"),
                    new_galaxy=stars_pro.at_id_num(star_id_num_pro_inner_disk, "galaxy"),
                    new_time_passed=stars_pro.at_id_num(star_id_num_pro_inner_disk, "time_passed"),
                    new_id_num=stars_pro.at_id_num(star_id_num_pro_inner_disk, "id_num")
                )

                # Remove from stars_pro and update filing_cabinet
                stars_pro.remove_id_num(star_id_num_pro_inner_disk)
                filing_cabinet.update(id_num=star_id_num_pro_inner_disk,
                                      attr="disk_inner_outer",
                                      new_info=np.full(len(star_id_num_pro_inner_disk), -1))

            # Check if any retrograde BHs are in the inner disk
            bh_id_num_retro_inner_disk = blackholes_retro.id_num[blackholes_retro.orb_a < opts.inner_disk_outer_radius]
            if (bh_id_num_retro_inner_disk.size > 0):
                # Add BH to inner_disk_arrays
                blackholes_inner_disk.add_blackholes(
                    new_mass=blackholes_retro.at_id_num(bh_id_num_retro_inner_disk, "mass"),
                    new_spin=blackholes_retro.at_id_num(bh_id_num_retro_inner_disk, "spin"),
                    new_spin_angle=blackholes_retro.at_id_num(bh_id_num_retro_inner_disk, "spin_angle"),
                    new_orb_a=blackholes_retro.at_id_num(bh_id_num_retro_inner_disk, "orb_a"),
                    new_orb_inc=blackholes_retro.at_id_num(bh_id_num_retro_inner_disk, "orb_inc"),
                    new_orb_ang_mom=blackholes_retro.at_id_num(bh_id_num_retro_inner_disk, "orb_ang_mom"),
                    new_orb_ecc=blackholes_retro.at_id_num(bh_id_num_retro_inner_disk, "orb_ecc"),
                    new_orb_arg_periapse=blackholes_retro.at_id_num(bh_id_num_retro_inner_disk, "orb_arg_periapse"),
                    new_gen=blackholes_retro.at_id_num(bh_id_num_retro_inner_disk, "gen"),
                    new_galaxy=blackholes_retro.at_id_num(bh_id_num_retro_inner_disk, "galaxy"),
                    new_time_passed=blackholes_retro.at_id_num(bh_id_num_retro_inner_disk, "time_passed"),
                    new_id_num=blackholes_retro.at_id_num(bh_id_num_retro_inner_disk, "id_num")
                )
                # Remove from blackholes_retro and update filing_cabinet
                blackholes_retro.remove_id_num(bh_id_num_retro_inner_disk)
                filing_cabinet.update(id_num=bh_id_num_retro_inner_disk,
                                      attr="disk_inner_outer",
                                      new_info=np.full(len(bh_id_num_retro_inner_disk), -1))

            # Check if any retrograde stars are in the inner disk
            star_id_num_retro_inner_disk = stars_retro.id_num[stars_retro.orb_a < opts.inner_disk_outer_radius]
            if (star_id_num_retro_inner_disk.size > 0):
                # Add BH to inner_disk_arrays
                stars_inner_disk.add_stars(
                    new_mass=stars_retro.at_id_num(star_id_num_retro_inner_disk, "mass"),
                    new_log_radius=stars_retro.at_id_num(star_id_num_retro_inner_disk, "log_radius"),
                    new_log_luminosity=stars_retro.at_id_num(star_id_num_retro_inner_disk, "log_luminosity"),
                    new_log_teff=stars_retro.at_id_num(star_id_num_retro_inner_disk, "log_teff"),
                    new_X=stars_retro.at_id_num(star_id_num_retro_inner_disk, "star_X"),
                    new_Y=stars_retro.at_id_num(star_id_num_retro_inner_disk, "star_Y"),
                    new_Z=stars_retro.at_id_num(star_id_num_retro_inner_disk, "star_Z"),
                    new_orb_a=stars_retro.at_id_num(star_id_num_retro_inner_disk, "orb_a"),
                    new_orb_inc=stars_retro.at_id_num(star_id_num_retro_inner_disk, "orb_inc"),
                    new_orb_ang_mom=stars_retro.at_id_num(star_id_num_retro_inner_disk, "orb_ang_mom"),
                    new_orb_ecc=stars_retro.at_id_num(star_id_num_retro_inner_disk, "orb_ecc"),
                    new_orb_arg_periapse=stars_retro.at_id_num(star_id_num_retro_inner_disk, "orb_arg_periapse"),
                    new_gen=stars_retro.at_id_num(star_id_num_retro_inner_disk, "gen"),
                    new_galaxy=stars_retro.at_id_num(star_id_num_retro_inner_disk, "galaxy"),
                    new_time_passed=stars_retro.at_id_num(star_id_num_retro_inner_disk, "time_passed"),
                    new_id_num=stars_retro.at_id_num(star_id_num_retro_inner_disk, "id_num")
                )
                # Remove from stars_retro and update filing_cabinet
                stars_retro.remove_id_num(star_id_num_retro_inner_disk)
                filing_cabinet.update(id_num=star_id_num_retro_inner_disk,
                                      attr="disk_inner_outer",
                                      new_info=np.full(len(star_id_num_retro_inner_disk), -1))

            if (blackholes_inner_disk.num > 0):
                # FIX THIS: Return the new evolved bh_orb_ecc_inner_disk as they decay inwards.
                # Potentially move inner disk behaviour to module that is not dynamics (e.g inner disk module)
                blackholes_inner_disk.orb_a = dynamics.bh_near_smbh(
                    opts.smbh_mass,
                    blackholes_inner_disk.orb_a,
                    blackholes_inner_disk.mass,
                    blackholes_inner_disk.orb_ecc,
                    opts.timestep_duration_yr,
                    opts.inner_disk_outer_radius,
                    opts.disk_inner_stable_circ_orb,
                )
                # Update filing cabinet
                filing_cabinet.update(id_num=blackholes_inner_disk.id_num,
                                      attr="orb_a",
                                      new_info=blackholes_inner_disk.orb_a)

                # On 1st run through define old GW freqs (at say 9.e-7 Hz, since evolution change is 1e-6Hz)
                if blackholes_emris.num == 0:
                    old_gw_freq = 9.e-7*np.ones(blackholes_inner_disk.num)
                if (blackholes_emris.num > 0):
                    old_gw_freq = emri_gw_freq

                emri_gw_strain, emri_gw_freq = emri.evolve_emri_gw(
                    blackholes_inner_disk,
                    opts.timestep_duration_yr,
                    old_gw_freq,
                    opts.smbh_mass,
                    agn_redshift
                )

            if (stars_inner_disk.num > 0):
                # FIX THIS: Return the new evolved bh_orb_ecc_inner_disk as they decay inwards.
                # Potentially move inner disk behaviour to module that is not dynamics (e.g inner disk module)
                stars_inner_disk.orb_a = dynamics.bh_near_smbh( # KN: TDEs need their own method here bc drag
                    opts.smbh_mass,
                    stars_inner_disk.orb_a,
                    stars_inner_disk.mass,
                    stars_inner_disk.orb_ecc,
                    opts.timestep_duration_yr,
                    opts.inner_disk_outer_radius,
                    opts.disk_inner_stable_circ_orb,
                )
                # Update filing cabinet
                filing_cabinet.update(id_num=stars_inner_disk.id_num,
                                      attr="orb_a",
                                      new_info=stars_inner_disk.orb_a)

                # On 1st run through define old GW freqs (at say 9.e-7 Hz, since evolution change is 1e-6Hz)
                if stars_tdes.num == 0:
                    old_gw_tde_freq = 9.e-7*np.ones(stars_inner_disk.num)
                if (stars_tdes.num > 0):
                    old_gw_tde_freq = tde_gw_freq

                tde_gw_strain, tde_gw_freq = emri.evolve_emri_gw( # KN: TDEs need their own method here bc drag
                    stars_inner_disk,
                    opts.timestep_duration_yr,
                    old_gw_tde_freq,
                    opts.smbh_mass,
                    agn_redshift
                )

            if blackholes_inner_disk.num > 0:
                blackholes_emris.add_blackholes(new_mass=blackholes_inner_disk.mass,
                                                new_spin=blackholes_inner_disk.spin,
                                                new_spin_angle=blackholes_inner_disk.spin_angle,
                                                new_orb_a=blackholes_inner_disk.orb_a,
                                                new_orb_inc=blackholes_inner_disk.orb_inc,
                                                new_orb_ang_mom=blackholes_inner_disk.orb_ang_mom,
                                                new_orb_ecc=blackholes_inner_disk.orb_ecc,
                                                new_orb_arg_periapse=blackholes_inner_disk.orb_arg_periapse,
                                                new_gw_freq=emri_gw_freq,
                                                new_gw_strain=emri_gw_strain,
                                                new_gen=blackholes_inner_disk.gen,
                                                new_galaxy=np.full(emri_gw_freq.size, galaxy),
                                                new_time_passed=np.full(emri_gw_freq.size, time_passed),
                                                new_id_num=blackholes_inner_disk.id_num)

            #merger_dist = 1.0
            emri_merger_id_num = blackholes_inner_disk.id_num[blackholes_inner_disk.orb_a <= opts.disk_inner_stable_circ_orb]
            star_rlof_smbh_id_num = stars_inner_disk.id_num[stars_inner_disk.orb_a <= opts.disk_inner_stable_circ_orb]

            # if mergers occurs, remove from inner_disk arrays and stop evolving
            # still getting some nans, but I think that's bc there's retros that should have been
            #  moved to prograde arrays

            if np.size(emri_merger_id_num) > 0:
                blackholes_inner_disk.remove_id_num(emri_merger_id_num)
                # Remove merged EMRIs from filing_cabinet
                filing_cabinet.remove_id_num(emri_merger_id_num)

            # If stars plunge into SMBH record them and then remove from disk
            if np.size(star_rlof_smbh_id_num) > 0:
                stars_plunge.add_stars(
                    new_mass=stars_inner_disk.at_id_num(star_rlof_smbh_id_num, "mass"),
                    new_log_radius=stars_inner_disk.at_id_num(star_rlof_smbh_id_num, "log_radius"),
                    new_log_luminosity=stars_inner_disk.at_id_num(star_rlof_smbh_id_num, "log_luminosity"),
                    new_log_teff=stars_inner_disk.at_id_num(star_rlof_smbh_id_num, "log_teff"),
                    new_X=stars_inner_disk.at_id_num(star_rlof_smbh_id_num, "star_X"),
                    new_Y=stars_inner_disk.at_id_num(star_rlof_smbh_id_num, "star_Y"),
                    new_Z=stars_inner_disk.at_id_num(star_rlof_smbh_id_num, "star_Z"),
                    new_orb_a=stars_inner_disk.at_id_num(star_rlof_smbh_id_num, "orb_a"),
                    new_orb_inc=stars_inner_disk.at_id_num(star_rlof_smbh_id_num, "orb_inc"),
                    new_orb_ang_mom=stars_inner_disk.at_id_num(star_rlof_smbh_id_num, "orb_ang_mom"),
                    new_orb_ecc=stars_inner_disk.at_id_num(star_rlof_smbh_id_num, "orb_ecc"),
                    new_orb_arg_periapse=stars_inner_disk.at_id_num(star_rlof_smbh_id_num, "orb_arg_periapse"),
                    new_galaxy=stars_inner_disk.at_id_num(star_rlof_smbh_id_num, "galaxy"),
                    new_time_passed=stars_inner_disk.at_id_num(star_rlof_smbh_id_num, "time_passed"),
                    new_gen=stars_inner_disk.at_id_num(star_rlof_smbh_id_num, "gen"),
                    new_id_num=stars_inner_disk.at_id_num(star_rlof_smbh_id_num, "id_num")
                    )
                stars_inner_disk.remove_id_num(star_rlof_smbh_id_num)
                filing_cabinet.remove_id_num(star_rlof_smbh_id_num)

            # Here is where we need to move retro to prograde if they've flipped in this timestep
            # If they're IN the disk prograde, OR if they've circularized:
            # stop treating them with crude retro evolution--it will be sad
            # SF: fix the inc threshhold later to be truly 'in disk' but should be non-stupid as-is!!!
            inc_threshhold = 5.0 * np.pi/180.0
            bh_id_num_flip_to_pro = blackholes_retro.id_num[np.where((np.abs(blackholes_retro.orb_inc) <= inc_threshhold) | (blackholes_retro.orb_ecc == 0.0))]
            if (bh_id_num_flip_to_pro.size > 0):
                # add to prograde arrays
                blackholes_pro.add_blackholes(
                    new_mass=blackholes_retro.at_id_num(bh_id_num_flip_to_pro, "mass"),
                    new_orb_a=blackholes_retro.at_id_num(bh_id_num_flip_to_pro, "orb_a"),
                    new_spin=blackholes_retro.at_id_num(bh_id_num_flip_to_pro, "spin"),
                    new_spin_angle=blackholes_retro.at_id_num(bh_id_num_flip_to_pro, "spin_angle"),
                    new_orb_inc=blackholes_retro.at_id_num(bh_id_num_flip_to_pro, "orb_inc"),
                    new_orb_ang_mom=np.ones(bh_id_num_flip_to_pro.size),
                    new_orb_ecc=blackholes_retro.at_id_num(bh_id_num_flip_to_pro, "orb_ecc"),
                    new_orb_arg_periapse=blackholes_retro.at_id_num(bh_id_num_flip_to_pro, "orb_arg_periapse"),
                    new_galaxy=blackholes_retro.at_id_num(bh_id_num_flip_to_pro, "galaxy"),
                    new_time_passed=blackholes_retro.at_id_num(bh_id_num_flip_to_pro, "time_passed"),
                    new_gen=blackholes_retro.at_id_num(bh_id_num_flip_to_pro, "gen"),
                    new_id_num=bh_id_num_flip_to_pro
                )
                # delete from retro arrays
                blackholes_retro.remove_id_num(id_num_remove=bh_id_num_flip_to_pro)
                # Update filing_cabinet
                filing_cabinet.update(id_num=bh_id_num_flip_to_pro,
                                      attr="direction",
                                      new_info=np.ones(bh_id_num_flip_to_pro.size))

            star_id_num_flip_to_pro_or_tde = stars_retro.id_num[np.where((np.abs(stars_retro.orb_inc) <= inc_threshhold) | (stars_retro.orb_ecc == 0.0))]
            star_id_num_tde, star_id_num_flip_to_pro = tde.check_tde_or_flip(star_id_num_flip_to_pro_or_tde,
                                                                             stars_retro.at_id_num(star_id_num_flip_to_pro_or_tde, "mass"),
                                                                             stars_retro.at_id_num(star_id_num_flip_to_pro_or_tde, "log_radius"),
                                                                             stars_retro.at_id_num(star_id_num_flip_to_pro_or_tde, "orb_ecc"),
                                                                             stars_retro.at_id_num(star_id_num_flip_to_pro_or_tde, "orb_a"),
                                                                             opts.smbh_mass)
            if (star_id_num_flip_to_pro.size > 0):
                # add to prograde arrays
                stars_pro.add_stars(
                    new_mass=stars_retro.at_id_num(star_id_num_flip_to_pro, "mass"),
                    new_log_radius=stars_retro.at_id_num(star_id_num_flip_to_pro, "log_radius"),
                    new_log_luminosity=stars_retro.at_id_num(star_id_num_flip_to_pro, "log_luminosity"),
                    new_log_teff=stars_retro.at_id_num(star_id_num_flip_to_pro, "log_teff"),
                    new_X=stars_retro.at_id_num(star_id_num_flip_to_pro, "star_X"),
                    new_Y=stars_retro.at_id_num(star_id_num_flip_to_pro, "star_Y"),
                    new_Z=stars_retro.at_id_num(star_id_num_flip_to_pro, "star_Z"),
                    new_orb_a=stars_retro.at_id_num(star_id_num_flip_to_pro, "orb_a"),
                    new_orb_inc=stars_retro.at_id_num(star_id_num_flip_to_pro, "orb_inc"),
                    new_orb_ang_mom=np.ones(star_id_num_flip_to_pro.size),
                    new_orb_ecc=stars_retro.at_id_num(star_id_num_flip_to_pro, "orb_ecc"),
                    new_orb_arg_periapse=stars_retro.at_id_num(star_id_num_flip_to_pro, "orb_arg_periapse"),
                    new_galaxy=stars_retro.at_id_num(star_id_num_flip_to_pro, "galaxy"),
                    new_time_passed=stars_retro.at_id_num(star_id_num_flip_to_pro, "time_passed"),
                    new_gen=stars_retro.at_id_num(star_id_num_flip_to_pro, "gen"),
                    new_id_num=stars_retro.at_id_num(star_id_num_flip_to_pro, "id_num")
                )
                # delete from retro arrays
                stars_retro.remove_id_num(id_num_remove=star_id_num_flip_to_pro)
                # Update filing_cabinet
                filing_cabinet.update(id_num=star_id_num_flip_to_pro,
                                      attr="direction",
                                      new_info=np.ones(star_id_num_flip_to_pro.size))

            if (star_id_num_tde.size > 0):
                # add to TDE arrays
                stars_tdes.add_stars(
                    new_mass=stars_retro.at_id_num(star_id_num_tde, "mass"),
                    new_log_radius=stars_retro.at_id_num(star_id_num_tde, "log_radius"),
                    new_log_luminosity=stars_retro.at_id_num(star_id_num_tde, "log_luminosity"),
                    new_log_teff=stars_retro.at_id_num(star_id_num_tde, "log_teff"),
                    new_X=stars_retro.at_id_num(star_id_num_tde, "star_X"),
                    new_Y=stars_retro.at_id_num(star_id_num_tde, "star_Y"),
                    new_Z=stars_retro.at_id_num(star_id_num_tde, "star_Z"),
                    new_orb_a=stars_retro.at_id_num(star_id_num_tde, "orb_a"),
                    new_orb_inc=stars_retro.at_id_num(star_id_num_tde, "orb_inc"),
                    new_orb_ang_mom=np.ones(star_id_num_tde.size),
                    new_orb_ecc=stars_retro.at_id_num(star_id_num_tde, "orb_ecc"),
                    new_orb_arg_periapse=stars_retro.at_id_num(star_id_num_tde, "orb_arg_periapse"),
                    new_galaxy=stars_retro.at_id_num(star_id_num_tde, "galaxy"),
                    new_time_passed=stars_retro.at_id_num(star_id_num_tde, "time_passed"),
                    new_gen=stars_retro.at_id_num(star_id_num_tde, "gen"),
                    new_id_num=stars_retro.at_id_num(star_id_num_tde, "id_num")
                )
                # delete from retro arrays
                stars_retro.remove_id_num(id_num_remove=star_id_num_tde)

            # Record mass cycled parameters
            disk_arr_timestep.append(time_passed)
            disk_arr_galaxy.append(galaxy)
            disk_arr_mass_gained.append(sum(disk_mass_gained))
            disk_arr_mass_lost.append(sum(disk_mass_lost))

            # Iterate the time step
            time_passed = time_passed + opts.timestep_duration_yr
            # Print time passed every 10 timesteps for now
            time_galaxy_tracker = 10.0*opts.timestep_duration_yr
            if time_passed % time_galaxy_tracker == 0:
                print("Time passed=", time_passed)

        # End Loop of Timesteps at Final Time, end all changes & print out results

        print("End Loop!")
        print("Final Time (yrs) = ", time_passed)
        if opts.verbose:
            print("BH locations at Final Time")
            print(blackholes_pro.orb_a)
        print("Number of binaries = ", blackholes_binary.num)
        print("Total number of mergers = ", blackholes_merged.num)
        print("Total number of immortal stars = ", len(stars_pro.mass[stars_pro.mass == opts.disk_star_initial_mass_cutoff]))
        print("Nbh_disk", disk_bh_num)

        # Write out all singletons after AGN episode so we can use as input to another AGN phase

        # Assume that all BH binaries break apart
        # Note: eccentricity will relax, ignore
        # Inclination assumed 0deg
        blackholes_pro.add_blackholes(
            new_mass=np.concatenate([blackholes_binary.mass_1, blackholes_binary.mass_1]),
            new_spin=np.concatenate([blackholes_binary.spin_1, blackholes_binary.spin_2]),
            new_spin_angle=np.concatenate([blackholes_binary.spin_angle_1, blackholes_binary.spin_angle_2]),
            new_orb_a=np.concatenate([blackholes_binary.orb_a_1, blackholes_binary.orb_a_2]),
            new_orb_inc=np.zeros(blackholes_binary.num * 2),  # Assume orb_inc = 0.0
            new_orb_ang_mom=np.ones(blackholes_binary.num * 2),  # Assume all are prograde
            new_orb_ecc=np.zeros(blackholes_binary.num * 2),  # Assume orb_ecc = 0.0
            new_orb_arg_periapse=np.full(blackholes_binary.num * 2, -1.5),  # Assume orb_arg_periapse = -1
            new_galaxy=np.full(blackholes_binary.num * 2, galaxy),
            new_time_passed=np.full(blackholes_binary.num * 2, time_passed),
            new_gen=np.concatenate([blackholes_binary.gen_1, blackholes_binary.gen_2]),
            new_id_num=np.arange(filing_cabinet.id_max + 1, filing_cabinet.id_max + 1 + blackholes_binary.num * 2, 1)
        )

        # Update filing_cabinet
        filing_cabinet.add_objects(
            new_id_num=np.arange(filing_cabinet.id_max + 1, filing_cabinet.id_max + 1 + blackholes_binary.num * 2, 1),
            new_category=np.zeros(blackholes_binary.num * 2),
            new_orb_a=np.concatenate([blackholes_binary.orb_a_1, blackholes_binary.orb_a_2]),
            new_mass=np.concatenate([blackholes_binary.mass_1, blackholes_binary.mass_1]),
            new_orb_ecc=np.zeros(blackholes_binary.num * 2),
            new_size=np.full(blackholes_binary.num * 2, -1.5),
            new_direction=np.ones(blackholes_binary.num * 2),
            new_disk_inner_outer=np.zeros(blackholes_binary.num * 2)
        )
        blackholes_binary.remove_id_num(blackholes_binary.id_num)
        filing_cabinet.remove_id_num(blackholes_binary.id_num)

        # Add merged BH to the population level object
        blackholes_merged_pop.add_blackholes(new_id_num=blackholes_merged.id_num,
                                             new_galaxy=blackholes_merged.galaxy,
                                             new_bin_orb_a=blackholes_merged.bin_orb_a,
                                             new_mass_final=blackholes_merged.mass_final,
                                             new_spin_final=blackholes_merged.spin_final,
                                             new_spin_angle_final=blackholes_merged.spin_angle_final,
                                             new_mass_1=blackholes_merged.mass_1,
                                             new_mass_2=blackholes_merged.mass_2,
                                             new_spin_1=blackholes_merged.spin_1,
                                             new_spin_2=blackholes_merged.spin_2,
                                             new_spin_angle_1=blackholes_merged.spin_angle_1,
                                             new_spin_angle_2=blackholes_merged.spin_angle_2,
                                             new_gen_1=blackholes_merged.gen_1,
                                             new_gen_2=blackholes_merged.gen_2,
                                             new_chi_eff=blackholes_merged.chi_eff,
                                             new_chi_p=blackholes_merged.chi_p,
                                             new_v_kick=blackholes_merged.v_kick,
                                             new_lum_shock=blackholes_merged.lum_shock,
                                             new_lum_jet=blackholes_merged.lum_jet,
                                             new_time_merged=blackholes_merged.time_merged)

        # Add list of all binaries formed to the population level object
        blackholes_binary_gw_pop.add_binaries(new_id_num=blackholes_binary_gw.id_num,
                                              new_mass_1=blackholes_binary_gw.mass_1,
                                              new_mass_2=blackholes_binary_gw.mass_2,
                                              new_orb_a_1=blackholes_binary_gw.orb_a_1, 
                                              new_orb_a_2=blackholes_binary_gw.orb_a_2,
                                              new_spin_1=blackholes_binary_gw.spin_1,
                                              new_spin_2=blackholes_binary_gw.spin_2,
                                              new_spin_angle_1=blackholes_binary_gw.spin_angle_1,
                                              new_spin_angle_2=blackholes_binary_gw.spin_angle_2,
                                              new_bin_sep=blackholes_binary_gw.bin_sep,
                                              new_bin_orb_a=blackholes_binary_gw.bin_orb_a,
                                              new_time_to_merger_gw=blackholes_binary_gw.time_to_merger_gw,
                                              new_flag_merging=blackholes_binary_gw.flag_merging,
                                              new_time_merged=blackholes_binary_gw.time_merged,
                                              new_bin_ecc=blackholes_binary_gw.bin_ecc,
                                              new_gen_1=blackholes_binary_gw.gen_1,
                                              new_gen_2=blackholes_binary_gw.gen_2,
                                              new_bin_orb_ang_mom=blackholes_binary_gw.bin_orb_ang_mom,
                                              new_bin_orb_inc=blackholes_binary_gw.bin_orb_inc,
                                              new_bin_orb_ecc=blackholes_binary_gw.bin_orb_ecc,
                                              new_gw_freq=blackholes_binary_gw.gw_freq,
                                              new_gw_strain=blackholes_binary_gw.gw_strain,
                                              new_galaxy=blackholes_binary_gw.galaxy)

        # Save the mergers
        galaxy_save_name = f"gal{galaxy_zfilled_str}/{opts.fname_output_mergers}"
        blackholes_merged.to_txt(os.path.join(opts.work_directory, galaxy_save_name), cols=merger_cols)

        # Append each galaxy result to outputs

        emris_pop.add_blackholes(new_id_num=blackholes_emris.id_num,
                                 new_mass=blackholes_emris.mass,
                                 new_spin=blackholes_emris.spin,
                                 new_spin_angle=blackholes_emris.spin_angle,
                                 new_orb_a=blackholes_emris.orb_a,
                                 new_orb_inc=blackholes_emris.orb_inc,
                                 new_orb_ang_mom=blackholes_emris.orb_ang_mom,
                                 new_orb_ecc=blackholes_emris.orb_ecc,
                                 new_orb_arg_periapse=blackholes_emris.orb_arg_periapse,
                                 new_galaxy=blackholes_emris.galaxy,
                                 new_gen=blackholes_emris.gen,
                                 new_time_passed=blackholes_emris.time_passed,
                                 new_gw_freq=blackholes_emris.gw_freq,
                                 new_gw_strain=blackholes_emris.gw_strain)
        
        tdes_pop.add_stars(new_id_num=stars_tdes.id_num,
                           new_mass=stars_tdes.mass,
                           new_log_radius=stars_tdes.log_radius,
                           new_log_teff=stars_tdes.log_teff,
                           new_log_luminosity=stars_tdes.log_luminosity,
                           new_X=stars_tdes.star_X,
                           new_Y=stars_tdes.star_Y,
                           new_Z=stars_tdes.star_Z,
                           new_orb_a=stars_tdes.orb_a,
                           new_orb_inc=stars_tdes.orb_inc,
                           new_orb_ang_mom=stars_tdes.orb_ang_mom,
                           new_orb_ecc=stars_tdes.orb_ecc,
                           new_orb_arg_periapse=stars_tdes.orb_arg_periapse,
                           new_galaxy=stars_tdes.galaxy,
                           new_gen=stars_tdes.gen,
                           new_time_passed=stars_tdes.time_passed)
        
        stars_plunge_pop.add_stars(new_id_num=stars_plunge.id_num,
                                   new_mass=stars_plunge.mass,
                                   new_log_radius=stars_plunge.log_radius,
                                   new_log_teff=stars_plunge.log_teff,
                                   new_log_luminosity=stars_plunge.log_luminosity,
                                   new_X=stars_plunge.star_X,
                                   new_Y=stars_plunge.star_Y,
                                   new_Z=stars_plunge.star_Z,
                                   new_orb_a=stars_plunge.orb_a,
                                   new_orb_inc=stars_plunge.orb_inc,
                                   new_orb_ang_mom=stars_plunge.orb_ang_mom,
                                   new_orb_ecc=stars_plunge.orb_ecc,
                                   new_orb_arg_periapse=stars_plunge.orb_arg_periapse,
                                   new_galaxy=stars_plunge.galaxy,
                                   new_gen=stars_plunge.gen,
                                   new_time_passed=stars_plunge.time_passed)
        
        stars_pop.add_stars(new_id_num=stars_pro.id_num,
                            new_mass=stars_pro.mass,
                            new_log_radius=stars_pro.log_radius,
                            new_log_teff=stars_pro.log_teff,
                            new_log_luminosity=stars_pro.log_luminosity,
                            new_X=stars_pro.star_X,
                            new_Y=stars_pro.star_Y,
                            new_Z=stars_pro.star_Z,
                            new_orb_a=stars_pro.orb_a,
                            new_orb_ang_mom=stars_pro.orb_ang_mom,
                            new_orb_ecc=stars_pro.orb_ecc,
                            new_orb_inc=stars_pro.orb_inc,
                            new_orb_arg_periapse=stars_pro.orb_arg_periapse,
                            new_galaxy=stars_pro.galaxy,
                            new_gen=stars_pro.gen,
                            new_time_passed=stars_pro.time_passed)
        
        stars_explode_pop.add_stars(new_id_num_star=stars_explode.id_num_star,
                                    new_id_num_bh=stars_explode.id_num_bh,
                                    new_mass_star=stars_explode.mass_star,
                                    new_mass_bh=stars_explode.mass_bh,
                                    new_orb_a_star=stars_explode.orb_a_star,
                                    new_orb_a_bh=stars_explode.orb_a_bh,
                                    new_star_log_radius=stars_explode.star_log_radius,
                                    new_orb_inc_star=stars_explode.orb_inc_star,
                                    new_orb_inc_bh=stars_explode.orb_inc_bh,
                                    new_orb_ecc_star=stars_explode.orb_ecc_star,
                                    new_orb_ecc_bh=stars_explode.orb_ecc_bh,
                                    new_gen_star=stars_explode.gen_star,
                                    new_gen_bh=stars_explode.gen_bh,
                                    new_galaxy=stars_explode.galaxy,
                                    new_time_sn=stars_explode.time_sn
                                    )

        stars_merge_pop.add_stars(new_id_num=stars_merge.id_num,
                                  new_galaxy=stars_merge.galaxy,
                                  new_orb_a_final=stars_merge.orb_a_final,
                                  new_gen_final=stars_merge.gen_final,
                                  new_mass_final=stars_merge.mass_final,
                                  new_mass_1=stars_merge.mass_1,
                                  new_mass_2=stars_merge.mass_2,
                                  new_gen_1=stars_merge.gen_1,
                                  new_gen_2=stars_merge.gen_2,
                                  new_log_radius_final=stars_merge.log_radius_final,
                                  new_orb_ecc=stars_merge.orb_ecc,
                                  new_time_merged=stars_merge.time_merged)

        # Add mass cycled info to population arrays
        disk_arr_timestep_pop = np.concatenate([disk_arr_timestep_pop, disk_arr_timestep])
        disk_arr_mass_gained_pop = np.concatenate([disk_arr_mass_gained_pop, disk_arr_mass_gained])
        disk_arr_mass_lost_pop = np.concatenate([disk_arr_mass_lost_pop, disk_arr_mass_lost])

    # save all mergers from Monte Carlo
    basename, extension = os.path.splitext(opts.fname_output_mergers)
    population_save_name = f"{basename}_population{extension}"
    survivors_save_name = f"{basename}_survivors{extension}"
    emris_save_name = f"{basename}_emris{extension}"
    tdes_save_name = f"{basename}_tdes{extension}"
    gws_save_name = f"{basename}_lvk{extension}"
    stars_save_name = f"{basename}_stars_population{extension}"
    stars_explode_save_name = f"{basename}_stars_exploded{extension}"
    stars_merge_save_name = f"{basename}_stars_merged{extension}"
    stars_plunge_save_name = f"{basename}_stars_plunge{extension}"
    basename_disk, extension_disk = os.path.splitext(opts.fname_output)
    disk_mass_cycled_save_name = f"{basename_disk}_diskmasscycled{extension_disk}"


    # Define columns to write
    emri_cols = ["galaxy", "time_passed", "orb_a", "mass", "orb_ecc", "gw_strain", "gw_freq", "id_num"]
    bh_surviving_cols = ["galaxy", "orb_a", "mass", "spin", "spin_angle", "gen", "id_num"]
    population_cols = ["galaxy", "bin_orb_a", "mass_final", "chi_eff", "spin_final", "spin_angle_final",
                       "mass_1", "mass_2", "spin_1", "spin_2", "spin_angle_1", "spin_angle_2",
                       "gen_1", "gen_2", "time_merged", "chi_p", "v_kick", "lum_shock", "lum_jet", "id_num"]
    binary_gw_cols = ["galaxy", "time_merged", "bin_sep", "mass_total", "bin_ecc", "gw_strain", "gw_freq", "gen_1", "gen_2", "id_num"]
    stars_cols = ["galaxy", "time_passed", "orb_a", "mass", "orb_ecc", "log_radius", "gen", "id_num", "log_teff", "log_luminosity", "star_X", "star_Y", "star_Z"]
    stars_explode_cols = ["galaxy", "time_sn", "orb_a_star", "mass_star", "orb_ecc_star", "star_log_radius", "gen_star", "id_num_star", "orb_inc_star",
                                               "orb_a_bh",   "mass_bh",   "orb_ecc_bh",   "gen_bh", "id_num_bh", "orb_inc_bh"]
    tde_cols = ["galaxy", "time_passed", "orb_a", "mass", "orb_ecc", "log_radius", "gen", "id_num", "log_teff", "log_luminosity", "star_X", "star_Y", "star_Z"]
    stars_merge_cols = ["galaxy", "time_merged","orb_a_final", "mass_final", "orb_ecc", "log_radius_final", "gen_final", "id_num", "mass_1", "mass_2", "gen_1", "gen_2"]


    # Save things
    emris_pop.to_txt(os.path.join(opts.work_directory, emris_save_name),
                     cols=emri_cols)        

    blackholes_pro.to_txt(os.path.join(opts.work_directory, survivors_save_name),
                          cols=bh_surviving_cols)
    
    blackholes_binary_gw_pop.to_txt(os.path.join(opts.work_directory, gws_save_name),
                                    cols=binary_gw_cols)

    # Include initial seed in header
    blackholes_merged_pop.to_txt(os.path.join(opts.work_directory, population_save_name),
                                 cols=population_cols, extra_header=f"Initial seed: {opts.seed}\n")
    
    if opts.flag_add_stars:
        stars_pop.to_txt(os.path.join(opts.work_directory, stars_save_name),
                                    cols=stars_cols, extra_header=f"Initial seed: {opts.seed}\n")
        tdes_pop.to_txt(os.path.join(opts.work_directory, tdes_save_name),
                     cols=tde_cols)
        stars_plunge_pop.to_txt(os.path.join(opts.work_directory, stars_plunge_save_name),
                     cols=tde_cols)
        stars_explode_pop.to_txt(os.path.join(opts.work_directory, stars_explode_save_name),
                     cols=stars_explode_cols)
        stars_merge_pop.to_txt(os.path.join(opts.work_directory, stars_merge_save_name),
                               cols=stars_merge_cols)
        temp_mass_cycled = np.column_stack((disk_arr_galaxy, disk_arr_timestep_pop, disk_arr_mass_gained_pop, disk_arr_mass_lost_pop))
        np.savetxt(os.path.join(opts.work_directory, disk_mass_cycled_save_name), temp_mass_cycled, header="galaxy timestep mass_gained mass_lost")

    toc_perf = time.perf_counter()
    print("Perf time: %0.2f"%(toc_perf - tic_perf))

if __name__ == "__main__":
    main()<|MERGE_RESOLUTION|>--- conflicted
+++ resolved
@@ -1909,119 +1909,6 @@
                                                                                time_passed,
                                                                                galaxy)
 
-<<<<<<< HEAD
-                        bh_spin_merged = merge.merged_spin(
-                                blackholes_binary.at_id_num(bh_binary_id_num_merger, "mass_1"),
-                                blackholes_binary.at_id_num(bh_binary_id_num_merger, "mass_2"),
-                                blackholes_binary.at_id_num(bh_binary_id_num_merger, "spin_1"),
-                                blackholes_binary.at_id_num(bh_binary_id_num_merger, "spin_2")
-                            )
-
-                        bh_chi_eff_merged = merge.chi_effective(
-                                blackholes_binary.at_id_num(bh_binary_id_num_merger, "mass_1"),
-                                blackholes_binary.at_id_num(bh_binary_id_num_merger, "mass_2"),
-                                blackholes_binary.at_id_num(bh_binary_id_num_merger, "spin_1"),
-                                blackholes_binary.at_id_num(bh_binary_id_num_merger, "spin_2"),
-                                blackholes_binary.at_id_num(bh_binary_id_num_merger, "spin_angle_1"),
-                                blackholes_binary.at_id_num(bh_binary_id_num_merger, "spin_angle_2"),
-                                blackholes_binary.at_id_num(bh_binary_id_num_merger, "bin_orb_ang_mom")
-                                )
-
-                        bh_chi_p_merged = merge.chi_p(
-                                blackholes_binary.at_id_num(bh_binary_id_num_merger, "mass_1"),
-                                blackholes_binary.at_id_num(bh_binary_id_num_merger, "mass_2"),
-                                blackholes_binary.at_id_num(bh_binary_id_num_merger, "spin_1"),
-                                blackholes_binary.at_id_num(bh_binary_id_num_merger, "spin_2"),
-                                blackholes_binary.at_id_num(bh_binary_id_num_merger, "spin_angle_1"),
-                                blackholes_binary.at_id_num(bh_binary_id_num_merger, "spin_angle_2"),
-                                blackholes_binary.at_id_num(bh_binary_id_num_merger, "bin_orb_inc")
-                                )
-                    
-                        if opts.flag_use_surrogate == 0:
-                            bh_v_kick = analytical_velo.analytical_kick_velocity(
-                                    blackholes_binary.at_id_num(bh_binary_id_num_merger, "mass_1"),
-                                    blackholes_binary.at_id_num(bh_binary_id_num_merger, "mass_2"),
-                                    blackholes_binary.at_id_num(bh_binary_id_num_merger, "spin_1"),
-                                    blackholes_binary.at_id_num(bh_binary_id_num_merger, "spin_2"),
-                                    blackholes_binary.at_id_num(bh_binary_id_num_merger, "spin_angle_1"),
-                                    blackholes_binary.at_id_num(bh_binary_id_num_merger, "spin_angle_2")
-                                    )
-                        else:
-                            bh_v_kick = 200
-                        
-                        bh_lum_shock = lum.shock_luminosity( 
-                                    opts.smbh_mass,
-                                    bh_mass_merged,
-                                    blackholes_binary.at_id_num(bh_binary_id_num_merger, "bin_orb_a"),
-                                    disk_aspect_ratio,
-                                    disk_density,
-                                    bh_v_kick) 
-                                    
-                        bh_lum_jet = lum.jet_luminosity(
-                                    bh_mass_merged,
-                                    blackholes_binary.at_id_num(bh_binary_id_num_merger, "bin_orb_a"),
-                                    disk_density,
-                                    disk_aspect_ratio,
-                                    opts.smbh_mass,
-                                    bh_spin_merged,
-                                    bh_v_kick) 
-
-                        bh_orb_ecc_merged = merge.merged_orb_ecc(blackholes_binary.at_id_num(bh_binary_id_num_merger, "bin_orb_a"),
-                                                                 np.full(bh_binary_id_num_merger.size, bh_v_kick),
-                                                                 opts.smbh_mass)
-
-                        # Append new merged BH to arrays of single BH locations, masses, spins, spin angles & gens
-                        blackholes_merged.add_blackholes(new_id_num=bh_binary_id_num_merger,
-                                                         new_galaxy=np.full(bh_binary_id_num_merger.size, galaxy),
-                                                         new_bin_orb_a=blackholes_binary.at_id_num(bh_binary_id_num_merger, "bin_orb_a"),
-                                                         new_mass_final=bh_mass_merged,
-                                                         new_spin_final=bh_spin_merged,
-                                                         new_spin_angle_final=np.zeros(bh_binary_id_num_merger.size),
-                                                         new_mass_1=blackholes_binary.at_id_num(bh_binary_id_num_merger, "mass_1"),
-                                                         new_mass_2=blackholes_binary.at_id_num(bh_binary_id_num_merger, "mass_2"),
-                                                         new_spin_1=blackholes_binary.at_id_num(bh_binary_id_num_merger, "spin_1"),
-                                                         new_spin_2=blackholes_binary.at_id_num(bh_binary_id_num_merger, "spin_2"),
-                                                         new_spin_angle_1=blackholes_binary.at_id_num(bh_binary_id_num_merger, "spin_angle_1"),
-                                                         new_spin_angle_2=blackholes_binary.at_id_num(bh_binary_id_num_merger, "spin_angle_2"),
-                                                         new_gen_1=blackholes_binary.at_id_num(bh_binary_id_num_merger, "gen_1"),
-                                                         new_gen_2=blackholes_binary.at_id_num(bh_binary_id_num_merger, "gen_2"),
-                                                         new_chi_eff=bh_chi_eff_merged,
-                                                         new_chi_p=bh_chi_p_merged,
-                                                         new_v_kick=bh_v_kick,
-                                                         new_lum_shock=bh_lum_shock,
-                                                         new_lum_jet=bh_lum_jet,
-                                                         new_time_merged=np.full(bh_binary_id_num_merger.size, time_passed))
-
-                        # # New bh generation is max of generations involved in merger plus 1
-                        blackholes_pro.add_blackholes(new_mass=blackholes_merged.at_id_num(bh_binary_id_num_merger, "mass_final"),
-                                                      new_orb_a=blackholes_merged.at_id_num(bh_binary_id_num_merger, "bin_orb_a"),
-                                                      new_spin=blackholes_merged.at_id_num(bh_binary_id_num_merger, "spin_final"),
-                                                      new_spin_angle=np.zeros(bh_binary_id_num_merger.size),
-                                                      new_orb_inc=np.zeros(bh_binary_id_num_merger.size),
-                                                      new_orb_ang_mom=np.ones(bh_binary_id_num_merger.size),
-                                                      new_orb_ecc=bh_orb_ecc_merged,
-                                                      new_gen=np.maximum(blackholes_merged.at_id_num(bh_binary_id_num_merger, "gen_1"),
-                                                                         blackholes_merged.at_id_num(bh_binary_id_num_merger, "gen_2")) + 1.0,
-                                                      new_orb_arg_periapse=np.full(bh_binary_id_num_merger.size, -1.5),
-                                                      new_galaxy=np.full(bh_binary_id_num_merger.size, galaxy),
-                                                      new_time_passed=np.full(bh_binary_id_num_merger.size, time_passed),
-                                                      new_id_num=bh_binary_id_num_merger)
-
-                        # Update filing cabinet
-                        filing_cabinet.update(id_num=bh_binary_id_num_merger,
-                                              attr="category",
-                                              new_info=np.full(bh_binary_id_num_merger.size, 0))
-                        filing_cabinet.update(id_num=bh_binary_id_num_merger,
-                                              attr="mass",
-                                              new_info=bh_mass_merged)
-                        filing_cabinet.update(id_num=bh_binary_id_num_merger,
-                                              attr="orb_ecc",
-                                              new_info=bh_orb_ecc_merged)
-                        filing_cabinet.update(id_num=bh_binary_id_num_merger,
-                                              attr="size",
-                                              new_info=np.full(bh_binary_id_num_merger.size, -1.5))
-                        blackholes_binary.remove_id_num(bh_binary_id_num_merger)
-=======
                     # Update filing cabinet
                     filing_cabinet.update(id_num=bh_binary_id_num_merger,
                                           attr="category",
@@ -2036,7 +1923,6 @@
                                           attr="size",
                                           new_info=np.full(bh_binary_id_num_merger.size, -1.5))
                     blackholes_binary.remove_id_num(bh_binary_id_num_merger)
->>>>>>> 6d625ddf
 
                     if opts.verbose:
                         print("New BH locations", blackholes_pro.orb_a)
