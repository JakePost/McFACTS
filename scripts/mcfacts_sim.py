#!/usr/bin/env python3
import os
from os.path import isfile, isdir
from pathlib import Path

import numpy as np
import scipy.interpolate

from mcfacts.inputs import ReadInputs
from importlib import resources as impresources
from mcfacts.inputs import data as input_data
from mcfacts.mcfacts_random_state import reset_random, rng
from mcfacts.objects.agnobject import AGNBlackHole, AGNFilingCabinet

from mcfacts.setup import setupdiskblackholes, initializediskstars
from mcfacts.physics.migration.type1 import type1
from mcfacts.physics.accretion.eddington import changebhmass, changestarsmass
from mcfacts.physics.accretion.torque import changebh, changestars
from mcfacts.physics.feedback.hankla21 import feedback_hankla21, feedback_hankla21_stars
from mcfacts.physics.dynamics import dynamics
from mcfacts.physics.eccentricity import orbital_ecc
from mcfacts.physics.binary.formation import hillsphere, add_new_binary
from mcfacts.physics.binary.evolve import evolve
from mcfacts.physics.binary.harden import baruteau11
from mcfacts.physics.binary.merge import tichy08, chieff, tgw
from mcfacts.physics.disk_capture import crude_retro_evol
from mcfacts.outputs import mergerfile

binary_field_names = "bin_orb_a1 bin_orb_a2 mass1 mass2 spin1 spin2 theta1 theta2 sep bin_com time_gw merger_flag time_mgr  gen_1 gen_2  bin_ang_mom bin_ecc bin_incl bin_orb_ecc nu_gw h_bin"
merger_field_names = ' '.join(mergerfile.MERGER_FIELD_NAMES)

# Do not change this line EVER
DEFAULT_INI = impresources.files(input_data) / "model_choice.ini"
# Feature in testing do not use unless you know what you're doing.

assert DEFAULT_INI.is_file()

FORBIDDEN_ARGS = [
    "disk_radius_outer",
    "disk_radius_max_pc",
    "disk_radius_inner",
    ]


def arg():
    import argparse
    # parse command line arguments
    parser = argparse.ArgumentParser()
    # General
    parser.add_argument("--bin_num_max", default=1000, type=int)
    parser.add_argument("--fname-ini", help="Filename of configuration file",
                        default=DEFAULT_INI, type=str)
    parser.add_argument("--fname-output-mergers", default="output_mergers.dat",
                        help="output merger file (if any)", type=str)
    parser.add_argument("--fname-snapshots-bh",
                        default="output_bh_[single|binary]_$(index).dat",
                        help="output of BH index file ")
    parser.add_argument("--no-snapshots", action='store_true')
    parser.add_argument("--verbose", action='store_true')
    parser.add_argument("-w", "--work-directory",
                        default=Path().parent.resolve(),
                        help="Set the working directory for saving output. Default: current working directory",
                        type=str
                        )
    parser.add_argument("--seed", type=int, default=None,
                        help="Set the random seed. Randomly sets one if not passed. Default: None")
    parser.add_argument("--fname-log", default="mcfacts_sim.log", type=str,
                        help="Specify a file to save the arguments for mcfacts")

    # Add inifile arguments
    # Read default inifile
    _variable_inputs = ReadInputs.ReadInputs_ini(DEFAULT_INI, False)
    # Loop the arguments
    for name in _variable_inputs:
        # Skip CL read of forbidden arguments
        if name in FORBIDDEN_ARGS:
            continue
        _metavar = name
        _opt = "--%s" % (name)
        _default = _variable_inputs[name]
        _dtype = type(_variable_inputs[name])
        parser.add_argument(_opt,
                            default=_default,
                            type=_dtype,
                            metavar=_metavar,
                            )

    # Parse arguments
    opts = parser.parse_args()
    # Check that the inifile exists
    assert isfile(opts.fname_ini)
    # Convert to path objects
    opts.fname_ini = Path(opts.fname_ini)
    assert opts.fname_ini.is_file()
    opts.fname_snapshots_bh = Path(opts.fname_snapshots_bh)
    opts.fname_output_mergers = Path(opts.fname_output_mergers)

    # Parse inifile
    print("opts.fname_ini", opts.fname_ini)
    # Read inifile
    variable_inputs = ReadInputs.ReadInputs_ini(opts.fname_ini, opts.verbose)
    print("variable_inputs", variable_inputs)
    # Hidden variable inputs
    print("_variable_inputs", _variable_inputs)
    # Okay, this is important. The priority of input arguments is:
    # command line > specified inifile > default inifile
    for name in variable_inputs:
        # Check for args not in parser. These were generated or changed in ReadInputs.py
        if not hasattr(opts, name):
            setattr(opts, name, variable_inputs[name])
            continue
        # Check for args not in the default_ini file
        if getattr(opts, name) != _variable_inputs[name]:
            # This is the case where the user has set the value of an argument
            # from the command line. We don't want to argue with the user.
            pass
        else:
            # This is the case where the user has not set the value of an
            # argument from the command line.
            # We can overwrite the default value with the inifile value
            setattr(opts, name, variable_inputs[name])
    # Case 3: if an attribute is in the default infile,
    #   and not the specified inifile,
    #   it remains unaltered.

    if opts.verbose:
        for item in opts.__dict__:
            print(item, getattr(opts, item))
    print("variable_inputs", variable_inputs)
    # Get the user-defined or default working directory / output location
    opts.work_directory = Path(opts.work_directory).resolve()
    if not isdir(opts.work_directory):
        os.mkdir(opts.work_directory)
    assert opts.work_directory.is_dir()
    try:  # check if working directory for output exists
        os.stat(opts.work_directory)
    except FileNotFoundError as e:
        raise e
    print(f"Output will be saved to {opts.work_directory}")

    # Get the parent path to this file and cd to that location for runtime
    opts.runtime_directory = Path(__file__).parent.resolve()
    assert opts.runtime_directory.is_dir()
    os.chdir(opts.runtime_directory)

    # set the seed for random number generation and reproducibility if not user-defined
    if opts.seed is None:
        opts.seed = np.random.randint(low=0, high=int(1e18), dtype=np.int_)
        print(f'Random number generator seed set to: {opts.seed}')

    # Write parameters to log file
    with open(opts.work_directory / opts.fname_log, 'w') as F:
        for item in opts.__dict__:
            line = "%s = %s\n" % (item, str(opts.__dict__[item]))
            F.write(line)
    return opts


def main():
    """
    """
    # Setting up automated input parameters
    # see IOdocumentation.txt for documentation of variable names/types/etc.
    opts = arg()
    # Disk surface density (in kg/m^2) is a function of radius, where radius is in r_g
    # Disk aspect ratio is a function of radius, where radius is in r_g
    disk_surface_density, disk_aspect_ratio = \
        ReadInputs.construct_disk_interp(opts.smbh_mass,
                                         opts.disk_radius_outer,
                                         opts.disk_model_name,
                                         opts.disk_alpha_viscosity,
                                         opts.disk_bh_eddington_ratio,
                                         disk_radius_max_pc=opts.disk_radius_max_pc,
                                         flag_use_pagn=opts.flag_use_pagn,
                                         verbose=opts.verbose
                                         )

    merged_bh_array_pop = []
    surviving_bh_array_pop = []
    emris_array_pop = []

    gw_array_pop = []
    print("opts.__dict__", opts.__dict__)
    print("opts.smbh_mass", opts.smbh_mass)
    print("opts.fraction_bin_retro", opts.fraction_bin_retro)

    for galaxy in range(opts.galaxy_num):
        print("Iteration", galaxy)
        # Set random number generator for this run with incremented seed
        reset_random(opts.seed+galaxy)

        # Make subdirectories for each galaxy
        # Fills run number with leading zeros to stay sequential
        galaxy_zfilled_str = f"{galaxy:>0{int(np.log10(opts.galaxy_num))+1}}"
        try:  # Make subdir, exit if it exists to avoid clobbering.
            os.makedirs(os.path.join(opts.work_directory, f"run{galaxy_zfilled_str}"), exist_ok=False)
        except FileExistsError:
            raise FileExistsError(f"Directory \'run{galaxy_zfilled_str}\' exists. Exiting so I don't delete your data.")

        # can index other parameter lists here if needed.
        # Housekeeping for array initialization
        temp_emri_array = np.zeros(7)
        emri_array = np.zeros(7)
        temp_bbh_gw_array = np.zeros(7)
        bbh_gw_array = np.zeros(7)

        # Fractional rate of mass growth per year set to
        # the Eddington rate(2.3e-8/yr)
        disk_bh_eddington_mass_growth_rate = 2.3e-8
        # minimum spin angle resolution
        # (ie less than this value gets fixed to zero)
        # e.g 0.02 rad=1deg
        disk_bh_spin_resolution_min = 0.02

        # Set up number of BH in disk
        disk_bh_num = setupdiskblackholes.setup_disk_nbh(
            opts.nsc_mass,
            opts.nsc_ratio_bh_num_star_num,
            opts.nsc_ratio_bh_mass_star_mass,
            opts.nsc_radius_outer,
            opts.nsc_density_index_outer,
            opts.smbh_mass,
            opts.disk_radius_outer,
            opts.disk_aspect_ratio_avg,
            opts.nsc_radius_crit,
            opts.nsc_density_index_inner,
        )

        # generate initial BH parameter arrays
        print("Generate initial BH parameter arrays")
        bh_orb_a_initial = setupdiskblackholes.setup_disk_blackholes_location(
                disk_bh_num, opts.disk_radius_outer)
        bh_mass_initial = setupdiskblackholes.setup_disk_blackholes_masses(
                disk_bh_num,
                opts.nsc_imf_bh_mode, opts.nsc_imf_bh_mass_max, opts.nsc_imf_bh_powerlaw_index)
        bh_spin_initial = setupdiskblackholes.setup_disk_blackholes_spins(
                disk_bh_num,
                opts.nsc_bh_spin_dist_mu, opts.nsc_bh_spin_dist_sigma)
        bh_spin_angle_initial = setupdiskblackholes.setup_disk_blackholes_spin_angles(
                disk_bh_num,
                bh_spin_initial)
        bh_orb_ang_mom_initial = setupdiskblackholes.setup_disk_blackholes_orb_ang_mom(
                disk_bh_num)
        if opts.flag_orb_ecc_damping == 1:
            bh_orb_ecc_initial = setupdiskblackholes.setup_disk_blackholes_eccentricity_uniform(disk_bh_num, opts.disk_bh_orb_ecc_max_init)
        else:
            bh_orb_ecc_initial = setupdiskblackholes.setup_disk_blackholes_circularized(disk_bh_num, opts.disk_bh_pro_orb_ecc_crit)

        # KN: should the inclination function be called in AGNBlackhole init since it takes other parameters of the BHs?
        bh_orb_inc_initial = setupdiskblackholes.setup_disk_blackholes_incl(disk_bh_num, bh_orb_a_initial, bh_orb_ang_mom_initial, disk_aspect_ratio)
        bh_orb_arg_periapse_initial = setupdiskblackholes.setup_disk_blackholes_arg_periapse(disk_bh_num)

        # Initialize black holes
        blackholes = AGNBlackHole(mass=bh_mass_initial,
                                  spin=bh_spin_initial,
                                  spin_angle=bh_spin_angle_initial,
                                  orb_a=bh_orb_a_initial,
                                  orb_inc=bh_orb_inc_initial,
                                  orb_ecc=bh_orb_ecc_initial,
                                  orb_arg_periapse=bh_orb_arg_periapse_initial,
                                  smbh_mass=opts.smbh_mass,
                                  obj_num=disk_bh_num)

        # Initialize stars
        stars, disk_star_num = initializediskstars.init_single_stars(opts, id_start_val=blackholes.id_num.max()+1)
        print('disk_bh_num = {}, disk_star_num = {}'.format(disk_bh_num, disk_star_num))

        filing_cabinet = AGNFilingCabinet(id_num=blackholes.id_num,
                                          category=np.full(blackholes.mass.shape, 0),
                                          orb_a=blackholes.orb_a,
                                          mass=blackholes.mass,
                                          size=np.full(blackholes.mass.shape, -1),
                                          )

        filing_cabinet.add_objects(new_id_num=stars.id_num,
                                   new_category=np.full(stars.id_num.size, 1),
                                   new_orb_a=stars.orb_a,
                                   new_mass=stars.mass,
                                   new_size=stars.radius,
                                   new_direction=np.zeros(stars.id_num.size),
                                   new_disk_inner_outer=np.zeros(stars.id_num.size))

        # Generate initial inner disk arrays for objects that end up in the inner disk. 
        # This is to track possible EMRIs--we're tossing things in these arrays
        #  that end up with semi-major axis < 50rg
        # Assume all drawn from prograde population for now.
        #   SF: Is this assumption important here? Where does it come up?

        # Test if any BH or BBH are in the danger-zone (<mininum_safe_distance, default =50r_g) from SMBH.
        # Potential EMRI/BBH EMRIs.
        # Find prograde BH in inner disk. Define inner disk as <=50r_g. 
        # Since a 10Msun BH will decay into a 10^8Msun SMBH at 50R_g in ~38Myr and decay time propto a^4.
        # e.g at 25R_g, decay time is only 2.3Myr.
        min_safe_distance = 50.0


        bh_orb_a_inner_disk = []
        bh_mass_inner_disk = []
        bh_spin_inner_disk = []
        bh_spin_angle_inner_disk = []
        bh_orb_ecc_inner_disk = []
        bh_orb_inc_inner_disk = []
        bh_gen_inner_disk = []

        # Housekeeping: Set up time
        time_init = 0.0
        time_final = opts.timestep_duration_yr*opts.timestep_num

        # Find prograde BH orbiters. Identify BH with orb. ang mom > 0 (orb_ang_mom is only ever +1 or -1)
        bh_indices_pro = np.where(blackholes.orb_ang_mom > 0)
        bh_id_num_pro = np.take(blackholes.id_num, bh_indices_pro)
        blackholes_pro = blackholes.copy()
        blackholes_pro.keep_objects(bh_indices_pro)

        # Update filing cabinet
        #filing_cabinet.change_direction(bh_id_num_pro, np.ones(blackholes_pro.mass.shape))

        # Find prograde star orbiters.
        star_indices_pro = np.where(stars.orb_ang_mom > 0)
        star_id_num_pro = np.take(stars.id_num, star_indices_pro)
        stars_pro = stars.copy()
        stars_pro.keep_objects(star_indices_pro)

        # Update filing cabinet
        #filing_cabinet.change_direction(star_id_num_pro, np.ones(stars_pro.mass.shape))

        # Find retrograde black holes
        bh_indices_retro = np.where(blackholes.orb_ang_mom < 0)
        blackholes_retro = blackholes.copy()
        blackholes_retro.keep_objects(bh_indices_retro)
        bh_id_num_retro = np.take(blackholes.id_num, bh_indices_retro)

        # Update filing cabinet
        #filing_cabinet.change_direction(bh_id_num_retro, np.full(blackholes_retro.mass.shape, -1))

        # Find retrograde stars
        star_indices_retro = np.where(stars.orb_ang_mom < 0)
        stars_retro = stars.copy()
        stars_retro.keep_objects(star_indices_retro)
        star_id_num_retro = np.take(stars.id_num, star_indices_retro)

        # Update filing cabinet
        #filing_cabinet.change_direction(star_id_num_retro, np.full(stars_retro.mass.shape, -1))

        # Writing initial parameters to file
        stars.to_file(os.path.join(opts.work_directory, f"run{galaxy_zfilled_str}/initial_params_star.dat"))
        blackholes.to_file(os.path.join(opts.work_directory, f"run{galaxy_zfilled_str}/initial_params_bh.dat"))

        # Housekeeping:
        # Number of binary properties that we want to record (e.g. R1,R2,M1,M2,a1,a2,theta1,theta2,sep,com,t_gw,merger_flag,time of merger, gen_1,gen_2, bin_ang_mom, bin_ecc, bin_incl,bin_orb_ecc, nu_gw, h_bin)
        bin_properties_num = len(binary_field_names.split())+1
        bin_index = 0
        bin_num_total = 0
        number_of_mergers = 0
        frac_bin_retro = opts.fraction_bin_retro

        # Set up EMRI output array with properties we want to record (galaxy, time, R,M,e,h_char,f_gw)
        num_of_emri_properties = 7
        nemri = 0

        # Set up BBH gw array with properties we want to record (galaxy, time, sep, Mb, eb(around c.o.m.),h_char,f_gw)
        # Set up empty list of indices of BBH to track
        bbh_gw_indices = []
        num_of_bbh_gw_properties = 7
        num_bbh_gw_tracked = 0

        # Set up empty initial Binary array
        # Initially all zeros, then add binaries plus details as appropriate
        binary_bh_array = np.zeros((bin_properties_num, opts.bin_num_max))

        # Set up normalization for t_gw (SF: I do not like this way of handling, flag for update)
        time_gw_normalization = tgw.normalize_tgw(opts.smbh_mass)
        print("Scale of t_gw (yrs)=", time_gw_normalization)

        # Set up merger array (identical to binary array)
        merger_array = np.zeros((bin_properties_num, opts.bin_num_max))

        # Set up output array (mergerfile)
        # -1 because galaxy will be concatenated beforehand
        nprop_mergers = len(mergerfile.MERGER_FIELD_NAMES) - 1
        merged_bh_array = np.zeros((nprop_mergers, opts.bin_num_max))

        # Multiple AGN episodes:
        # If you want to use the output of a previous AGN simulation as an input to another AGN phase
        # Make sure you have a file 'recipes/prior_model_name_population.dat' so that ReadInputs can take it in
        # and in your .ini file set switch prior_agn = 1.0.
        # Initial orb ecc is prior_ecc_factor*uniform[0,0.99]=[0,0.33] for prior_ecc_factor=0.3 (default)
        # SF: No promises this handles retrograde orbiters correctly yet
        '''
        if opts.flag_prior_agn == 1.0:

            prior_radii, prior_masses, prior_spins, prior_spin_angles, prior_gens \
                = ReadInputs.ReadInputs_prior_mergers()

            bh_pro_num = blackholes_pro.orb_a.size

            prior_indices = setupdiskblackholes.setup_prior_blackholes_indices(bh_pro_num, prior_radii)
            prior_indices = prior_indices.astype('int32')
            blackholes_pro.keep_objects(prior_indices)

            print("prior indices", prior_indices)
            print("prior locations", blackholes_pro.orb_a)
            print("prior gens", blackholes_pro.gen)
            prior_ecc_factor = 0.3
            blackholes_pro.orb_ecc = setupdiskblackholes.setup_disk_blackholes_eccentricity_uniform_modified(prior_ecc_factor, bh_pro_num)
            print("prior ecc", blackholes_pro.orb_ecc)
        '''

        # Start Loop of Timesteps
        print("Start Loop!")
        time_passed = time_init
        print("Initial Time(yrs) = ", time_passed)

        bh_mergers_current_num = 0
        timestep_current_num = 0

        while time_passed < time_final:
            # Record
            if not (opts.no_snapshots):

                if (opts.verbose):
                    blackholes_pro.to_file(os.path.join(opts.work_directory, f"run{galaxy_zfilled_str}/output_bh_single_pro_{timestep_current_num}.dat"))
                    blackholes_retro.to_file(os.path.join(opts.work_directory, f"run{galaxy_zfilled_str}/output_bh_single_retro_{timestep_current_num}.dat"))
                    stars_pro.to_file(os.path.join(opts.work_directory, f"run{galaxy_zfilled_str}/output_stars_single_pro{timestep_current_num}.dat"))
                    stars_retro.to_file(os.path.join(opts.work_directory, f"run{galaxy_zfilled_str}/output_stars_single_retro_{timestep_current_num}.dat"))
                    
                    # Binary output: does not work
                    np.savetxt(
                        os.path.join(opts.work_directory, f"run{galaxy_zfilled_str}/output_bh_binary_{timestep_current_num}.dat"),
                        binary_bh_array[:, :bh_mergers_current_num+1].T,
                        header=binary_field_names
                    )

                timestep_current_num += 1

            # Order of operations:        
            # No migration until orbital eccentricity damped to e_crit 
            # 1. check orb. eccentricity to see if any prograde_bh_location BH have orb. ecc. <e_crit.
            #    Create array prograde_bh_location_ecrit for those (mask prograde_bh_locations?)
            #       If yes, migrate those BH.
            #       All other BH, damp ecc and spin *down* BH (retrograde accretion), accrete mass.
            # 2. Run close encounters only on those prograde_bh_location_ecrit members.
        
            # Migrate
            # First if feedback present, find ratio of feedback heating torque to migration torque
            if opts.flag_thermal_feedback > 0:
                ratio_heat_mig_torques = feedback_hankla21.feedback_hankla(
                    blackholes_pro.orb_a, disk_surface_density, opts.disk_bh_eddington_ratio, opts.disk_alpha_viscosity)
            else:
                ratio_heat_mig_torques = np.ones(len(blackholes_pro.orb_a))

            # now for stars
            ratio_heat_mig_stars_torques = feedback_hankla21_stars.feedback_hankla_stars(
                stars_pro.orb_a, disk_surface_density, opts.disk_star_eddington_ratio, opts.disk_alpha_viscosity
            )

            # then migrate as usual
            blackholes_pro.orb_a = type1.type1_migration(
                opts.smbh_mass,
                blackholes_pro.orb_a,
                blackholes_pro.mass,
                disk_surface_density,
                disk_aspect_ratio,
                opts.timestep_duration_yr,
                ratio_heat_mig_torques,
                opts.disk_radius_trap,
                blackholes_pro.orb_ecc,
                opts.disk_bh_pro_orb_ecc_crit
            )

            # Accrete
            blackholes_pro.mass = changebhmass.change_mass(
                blackholes_pro.mass,
                opts.disk_bh_eddington_ratio,
                disk_bh_eddington_mass_growth_rate,
                opts.timestep_duration_yr
            )

            # Spin up
            blackholes_pro.spin = changebh.change_spin_magnitudes(
                blackholes_pro.spin,
                opts.disk_bh_eddington_ratio,
                opts.disk_bh_torque_condition,
                opts.timestep_duration_yr,
                blackholes_pro.orb_ecc,
                opts.disk_bh_pro_orb_ecc_crit,
            )

            # Torque spin angle
            blackholes_pro.spin_angle = changebh.change_spin_angles(
                blackholes_pro.spin_angle,
                opts.disk_bh_eddington_ratio,
                opts.disk_bh_torque_condition,
                disk_bh_spin_resolution_min,
                opts.timestep_duration_yr,
                blackholes_pro.orb_ecc,
                opts.disk_bh_pro_orb_ecc_crit
            )

            # Damp BH orbital eccentricity
            blackholes_pro.orb_ecc = orbital_ecc.orbital_ecc_damping(
                opts.smbh_mass,
                blackholes_pro.orb_a,
                blackholes_pro.mass,
                disk_surface_density,
                disk_aspect_ratio,
                blackholes_pro.orb_ecc,
                opts.timestep_duration_yr,
                opts.disk_bh_pro_orb_ecc_crit,
            )

            # Now do retrograde singles--change semi-major axis
            #   note this is dyn friction only, not true 'migration'
            # change retrograde eccentricity (some damping, some pumping)
            # damp orbital inclination
            blackholes_retro.orb_ecc, blackholes_retro.orb_a, blackholes_retro.orb_inc = crude_retro_evol.crude_retro_bh(
                opts.smbh_mass,
                blackholes_retro.mass,
                blackholes_retro.orb_a,
                blackholes_retro.orb_ecc,
                blackholes_retro.orb_inc,
                blackholes_retro.orb_arg_periapse,
                disk_surface_density,
                opts.timestep_duration_yr
            )

            # and now stars

            # Locations
            stars_pro.orb_a = type1.type1_migration(
                opts.smbh_mass,
                stars_pro.orb_a,
                stars_pro.mass,
                disk_surface_density,
                disk_aspect_ratio,
                opts.timestep_duration_yr,
                ratio_heat_mig_stars_torques,
                opts.disk_radius_trap,
                stars_pro.orb_ecc,
                opts.disk_bh_pro_orb_ecc_crit
            )
            
            # Accrete
            stars_pro.mass = changestarsmass.change_mass(
                stars_pro.mass,
                opts.disk_star_eddington_ratio,
                disk_bh_eddington_mass_growth_rate,  # do we need to alter this for stars?
                opts.timestep_duration_yr
            )
            # Spin up
            stars_pro.spin = changestars.change_spin_magnitudes(
                stars_pro.spin,
                opts.disk_star_eddington_ratio,
                opts.disk_bh_torque_condition,
                opts.timestep_duration_yr,
                stars_pro.orb_ecc,
                opts.disk_bh_pro_orb_ecc_crit,
            )

            # Torque spin angle
            stars_pro.spin_angle = changestars.change_spin_angles(
                stars_pro.spin_angle,
                opts.disk_star_eddington_ratio,
                opts.disk_bh_torque_condition,
                disk_bh_spin_resolution_min,
                opts.timestep_duration_yr,
                stars_pro.orb_ecc,
                opts.disk_bh_pro_orb_ecc_crit
            )

            # Damp stars orbital eccentricity
            stars_pro.orb_ecc = orbital_ecc.orbital_ecc_damping(
                opts.smbh_mass,
                stars_pro.orb_a,
                stars_pro.mass,
                disk_surface_density,
                disk_aspect_ratio,
                stars_pro.orb_ecc,
                opts.timestep_duration_yr,
                opts.disk_bh_pro_orb_ecc_crit,
            )

            # Now do retrograde singles--change semi-major axis
            #   note this is dyn friction only, not true 'migration'
            # change retrograde eccentricity (some damping, some pumping)
            # damp orbital inclination
            
            # This is not working for retrograde stars, just says parameters are unreliable
            # stars_retro.orb_ecc, stars_retro.orb_a, stars_retro.orb_inc = crude_retro_evol.crude_retro_bh(
            #     opts.smbh_mass,
            #     stars_retro.mass,
            #     stars_retro.orb_a,
            #     stars_retro.orb_ecc,
            #     stars_retro.orb_inc,
            #     stars_retro.orb_arg_periapse,
            #     disk_surface_density,
            #     opts.timestep_duration_yr
            # )

            # Perturb eccentricity via dynamical encounters
            if opts.flag_dynamic_enc > 0:
                bh_orb_a_orb_ecc_pro = dynamics.circular_singles_encounters_prograde(
                    opts.smbh_mass,
                    blackholes_pro.orb_a,
                    blackholes_pro.mass,
                    blackholes_pro.orb_ecc,
                    opts.timestep_duration_yr,
                    opts.disk_bh_pro_orb_ecc_crit,
                    opts.delta_energy_strong,
                )
                blackholes_pro.orb_a = bh_orb_a_orb_ecc_pro[0][0]
                blackholes_pro.orb_ecc = bh_orb_a_orb_ecc_pro[1][0]
                
                star_orb_a_orb_ecc_pro = dynamics.circular_singles_encounters_prograde(
                    opts.smbh_mass,
                    stars_pro.orb_a,
                    stars_pro.mass,
                    stars_pro.orb_ecc,
                    opts.timestep_duration_yr,
                    opts.disk_bh_pro_orb_ecc_crit,
                    opts.delta_energy_strong,
                )
                stars_pro.orb_a = star_orb_a_orb_ecc_pro[0][0]
                stars_pro.orb_ecc = star_orb_a_orb_ecc_pro[1][0]
            
            # Do things to the binaries--first check if there are any:
            if bin_index > 0:
                # First check that binaries are real. Discard any columns where the location or the mass is 0.
                # SF: I believe this step is handling an error checking thing that may have been
                #     set up in the previous timeloop if e.g. a binary either merged or was ionized?
                #     Please explain what this is and how it works right here?
                flag_orb_a_mass_gtr_zero = evolve.reality_check(binary_bh_array, bin_index, bin_properties_num)
                if flag_orb_a_mass_gtr_zero >= 0:
                    # One of the key parameter (mass or location is zero). Not real. Delete binary. Remove column at index = ionization_flag
                    binary_bh_array = np.delete(binary_bh_array, flag_orb_a_mass_gtr_zero, 1)
                    bin_index = bin_index - 1
                else:
                    # If there are still binaries after this, evolve them.
                    # If there are binaries, evolve them
                    # Damp binary orbital eccentricity
                    binary_bh_array = orbital_ecc.orbital_bin_ecc_damping(
                        opts.smbh_mass,
                        binary_bh_array,
                        disk_surface_density,
                        disk_aspect_ratio,
                        opts.timestep_duration_yr,
                        opts.disk_bh_pro_orb_ecc_crit
                    )
                    if (opts.flag_dynamic_enc > 0):
                        # Harden/soften binaries via dynamical encounters
                        # Harden binaries due to encounters with circular singletons (e.g. Leigh et al. 2018)
                        binary_bh_array = dynamics.circular_binaries_encounters_circ_prograde(
                            opts.smbh_mass,
                            blackholes_pro.orb_a,
                            blackholes_pro.mass,
                            blackholes_pro.orb_ecc,
                            opts.timestep_duration_yr,
                            opts.disk_bh_pro_orb_ecc_crit,
                            opts.delta_energy_strong,
                            binary_bh_array,
                            bin_index
                        )

                        # Soften/ ionize binaries due to encounters with eccentric singletons
                        binary_bh_array = dynamics.circular_binaries_encounters_ecc_prograde(
                            opts.smbh_mass,
                            blackholes_pro.orb_a,
                            blackholes_pro.mass,
                            blackholes_pro.orb_ecc,
                            opts.timestep_duration_yr,
                            opts.disk_bh_pro_orb_ecc_crit,
                            opts.delta_energy_strong,
                            binary_bh_array,
                            bin_index
                        )
                    # Harden binaries via gas
                    # Choose between Baruteau et al. 2011 gas hardening, or gas hardening from LANL simulations. To do: include dynamical hardening/softening from encounters
                    binary_bh_array = baruteau11.bin_harden_baruteau(
                        binary_bh_array,
                        opts.smbh_mass,
                        opts.timestep_duration_yr,
                        time_gw_normalization,
                        bin_index,
                        time_passed,
                    )
                    # Check closeness of binary. Are black holes at merger condition separation
                    binary_bh_array = evolve.contact_check(binary_bh_array, bin_index, opts.smbh_mass)
                    # Accrete gas onto binary components
                    binary_bh_array = evolve.change_bin_mass(
                        binary_bh_array,
                        opts.disk_bh_eddington_ratio,
                        disk_bh_eddington_mass_growth_rate,
                        opts.timestep_duration_yr,
                        bin_properties_num,
                        bin_index
                    )
                    # Spin up binary components
                    binary_bh_array = evolve.change_bin_spin_magnitudes(
                        binary_bh_array,
                        opts.disk_bh_eddington_ratio,
                        opts.disk_bh_torque_condition,
                        opts.timestep_duration_yr,
                        bin_properties_num,
                        bin_index
                    )
                    # Torque angle of binary spin components
                    binary_bh_array = evolve.change_bin_spin_angles(
                        binary_bh_array,
                        opts.disk_bh_eddington_ratio,
                        opts.disk_bh_torque_condition,
                        disk_bh_spin_resolution_min,
                        opts.timestep_duration_yr,
                        bin_properties_num,
                        bin_index
                    )

                    if (opts.flag_dynamic_enc > 0):
                        # Spheroid encounters
                        binary_bh_array = dynamics.bin_spheroid_encounter(
                            opts.smbh_mass,
                            opts.timestep_duration_yr,
                            binary_bh_array,
                            time_passed,
                            bin_index,
<<<<<<< HEAD
                            opts.nsc_bh_imf_powerlaw_index,
=======
                            opts.nsc_imf_bh_powerlaw_index,
                            opts.nsc_imf_bh_mode,
>>>>>>> def3e2f7
                            opts.delta_energy_strong,
                            opts.nsc_spheroid_normalization
                        )

                    if (opts.flag_dynamic_enc > 0):
                        # Recapture bins out of disk plane
                        binary_bh_array = dynamics.bin_recapture(
                            bin_index,
                            binary_bh_array,
                            opts.timestep_duration_yr
                        )

                    # Migrate binaries
                    # First if feedback present, find ratio of feedback heating torque to migration torque
                    if opts.flag_thermal_feedback > 0:
                        ratio_heat_mig_torques_bin_com = evolve.com_feedback_hankla(
                            binary_bh_array,
                            disk_surface_density,
                            opts.disk_bh_eddington_ratio,
                            opts.disk_alpha_viscosity
                        )
                    else:
                        ratio_heat_mig_torques_bin_com = np.ones(len(binary_bh_array[9, :]))

                    # Migrate binaries center of mass
                    binary_bh_array = evolve.bin_migration(
                        opts.smbh_mass,
                        binary_bh_array,
                        disk_surface_density,
                        disk_aspect_ratio,
                        opts.timestep_duration_yr,
                        ratio_heat_mig_torques_bin_com,
                        opts.disk_radius_trap,
                        opts.disk_bh_pro_orb_ecc_crit
                    )

                    # Test to see if any binaries separation is O(1r_g)
                    # If so, track them for GW freq, strain.
                    # Minimum BBH separation (in units of r_g)
                    min_bbh_gw_separation = 2.0
                    # If there are binaries AND if any separations are < min_bbh_gw_separation
                    bbh_gw_indices = np.where((binary_bh_array[8, :] < min_bbh_gw_separation) & (binary_bh_array[8, :] > 0))
                    
                    # If bbh_indices exists (ie is not empty)
                    if bbh_gw_indices:
                        # 1st time around.
                        if num_bbh_gw_tracked == 0:
                            old_bbh_gw_freq = 9.e-7*np.ones(np.size(bbh_gw_indices, 1))    
                        if num_bbh_gw_tracked > 0:
                            old_bbh_gw_freq = bbh_gw_freq

                        num_bbh_gw_tracked = np.size(bbh_gw_indices, 1)
                        
                        # Now update BBH & generate NEW frequency & evolve  
                        
                        bbh_gw_strain, bbh_gw_freq = evolve.bbh_gw_params(
                            binary_bh_array,
                            bbh_gw_indices,
                            opts.smbh_mass,
                            opts.timestep_duration_yr,
                            old_bbh_gw_freq
                            )
                        
                        if num_bbh_gw_tracked == 1:
                            index = bbh_gw_indices[0]

                            temp_bbh_gw_array[0] = galaxy
                            temp_bbh_gw_array[1] = time_passed
                            temp_bbh_gw_array[2] = binary_bh_array[8, index]
                            temp_bbh_gw_array[3] = binary_bh_array[2, index] + binary_bh_array[3, index]
                            temp_bbh_gw_array[4] = binary_bh_array[13, index]
                            temp_bbh_gw_array[5] = bbh_gw_strain
                            temp_bbh_gw_array[6] = bbh_gw_freq

                            bbh_gw_array = np.vstack((bbh_gw_array, temp_bbh_gw_array))

                        if num_bbh_gw_tracked > 1:
                            index = 0
                            for i in range(0, num_bbh_gw_tracked-1):

                                index = bbh_gw_indices[0][i]

                                # Record: galaxy, time_passed, bin sep, bin_mass, bin_ecc(around c.o.m.),bin strain, bin freq       
                                temp_bbh_gw_array[0] = galaxy
                                temp_bbh_gw_array[1] = time_passed
                                temp_bbh_gw_array[2] = binary_bh_array[8, index]
                                temp_bbh_gw_array[3] = binary_bh_array[2, index] + binary_bh_array[3, index]
                                temp_bbh_gw_array[4] = binary_bh_array[13, index]
                                temp_bbh_gw_array[5] = bbh_gw_strain[i]
                                temp_bbh_gw_array[6] = bbh_gw_freq[i]

                                bbh_gw_array = np.vstack((bbh_gw_array, temp_bbh_gw_array))

                    # Evolve GW frequency and strain
                    binary_bh_array = evolve.evolve_gw(
                        binary_bh_array,
                        bin_index,
                        opts.smbh_mass
                    )

                    # Check and see if merger flagged during hardening (row 11, if negative)
                    merger_flags = binary_bh_array[11, :]
                    any_merger = np.count_nonzero(merger_flags)

                    # Check and see if binary ionization flag raised. 
                    ionization_flag = evolve.ionization_check(binary_bh_array, bin_index, opts.smbh_mass)
                    # Default is ionization flag = -1
                    # If ionization flag >=0 then ionize bin_array[ionization_flag,;]
                    if ionization_flag >= 0:
                        # Append 2 new BH to arrays of single BH locations, masses, spins, spin angles & gens
                        # For now add 2 new orb ecc term of 0.01. TO DO: calculate v_kick and resulting perturbation to orb ecc.
                        bh_orb_a_1 = binary_bh_array[0, ionization_flag]
                        bh_orb_a_2 = binary_bh_array[1, ionization_flag]
                        bh_mass_1 = binary_bh_array[2, ionization_flag]
                        bh_mass_2 = binary_bh_array[3, ionization_flag]
                        bh_spin_1 = binary_bh_array[4, ionization_flag]
                        bh_spin_2 = binary_bh_array[5, ionization_flag]
                        bh_spin_angle_1 = binary_bh_array[6, ionization_flag]
                        bh_spin_angle_2 = binary_bh_array[7, ionization_flag]
                        bh_gen_1 = binary_bh_array[14, ionization_flag]
                        bh_gen_2 = binary_bh_array[15, ionization_flag]
                        bh_orb_ecc_1 = 0.01
                        bh_orb_ecc_2 = 0.01
                        bh_orb_inc_1 = 0.0
                        bh_orb_inc_2 = 0.0

                        # does not have orb_arg_periapse or orb_ang_mom??
                        # orb_ang_mom is only used to separate the pro and retrograde BH so this makes sense for now
                        blackholes_pro.add_blackholes(new_mass=([bh_mass_1, bh_mass_2]),
                                                      new_spin=([bh_spin_1, bh_spin_2]),
                                                      new_spin_angle=([bh_spin_angle_1, bh_spin_angle_2]),
                                                      new_orb_a=([bh_orb_a_1, bh_orb_a_2]),
                                                      new_gen=([bh_gen_1, bh_gen_2]),
                                                      new_orb_ecc=([bh_orb_ecc_1, bh_orb_ecc_2]),
                                                      new_orb_inc=([bh_orb_inc_1, bh_orb_inc_2]),
                                                      new_orb_ang_mom=[1, 1],
                                                      new_orb_arg_periapse=[1.0, 1.0],
                                                      new_id_num=[blackholes_pro.id_num.max()+1, blackholes_pro.id_num.max()+2]
                                                      )

                        # Delete binary. Remove column at index = ionization_flag
                        binary_bh_array = np.delete(binary_bh_array, ionization_flag, 1)
                        # Reduce number of binaries
                        bin_index = bin_index - 1

                    # Test dynamics of encounters between binaries and eccentric singleton orbiters
                    # dynamics_binary_array = dynamics.circular_binaries_encounters_prograde(rng,opts.smbh_mass, prograde_bh_locations, prograde_bh_masses, disk_surf_model, disk_aspect_ratio_model, bh_orb_ecc, timestep, opts.disk_bh_pro_orb_ecc_crit, opts.delta_energy_strong,norm_tgw,bin_array,bindex,bin_properties_num)         

                    if opts.verbose:
                        print(merger_flags)
                    merger_indices = np.where(merger_flags < 0.0)
                    if isinstance(merger_indices, tuple):
                        merger_indices = merger_indices[0]
                    if opts.verbose:
                        print(merger_indices)
                    if any_merger > 0:
                        for i in range(any_merger):
                            if time_passed <= opts.timestep_duration_yr:
                                print("time_passed,loc1,loc2", time_passed, binary_bh_array[0, merger_indices[i]], binary_bh_array[1, merger_indices[i]])

                        # calculate merger properties
                            bh_mass_merged = tichy08.merged_mass(
                                binary_bh_array[2, merger_indices[i]],
                                binary_bh_array[3, merger_indices[i]],
                                binary_bh_array[4, merger_indices[i]],
                                binary_bh_array[5, merger_indices[i]]
                            )
                            bh_spin_merged = tichy08.merged_spin(
                                binary_bh_array[2, merger_indices[i]],
                                binary_bh_array[3, merger_indices[i]],
                                binary_bh_array[4, merger_indices[i]],
                                binary_bh_array[5, merger_indices[i]],
                            )
                            bh_chi_eff_merged = chieff.chi_effective(
                                binary_bh_array[2, merger_indices[i]],
                                binary_bh_array[3, merger_indices[i]],
                                binary_bh_array[4, merger_indices[i]],
                                binary_bh_array[5, merger_indices[i]],
                                binary_bh_array[6, merger_indices[i]],
                                binary_bh_array[7, merger_indices[i]],
                                binary_bh_array[16, merger_indices[i]]
                            )
                            bh_chi_p_merged = chieff.chi_p(
                                binary_bh_array[2, merger_indices[i]],
                                binary_bh_array[3, merger_indices[i]],
                                binary_bh_array[4, merger_indices[i]],
                                binary_bh_array[5, merger_indices[i]],
                                binary_bh_array[6, merger_indices[i]],
                                binary_bh_array[7, merger_indices[i]],
                                binary_bh_array[17, merger_indices[i]]
                            )
                            mergerfile.merged_bh(
                                merged_bh_array,
                                binary_bh_array,
                                merger_indices,
                                i,
                                bh_chi_eff_merged,
                                bh_mass_merged,
                                bh_spin_merged,
                                bh_mergers_current_num,
                                bh_chi_p_merged,
                                time_passed
                            )
                        # do another thing
                        merger_array[:, merger_indices] = binary_bh_array[:, merger_indices]
                        # Reset merger marker to zero
                        # Remove merged binary from binary array. Delete column where merger_indices is the label.
                        binary_bh_array = np.delete(binary_bh_array, merger_indices, 1)
                
                        # Reduce number of binaries by number of mergers
                        bin_index = bin_index - len(merger_indices)
                        # Find relevant properties of merged BH to add to single BH arrays
                        mergers_this_timestep_num = len(merger_indices)
                
                        for i in range(0, mergers_this_timestep_num):
                            bh_orb_a_merged = merged_bh_array[0, bh_mergers_current_num + i]
                            bh_mass_merged = merged_bh_array[1, bh_mergers_current_num + i]
                            bh_spin_merged = merged_bh_array[3, bh_mergers_current_num + i]
                            bh_spin_angle_merged = merged_bh_array[4, bh_mergers_current_num + i]
                        # New bh generation is max of generations involved in merger plus 1
                            bh_gen_merged = np.maximum(merged_bh_array[11, bh_mergers_current_num + i], merged_bh_array[12, bh_mergers_current_num + i]) + 1.0
                        # Add to number of mergers
                        bh_mergers_current_num += len(merger_indices)
                        number_of_mergers += len(merger_indices)

                        # Append new merged BH to arrays of single BH locations, masses, spins, spin angles & gens
                        # For now add 1 new orb ecc term of 0.01. TO DO: calculate v_kick and resulting perturbation to orb ecc.
                        # no periapse
                        blackholes_pro.add_blackholes(new_mass=[bh_mass_merged],
                                                      new_orb_a=[bh_orb_a_merged],
                                                      new_spin=[bh_spin_merged],
                                                      new_spin_angle=[bh_spin_angle_merged],
                                                      new_orb_inc=[0.0],
                                                      new_orb_ang_mom=[1.0],
                                                      new_orb_ecc=[0.01],
                                                      new_gen=[bh_gen_merged],
                                                      new_orb_arg_periapse=[1.],
                                                      new_id_num=[blackholes_pro.id_num.max()+1])
                        if opts.verbose:
                            print("New BH locations", blackholes_pro.orb_a)
                        if opts.verbose:
                            print(merger_array)
                    else:
                        # No merger
                        # do nothing! hardening should happen FIRST (and now it does!)
                        if opts.verbose:
                            if bin_index > 0:  # verbose:
                                print(binary_bh_array[:, :int(bin_index)].T)  # this makes printing work as expected
            else:
                if opts.verbose:
                    print("No binaries formed yet")
                    # No Binaries present in bin_array. Nothing to do.
                # Finished evolving binaries

                # If a close encounter within mutual Hill sphere add a new Binary

                # check which binaries should get made
            close_encounters_indices = hillsphere.binary_check2(
                blackholes_pro.orb_a, blackholes_pro.mass, opts.smbh_mass, blackholes_pro.orb_ecc, opts.disk_bh_pro_orb_ecc_crit
            )

            if np.size(close_encounters_indices) > 0:
                # number of new binaries is length of 2nd dimension of close_encounters_indices
                bin_num_new = np.shape(close_encounters_indices)[1]
                # make new binaries
                binary_bh_array = add_new_binary.add_to_binary_array2(
                    binary_bh_array,
                    blackholes_pro.orb_a,
                    blackholes_pro.mass,
                    blackholes_pro.spin,
                    blackholes_pro.spin_angle,
                    blackholes_pro.gen,
                    close_encounters_indices,
                    bin_index,
                    frac_bin_retro,
                    opts.smbh_mass,
                )
                bin_index += bin_num_new
                # Count towards total of any binary ever made (including those that are ionized)
                bin_num_total += bin_num_new
                # delete corresponding entries for new binary members from singleton arrays
                blackholes_pro.remove_objects(idx_remove=close_encounters_indices)

                # Empty close encounters
                empty = []
                close_encounters_indices = np.array(empty)

            # After this time period, was there a disk capture via orbital grind-down?
            # To do: What eccentricity do we want the captured BH to have? Right now ecc=0.0? Should it be ecc<h at a?             
            # Assume 1st gen BH captured and orb ecc =0.0
            # To do: Bias disk capture to more massive BH!
            capture = time_passed % opts.capture_time_yr
            if capture == 0:
                bh_orb_a_captured = setupdiskblackholes.setup_disk_blackholes_location(
                    1, opts.disk_radius_capture_outer)
                bh_mass_captured = setupdiskblackholes.setup_disk_blackholes_masses(
                    1, opts.nsc_imf_bh_mode, opts.nsc_imf_bh_mass_max, opts.nsc_imf_bh_powerlaw_index)
                bh_spin_captured = setupdiskblackholes.setup_disk_blackholes_spins(
                    1, opts.nsc_bh_spin_dist_mu, opts.nsc_bh_spin_dist_sigma)
                bh_spin_angle_captured = setupdiskblackholes.setup_disk_blackholes_spin_angles(
                    1, bh_spin_captured)
                bh_gen_captured = [1]
                bh_orb_ecc_captured = [0.0]
                bh_orb_inc_captured = [0.0]
                # Append captured BH to existing singleton arrays. Assume prograde and 1st gen BH.
                blackholes_pro.add_blackholes(new_mass=bh_mass_captured,
                                              new_spin=bh_spin_captured,
                                              new_spin_angle=bh_spin_angle_captured,
                                              new_orb_a=bh_orb_a_captured,
                                              new_orb_inc=bh_orb_inc_captured,
                                              new_orb_ang_mom=np.ones(bh_mass_captured.size),
                                              new_orb_ecc=bh_orb_ecc_captured,
                                              new_orb_arg_periapse=np.ones(bh_mass_captured.size),
                                              new_gen=bh_gen_captured,
                                              new_id_num=np.arange(blackholes_pro.id_num.max()+1, len(bh_mass_captured) + blackholes_pro.id_num.max()+1,1))
            
            # Test if any BH or BBH are in the danger-zone (<mininum_safe_distance, default =50r_g) from SMBH.
            # Potential EMRI/BBH EMRIs.
            # Find prograde BH in inner disk. Define inner disk as <=50r_g. 
            # Since a 10Msun BH will decay into a 10^8Msun SMBH at 50R_g in ~38Myr and decay time propto a^4.
            # e.g at 25R_g, decay time is only 2.3Myr.
            min_safe_distance = 50.0
            bh_indices_inner_disk = np.where(blackholes_pro.orb_a < min_safe_distance)
            # adding retros too
            inner_disk_retro_indices = np.where(blackholes_retro.orb_a < min_safe_distance)
            if np.size(bh_indices_inner_disk) > 0:
                # Add BH to inner_disk_arrays
                bh_orb_a_inner_disk = np.append(bh_orb_a_inner_disk, blackholes_pro.orb_a[bh_indices_inner_disk])
                bh_mass_inner_disk = np.append(bh_mass_inner_disk, blackholes_pro.mass[bh_indices_inner_disk])
                bh_spin_inner_disk = np.append(bh_spin_inner_disk, blackholes_pro.spin[bh_indices_inner_disk])
                bh_spin_angle_inner_disk = np.append(bh_spin_angle_inner_disk, blackholes_pro.spin_angle[bh_indices_inner_disk])
                bh_orb_ecc_inner_disk = np.append(bh_orb_ecc_inner_disk, blackholes_pro.orb_ecc[bh_indices_inner_disk])
                bh_orb_inc_inner_disk = np.append(bh_orb_inc_inner_disk, blackholes_pro.orb_inc[bh_indices_inner_disk])
                bh_gen_inner_disk = np.append(bh_gen_inner_disk, blackholes_pro.gen[bh_indices_inner_disk])
                # Remove BH from prograde_disk_arrays
                blackholes_pro.remove_objects(idx_remove=bh_indices_inner_disk)
                # Empty disk_indices array
                empty = []
                bh_indices_inner_disk = np.array(empty)

            if np.size(inner_disk_retro_indices) > 0:
                # Add BH to inner_disk_arrays
                bh_orb_a_inner_disk = np.append(bh_orb_a_inner_disk, blackholes_retro.orb_a[inner_disk_retro_indices])
                bh_mass_inner_disk = np.append(bh_mass_inner_disk, blackholes_retro.mass[inner_disk_retro_indices])
                bh_spin_inner_disk = np.append(bh_spin_inner_disk, blackholes_retro.spin[inner_disk_retro_indices])
                bh_spin_angle_inner_disk = np.append(bh_spin_angle_inner_disk, blackholes_retro.spin_angle[inner_disk_retro_indices])
                bh_orb_ecc_inner_disk = np.append(bh_orb_ecc_inner_disk, blackholes_retro.orb_ecc[inner_disk_retro_indices])
                bh_orb_inc_inner_disk = np.append(bh_orb_inc_inner_disk, blackholes_retro.orb_inc[inner_disk_retro_indices])
                bh_gen_inner_disk = np.append(bh_gen_inner_disk, blackholes_retro.gen[inner_disk_retro_indices])
                
                # Remove BH from retrograde_disk_arrays (don't forget arg periapse!)
                blackholes_retro.remove_objects(idx_remove=inner_disk_retro_indices)
                # Empty disk_indices array
                empty = []
                inner_disk_retro_indices = np.array(empty)
            
            if np.size(bh_orb_a_inner_disk) > 0:
                bh_orb_a_inner_disk = dynamics.bh_near_smbh(opts.smbh_mass,
                                                             bh_orb_a_inner_disk,
                                                             bh_mass_inner_disk,
                                                             bh_orb_ecc_inner_disk,
                                                             opts.timestep_duration_yr)
                num_in_inner_disk = np.size(bh_orb_a_inner_disk)
                # On 1st run through define old GW freqs (at say 9.e-7 Hz, since evolution change is 1e-6Hz)
                if nemri == 0:
                    old_gw_freq = 9.e-7*np.ones(num_in_inner_disk)
                if nemri > 0:
                    old_gw_freq = emri_gw_freq
                # Now update emris & generate NEW frequency & evolve   
                emri_gw_strain, emri_gw_freq = evolve.evolve_emri_gw(bh_orb_a_inner_disk,
                                                                     bh_mass_inner_disk, 
                                                                     opts.smbh_mass,
                                                                     opts.timestep_duration_yr,
                                                                     old_gw_freq)

            num_in_inner_disk = np.size(bh_orb_a_inner_disk)
            nemri = nemri + num_in_inner_disk
            if num_in_inner_disk > 0:
                for i in range(0, num_in_inner_disk):
                    temp_emri_array[0] = galaxy
                    temp_emri_array[1] = time_passed
                    temp_emri_array[2] = bh_orb_a_inner_disk[i]
                    temp_emri_array[3] = bh_mass_inner_disk[i]
                    temp_emri_array[4] = bh_orb_ecc_inner_disk[i]
                    temp_emri_array[5] = emri_gw_strain[i]
                    temp_emri_array[6] = emri_gw_freq[i]

                    emri_array = np.vstack((emri_array, temp_emri_array))

            # if bh_orb_a_inner_disk[i] <1R_g then merger!
            merger_dist = 1.0
            emri_merger_indices = np.where(bh_orb_a_inner_disk <= merger_dist)

            # if mergers occurs, remove from inner_disk arrays and stop evolving
            # still getting some nans, but I think that's bc there's retros that should have been
            #  moved to prograde arrays
            if np.size(emri_merger_indices) > 0:
                bh_orb_a_inner_disk = np.delete(bh_orb_a_inner_disk, emri_merger_indices)
                bh_mass_inner_disk = np.delete(bh_mass_inner_disk, emri_merger_indices)
                bh_spin_inner_disk = np.delete(bh_spin_inner_disk, emri_merger_indices)
                bh_spin_angle_inner_disk = np.delete(bh_spin_angle_inner_disk, emri_merger_indices)
                bh_orb_ecc_inner_disk = np.delete(bh_orb_ecc_inner_disk, emri_merger_indices)
                bh_orb_inc_inner_disk = np.delete(bh_orb_inc_inner_disk, emri_merger_indices)
                bh_gen_inner_disk = np.delete(bh_gen_inner_disk, emri_merger_indices)
            # Empty emri_merger_indices array
            empty = []
            emri_merger_indices = np.array(empty)
            
            # Here is where we need to move retro to prograde if they've flipped in this timestep
            # If they're IN the disk prograde, OR if they've circularized:
            # stop treating them with crude retro evolution--it will be sad
            # SF: fix the inc threshhold later!!!
            inc_threshhold = 5.0 * np.pi/180.0
            flip_to_prograde_indices = np.where((np.abs(blackholes_retro.orb_inc) <= inc_threshhold) | (blackholes_retro.orb_ecc == 0.0))
            if np.size(flip_to_prograde_indices) > 0:
                # add to prograde arrays
                blackholes_pro.add_blackholes(new_mass=blackholes_retro.mass[flip_to_prograde_indices],
                                              new_orb_a=blackholes_retro.orb_a[flip_to_prograde_indices],
                                              new_spin=blackholes_retro.spin[flip_to_prograde_indices],
                                              new_spin_angle=blackholes_retro.spin_angle[flip_to_prograde_indices],
                                              new_orb_inc=blackholes_retro.orb_inc[flip_to_prograde_indices],
                                              new_orb_ang_mom=np.ones(blackholes_retro.mass[flip_to_prograde_indices].size),
                                              new_orb_ecc=blackholes_retro.orb_ecc[flip_to_prograde_indices],
                                              new_orb_arg_periapse=blackholes_retro.orb_arg_periapse[flip_to_prograde_indices],
                                              new_gen=blackholes_retro.gen[flip_to_prograde_indices],
                                              new_id_num=blackholes_retro.id_num[flip_to_prograde_indices])
                # delete from retro arrays
                blackholes_retro.remove_objects(idx_remove=flip_to_prograde_indices)
            # empty array for flipping to prograde
            empty = []
            flip_to_prograde_indices = np.array(empty)

            # Iterate the time step
            time_passed = time_passed + opts.timestep_duration_yr
            # Print time passed every 10 timesteps for now
            time_galaxy_tracker = 10.0*opts.timestep_duration_yr
            if time_passed % time_galaxy_tracker == 0:
                print("Time passed=", time_passed)
        # End Loop of Timesteps at Final Time, end all changes & print out results

        print("End Loop!")
        print("Final Time (yrs) = ", time_passed)
        if opts.verbose:
            print("BH locations at Final Time")
            print(blackholes_pro.orb_a)
        print("Number of binaries = ", bin_index)
        print("Total number of mergers = ", number_of_mergers)
        print("Mergers", merged_bh_array.shape)
        print("Nbh_disk", disk_bh_num)
        # Number of rows in each array, EMRIs and BBH_GW
        # If emri_array is 2-d then this line is ok, but if emri-array is empty then this line defaults to 7 (#elements in 1d)
        if len(emri_array.shape) > 1:
            total_emris = emri_array.shape[0]
        elif len(emri_array.shape) == 1:
            total_emris = 0

        if len(bbh_gw_array.shape) > 1:
            total_bbh_gws = bbh_gw_array.shape[0]
        elif len(bbh_gw_array.shape) == 1:
            total_bbh_gws = 0

        # Write out all the singletons after AGN episode, so can use this as input to another AGN phase.
        # Want to store [Radius, Mass, Spin mag., Spin. angle, gen.]
        # So num_properties_stored = 5 (for now)
        # Note eccentricity will relax, so ignore. Inclination assumed 0deg.

        # Set up array for population that survives AGN episode, so can use as a draw for next episode.
        # Need total of 1) size of prograde_bh_array for number of singles at end of run and 
        # 2) size of bin_array for number of BH in binaries at end of run for
        # number of survivors.
        total_bh_survived = blackholes_pro.orb_a.shape[0] + 2*bin_index
        num_properties_stored = 5

        # Set up arrays for properties:
        bh_orb_a_1 = np.zeros(bin_index)
        bh_orb_a_2 = np.zeros(bin_index)
        bh_mass_1 = np.zeros(bin_index)
        bh_mass_2 = np.zeros(bin_index)
        bh_orb_a_1 = np.zeros(bin_index)
        bh_orb_a_2 = np.zeros(bin_index)
        bh_spin_angle_1 = np.zeros(bin_index)
        bh_spin_angle_2 = np.zeros(bin_index)
        bh_gen_1 = np.zeros(bin_index)
        bh_gen_2 = np.zeros(bin_index)

        for i in range(0, bin_index):
            bh_orb_a_1[i] = binary_bh_array[0, i]
            bh_orb_a_2[i] = binary_bh_array[1, i]
            bh_mass_1[i] = binary_bh_array[2, i]
            bh_mass_2[i] = binary_bh_array[3, i]
            bh_orb_a_1[i] = binary_bh_array[4, i]
            bh_orb_a_2[i] = binary_bh_array[5, i]
            bh_spin_angle_1[i] = binary_bh_array[6, i]
            bh_spin_angle_2[i] = binary_bh_array[7, i]
            bh_gen_1[i] = binary_bh_array[14, i]
            bh_gen_2[i] = binary_bh_array[15, i]

        total_emri_array = np.zeros((total_emris, num_of_emri_properties))
        surviving_bh_array = np.zeros((total_bh_survived, num_properties_stored))
        total_bbh_gw_array = np.zeros((total_bbh_gws, num_of_bbh_gw_properties))

        # inclination is set to random value bc not set above
        blackholes_pro.add_blackholes(new_mass=np.concatenate([bh_mass_1, bh_mass_2]),
                                      new_spin=np.concatenate([bh_orb_a_1, bh_orb_a_2]),
                                      new_spin_angle=np.concatenate([bh_spin_angle_1, bh_spin_angle_2]),
                                      new_orb_a=np.concatenate([bh_orb_a_1, bh_orb_a_2]),
                                      new_orb_inc=np.zeros(len(bh_mass_1) + len(bh_mass_2)),
                                      new_orb_ang_mom=np.ones(len(bh_mass_1) + len(bh_mass_2)),
                                      new_orb_ecc=np.zeros(len(bh_mass_1) + len(bh_mass_2)),
                                      new_orb_arg_periapse=(np.ones(len(bh_mass_1) + len(bh_mass_1))),
                                      new_gen=np.concatenate([bh_gen_1, bh_gen_2]),
                                      new_id_num=np.arange(blackholes_pro.id_num.max()+1, len(bh_mass_1) + len(bh_mass_1) + blackholes_pro.id_num.max()+1, 1))

        surviving_bh_array[:, 0] = blackholes_pro.orb_a
        surviving_bh_array[:, 1] = blackholes_pro.mass
        surviving_bh_array[:, 2] = blackholes_pro.spin
        surviving_bh_array[:, 3] = blackholes_pro.spin_angle
        surviving_bh_array[:, 4] = blackholes_pro.gen

        total_emri_array = emri_array
        total_bbh_gw_array = bbh_gw_array
        if opts.verbose and number_of_mergers > 0:  # verbose:
            print(merged_bh_array[:, :number_of_mergers].T)

        # Add the galaxy number to the beginning of the surviving black hole array
        survivor_row = np.repeat(galaxy, surviving_bh_array.shape[0])
        surviving_bh_array = np.concatenate((survivor_row[:,None], surviving_bh_array),axis=1)
        # Add the galaxy number to the beginning of the merging black hole array
        mergers_row = np.repeat(galaxy, merged_bh_array.shape[1])
        merged_bh_array = np.concatenate((mergers_row[None,:], merged_bh_array),axis=0)

        # Save the mergers
        galaxy_save_name = f"run{galaxy_zfilled_str}/{opts.fname_output_mergers}"
        np.savetxt(os.path.join(opts.work_directory, galaxy_save_name), merged_bh_array[:, :number_of_mergers].T, header=merger_field_names)

        # Append each galaxy result to output arrays
        merged_bh_array_pop.append(merged_bh_array.T)
        surviving_bh_array_pop.append(surviving_bh_array)

        if total_emris > 0:
            emris_array_pop.append(total_emri_array[:total_emris, :])
        # If there are non-zero elements in total_bbh_gw_array
        if total_bbh_gws > 0:
            gw_array_pop.append(total_bbh_gw_array[:total_bbh_gws, :])
    # save all mergers from Monte Carlo
    population_header = f"Initial seed: {opts.seed}\n{merger_field_names}"  # Include initial seed
    basename, extension = os.path.splitext(opts.fname_output_mergers)
    population_save_name = f"{basename}_population{extension}"
    survivors_save_name = f"{basename}_survivors{extension}"
    emris_save_name = f"{basename}_emris{extension}"
    gws_save_name = f"{basename}_lvk{extension}"
    # Stack arrays
    merged_bh_array_pop = np.vstack(merged_bh_array_pop)
    surviving_bh_array_pop = np.vstack(surviving_bh_array_pop)
    emris_array_pop = np.vstack(emris_array_pop)
    gw_array_pop = np.vstack(gw_array_pop)

    # Define headers
    surviving_bh_header = "galaxy orb_a mass spin spin_angle gen"
    emri_header ="galaxy t_merge semi-major_axis mass_source eccentricity gw_strain gw_frequency"
    gw_header = "galaxy time_of_merger sep total_mass_source eccentricity gw_strain gw_frequency"
    # Check arrays
    assert len(merger_field_names.split(" ")) == merged_bh_array_pop.shape[1]
    assert len(surviving_bh_header.split(" ")) == surviving_bh_array_pop.shape[1]
    assert len(emri_header.split(" ")) == emris_array_pop.shape[1]
    assert len(gw_header.split(" ")) == gw_array_pop.shape[1]


    # Save things
    np.savetxt(
        os.path.join(opts.work_directory, population_save_name),
        merged_bh_array_pop,
        header=population_header,
    )
    np.savetxt(
        os.path.join(opts.work_directory, survivors_save_name),
        surviving_bh_array_pop,
        header=surviving_bh_header,
    )
    np.savetxt(
        os.path.join(opts.work_directory, emris_save_name),
        emris_array_pop,
        header=emri_header,
    )
    np.savetxt(
        os.path.join(opts.work_directory, gws_save_name),
        gw_array_pop,
        header=gw_header,
    )


if __name__ == "__main__":
    main()<|MERGE_RESOLUTION|>--- conflicted
+++ resolved
@@ -722,12 +722,7 @@
                             binary_bh_array,
                             time_passed,
                             bin_index,
-<<<<<<< HEAD
                             opts.nsc_bh_imf_powerlaw_index,
-=======
-                            opts.nsc_imf_bh_powerlaw_index,
-                            opts.nsc_imf_bh_mode,
->>>>>>> def3e2f7
                             opts.delta_energy_strong,
                             opts.nsc_spheroid_normalization
                         )
