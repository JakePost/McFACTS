#!/usr/bin/env python3
import os
from os.path import isfile, isdir
from pathlib import Path

from cgi import print_arguments
import numpy as np
import math
import matplotlib.pyplot as plt
import itertools
import scipy.interpolate

import sys
import argparse

from mcfacts.inputs import ReadInputs

from mcfacts.objects.agnobject import AGNStar

from mcfacts.setup import setupdiskblackholes
from mcfacts.setup import setupdiskstars
from mcfacts.physics.migration.type1 import type1
from mcfacts.physics.accretion.eddington import changebhmass
from mcfacts.physics.accretion.eddington import changestarsmass
from mcfacts.physics.accretion.torque import changebh
from mcfacts.physics.accretion.torque import changestars
from mcfacts.physics.feedback.hankla21 import feedback_hankla21
from mcfacts.physics.dynamics import dynamics
from mcfacts.physics.eccentricity import orbital_ecc
from mcfacts.physics.binary.formation import hillsphere
from mcfacts.physics.binary.formation import add_new_binary
from mcfacts.physics.binary.evolve import evolve
from mcfacts.physics.binary.harden import baruteau11
from mcfacts.physics.binary.merge import tichy08
from mcfacts.physics.binary.merge import chieff
from mcfacts.physics.binary.merge import tgw
#from mcfacts.tests import tests
from mcfacts.outputs import mergerfile

binary_field_names="R1 R2 M1 M2 a1 a2 theta1 theta2 sep com t_gw merger_flag t_mgr  gen_1 gen_2  bin_ang_mom bin_ecc bin_incl bin_orb_ecc nu_gw h_bin"
binary_stars_field_names="R1 R2 M1 M2 R1_star R2_star a1 a2 theta1 theta2 sep com t_gw merger_flag t_mgr  gen_1 gen_2  bin_ang_mom bin_ecc bin_incl bin_orb_ecc nu_gw h_bin"
merger_field_names=' '.join(mergerfile.names_rec)
<<<<<<< HEAD
bh_initial_field_names = "disk_location mass spin spin_angle orb_ang_mom orb_ecc orb_incl"
DEFAULT_INI = Path(__file__).parent.resolve() / ".." / "recipes" / "model_choice.ini"
#DEFAULT_INI = Path(__file__).parent.resolve() / ".." / "recipes" / "paper1_fig_dyn_on.ini"
DEFAULT_PRIOR_POP = Path(__file__).parent.resolve() / ".." / "recipes" / "prior_mergers_population.dat"
=======
#DEFAULT_INI = Path(__file__).parent.resolve() / ".." / "recipes" / "model_choice.ini"
DEFAULT_INI = Path(__file__).parent.resolve() / ".." / "recipes" / "model_choice.ini"
#DEFAULT_PRIOR_POP = Path(__file__).parent.resolve() / ".." / "recipes" / "prior_mergers_population.dat"
>>>>>>> eddb2c59
assert DEFAULT_INI.is_file()
#assert DEFAULT_PRIOR_POP.is_file()

def arg():
    import argparse
    # parse command line arguments
    parser = argparse.ArgumentParser()
    # General
    parser.add_argument("--n_bins_max", default=1000, type=int)
    parser.add_argument("--n_bins_max_out", default=100, type=int)
    parser.add_argument("--fname-ini",help="Filename of configuration file",
        default=DEFAULT_INI,type=str)
    parser.add_argument("--fname-output-mergers",default="output_mergers.dat",
        help="output merger file (if any)",type=str)
    parser.add_argument("--fname-snapshots-bh",
        default="output_bh_[single|binary]_$(index).dat",
        help="output of BH index file ")
    parser.add_argument("--no-snapshots", action='store_true')
    parser.add_argument("--verbose",action='store_true')
    parser.add_argument("-w", "--work-directory",
        default=Path().parent.resolve(),
        help="Set the working directory for saving output. Default: current working directory",
        type=str
    )
    parser.add_argument("--seed", type=int, default=None,
        help="Set the random seed. Randomly sets one if not passed. Default: None")
    parser.add_argument("--fname-log", default=None, type=str,
        help="Specify a file to save the arguments for mcfacts")
    
    ## Add inifile arguments
    # Read default inifile
    _variable_inputs, _disk_model_radius_array, _surface_density_array, _aspect_ratio_array \
        = ReadInputs.ReadInputs_ini(DEFAULT_INI,False)
    # Loop the arguments
    for name in _variable_inputs:
        _metavar    = name
        _opt        = "--%s"%(name)
        _default    = _variable_inputs[name]
        _dtype      = type(_variable_inputs[name])
        parser.add_argument(
            _opt,
            default=_default,
            type=_dtype,
            metavar=_metavar,
           )

    ## Parse arguments
    opts = parser.parse_args()
    # Check that the inifile exists
    assert isfile(opts.fname_ini)
    # Convert to path objects
    opts.fname_ini = Path(opts.fname_ini)
    assert opts.fname_ini.is_file()
    opts.fname_snapshots_bh = Path(opts.fname_snapshots_bh)
    opts.fname_output_mergers = Path(opts.fname_output_mergers)

    ## Parse inifile
    # Read inifile
    variable_inputs, disk_model_radius_array, surface_density_array, aspect_ratio_array \
        = ReadInputs.ReadInputs_ini(opts.fname_ini, opts.verbose)
    # Okay, this is important. The priority of input arguments is:
    # command line > specified inifile > default inifile
    for name in variable_inputs:
        print(name, hasattr(opts, name), getattr(opts, name), _variable_inputs[name], variable_inputs[name])
        if getattr(opts, name) != _variable_inputs[name]:
            print(name)
            # This is the case where the user has set the value of an argument
            # from the command line. We don't want to argue with the user.
            pass
        else:
            # This is the case where the user has not set the value of an
            # argument from the command line.
            # We can overwrite the default value with the inifile value
            setattr(opts, name, variable_inputs[name])
    # Case 3: if an attribute is in the default infile,
    #   and not the specified inifile,
    #   it remains unaltered.

    # Update opts with variable inputs
    opts.disk_model_radius_array = disk_model_radius_array
    opts.surface_density_array = surface_density_array
    opts.aspect_ratio_array = aspect_ratio_array
    if opts.verbose:
        for item in opts.__dict__:
            print(item, getattr(opts, item))

    # Get the user-defined or default working directory / output location
    opts.work_directory = Path(opts.work_directory).resolve()
    if not isdir(opts.work_directory):
        os.mkdir(opts.work_directory)
    assert opts.work_directory.is_dir()
    try: # check if working directory for output exists
        os.stat(opts.work_directory)
    except FileNotFoundError as e:
        raise e
    print(f"Output will be saved to {opts.work_directory}")

    # Get the parent path to this file and cd to that location for runtime
    opts.runtime_directory = Path(__file__).parent.resolve()
    assert opts.runtime_directory.is_dir()
    os.chdir(opts.runtime_directory)

    # set the seed for random number generation and reproducibility if not user-defined
    if opts.seed == None:
        opts.seed = np.random.randint(low=0, high=int(1e18))
        print(f'Random number generator seed set to: {opts.seed}')


    # Write parameters to log file
    if not opts.fname_log is None:
        with open(opts.work_directory / opts.fname_log, 'w') as F:
            for item in opts.__dict__:
                line = "%s = %s\n"%(item, str(opts.__dict__[item]))
                F.write(line)
    return opts


def main():
    """
    """
    # Setting up automated input parameters
    # see IOdocumentation.txt for documentation of variable names/types/etc.
    opts = arg()

    # create surface density & aspect ratio functions from input arrays
    surf_dens_func_log = scipy.interpolate.UnivariateSpline(
        opts.disk_model_radius_array, np.log(opts.surface_density_array))
    surf_dens_func = lambda x, f=surf_dens_func_log: np.exp(f(x))

    aspect_ratio_func_log = scipy.interpolate.UnivariateSpline(
        opts.disk_model_radius_array, np.log(opts.aspect_ratio_array))
    aspect_ratio_func = lambda x, f=aspect_ratio_func_log: np.exp(f(x))
    
    merged_bh_array_pop = []

    surviving_bh_array_pop = []
    
    emris_array_pop = []

    gw_array_pop = []

    temp_emri_array = np.zeros(7)

    emri_array = np.zeros(7)

    temp_bbh_gw_array = np.zeros(7)

    bbh_gw_array = np.zeros(7)

    for iteration in range(opts.n_iterations):
        print("Iteration", iteration)
        # Set random number generator for this run with incremented seed
        # ALERT: ONLY this random number generator can be used throughout the code to ensure reproducibility.
        rng = np.random.default_rng(opts.seed + iteration)

        # Make subdirectories for each iteration
        # Fills run number with leading zeros to stay sequential
        iteration_zfilled_str = f"{iteration:>0{int(np.log10(opts.n_iterations))+1}}"
        try: # Make subdir, exit if it exists to avoid clobbering.
            os.makedirs(os.path.join(opts.work_directory, f"run{iteration_zfilled_str}"), exist_ok=False)
        except FileExistsError:
            raise FileExistsError(f"Directory \'run{iteration_zfilled_str}\' exists. Exiting so I don't delete your data.")

        # can index other parameter lists here if needed.
        # galaxy_type = galaxy_models[iteration] # e.g. star forming/spiral vs. elliptical
        # NSC mass
        # SMBH mass


        #Set up number of BH in disk
        n_bh = setupdiskblackholes.setup_disk_nbh(
            opts.M_nsc,
            opts.nbh_nstar_ratio,
            opts.mbh_mstar_ratio,
            opts.r_nsc_out,
            opts.nsc_index_outer,
            opts.mass_smbh,
            opts.disk_outer_radius,
            opts.h_disk_average,
            opts.r_nsc_crit,
            opts.nsc_index_inner,
        )

        #This generates 10^6 more stars than BH so for right now I have artificially limited it to 5000 stars.
        n_stars = setupdiskstars.setup_disk_nstars(
            opts.M_nsc,
            opts.nbh_nstar_ratio,
            opts.mbh_mstar_ratio,
            opts.r_nsc_out,
            opts.nsc_index_outer,
            opts.mass_smbh,
            opts.disk_outer_radius,
            opts.h_disk_average,
            opts.r_nsc_crit,
            opts.nsc_index_inner,
        )
        n_stars = np.int64(5000)

        print('n_bh = {}, n_stars = {}'.format(n_bh,n_stars))
        

        # generate initial BH parameter arrays
        print("Generate initial BH parameter arrays")
        bh_initial_locations = setupdiskblackholes.setup_disk_blackholes_location(
            rng,
            n_bh,
            opts.disk_outer_radius,
        )
        bh_initial_masses = setupdiskblackholes.setup_disk_blackholes_masses(
            rng,
            n_bh,
            opts.mode_mbh_init,
            opts.max_initial_bh_mass,
            opts.mbh_powerlaw_index,
        )
        bh_initial_spins = setupdiskblackholes.setup_disk_blackholes_spins(
            rng,
            n_bh,
            opts.mu_spin_distribution,
            opts.sigma_spin_distribution
        )
        bh_initial_spin_angles = setupdiskblackholes.setup_disk_blackholes_spin_angles(
            rng,
            n_bh,
            bh_initial_spins
        )
        bh_initial_orb_ang_mom = setupdiskblackholes.setup_disk_blackholes_orb_ang_mom(
            rng,
            n_bh
        )
        if opts.orb_ecc_damping == 1:
            bh_initial_orb_ecc = setupdiskblackholes.setup_disk_blackholes_eccentricity_uniform(rng,n_bh)
        else:
            bh_initial_orb_ecc = setupdiskblackholes.setup_disk_blackholes_circularized(rng,n_bh,opts.crit_ecc)

        bh_initial_orb_incl = setupdiskblackholes.setup_disk_blackholes_inclination(rng,n_bh)
         
        bh_initial_generations = np.ones((n_bh,),dtype=int)

        #----------now stars
        n_stars = 200 #working on making this physical

        #Need to write an initialization function so we don't have to generate the arrays by hand.
        print("Generate initial star parameter arrays")

        star_mass = setupdiskstars.setup_disk_stars_masses(rng, n_stars, opts.min_initial_star_mass,opts.max_initial_star_mass,opts.star_mass_powerlaw_index)
        star_radius = setupdiskstars.setup_disk_stars_radii(star_mass)
        star_spin = setupdiskstars.setup_disk_stars_spins(rng, n_stars, opts.mu_star_spin_distribution, opts.sigma_star_spin_distribution)
        star_spin_angle = setupdiskstars.setup_disk_stars_spin_angles(rng, n_stars, star_spin)
        star_orbit_a = setupdiskstars.setup_disk_stars_location(rng, n_stars, opts.disk_outer_radius)
        star_orbit_inclination = setupdiskstars.setup_disk_stars_inclination(rng,n_stars)
        star_orb_ang_mom = setupdiskstars.setup_disk_stars_orb_ang_mom(rng,n_stars)
        if opts.orb_ecc_damping == 1:
            star_orbit_e = setupdiskstars.setup_disk_stars_eccentricity_uniform(rng,n_stars)
        else:
            star_orbit_e = setupdiskstars.setup_disk_stars_circularized(rng,n_stars,opts.crit_ecc)
        star_Y = opts.stars_initial_Y
        star_Z = opts.stars_initial_Z

        stars = AGNStar(mass = star_mass,
                        spin = star_spin,
                        spin_angle = star_spin_angle,
                        orbit_a = star_orbit_a, #this is location
                        orbit_inclination = star_orbit_inclination,
                        orbit_e = star_orbit_e,
                        orb_ang_mom = star_orb_ang_mom,
                        star_radius = star_radius,
                        star_Y = star_Y,
                        star_Z = star_Z,
                        n_stars = n_stars)


        #Generate initial inner disk arrays for objects that end up in the inner disk. 
        #Assume all drawn from prograde population for now.
        inner_disk_locations = []
        inner_disk_masses =[]
        inner_disk_spins = []
        inner_disk_spin_angles = []
        inner_disk_orb_ecc = []
        inner_disk_orb_inc = []
        inner_disk_gens = []

        # assign functions to variable names (continuity issue)
        # Disk surface density (in kg/m^2) is a function of radius, where radius is in r_g
        disk_surface_density = surf_dens_func
        # and disk aspect ratio is also a function of radius, where radius is in r_g
        disk_aspect_ratio = aspect_ratio_func
        # Housekeeping: Set up time
        initial_time = 0.0
        final_time = opts.timestep*opts.number_of_timesteps

        # Find prograde BH orbiters. Identify BH with orb. ang mom =+1
        bh_orb_ang_mom_indices = np.array(bh_initial_orb_ang_mom)
        prograde_orb_ang_mom_indices = np.where(bh_orb_ang_mom_indices == 1)
        #retrograde_orb_ang_mom_indices = np.where(bh_orb_ang_mom_indices == -1)
        prograde_bh_locations = bh_initial_locations[prograde_orb_ang_mom_indices]
        sorted_prograde_bh_locations = np.sort(prograde_bh_locations)
        #Use masses of prograde BH only
        prograde_bh_masses = bh_initial_masses[prograde_orb_ang_mom_indices]
        # Orbital eccentricities
        prograde_bh_orb_ecc = bh_initial_orb_ecc[prograde_orb_ang_mom_indices]
        print("Prograde orbital eccentricities",prograde_bh_orb_ecc)
        # Find which orbital eccentricities are <=h the disk aspect ratio and set up a mask
        #prograde_bh_crit_ecc = np.ma.masked_where(prograde_bh_orb_ecc >= aspect_ratio_func(prograde_bh_locations),prograde_bh_orb_ecc)
        # Orb eccentricities <2h (simple exponential damping): mask entries > 2*aspect_ratio
        #prograde_bh_modest_ecc = np.ma.masked_where(prograde_bh_orb_ecc > 2.0*aspect_ratio_func(prograde_bh_locations),prograde_bh_orb_ecc)
        #Orb eccentricities >2h (modified exponential damping): mask entries < 2*aspect_ratio
        #prograde_bh_large_ecc = np.ma.masked_where(prograde_bh_orb_ecc < 2.0*aspect_ratio_func(prograde_bh_locations),prograde_bh_orb_ecc)
        # Apply ecc damping to this masked array (where true)
        #prograde_bh_orb_ecc_damp = orbital_ecc.orbital_ecc_damping(opts.mass_smbh, prograde_bh_locations, prograde_bh_masses, surf_dens_func, aspect_ratio_func, prograde_bh_orb_ecc, opts.timestep, opts.crit_ecc)

        #print('modest ecc ',prograde_bh_modest_ecc)
        #print('damped ecc',prograde_bh_orb_ecc_damp) 
        
        # Test dynamics
        #post_dynamics_orb_ecc = dynamics.circular_singles_encounters_prograde(rng,opts.mass_smbh, prograde_bh_locations, prograde_bh_masses, surf_dens_func, aspect_ratio_func, prograde_bh_orb_ecc, opts.timestep, opts.crit_ecc, de)
    
        #First sort all stars by location
        stars.sort(stars.orbit_a)

        #prograde stars stuff
        prograde_stars_orb_ang_mom_indices = np.where(stars.orb_ang_mom == 1)
        prograde_stars = AGNStar(mass = stars.mass[prograde_stars_orb_ang_mom_indices],
                                 spin = stars.spin[prograde_stars_orb_ang_mom_indices],
                                 spin_angle = stars.spin_angle[prograde_stars_orb_ang_mom_indices],
                                 orbit_a = stars.orbit_a[prograde_stars_orb_ang_mom_indices],
                                 orbit_inclination = stars.orbit_inclination[prograde_stars_orb_ang_mom_indices],
                                 orb_ang_mom = stars.orb_ang_mom[prograde_stars_orb_ang_mom_indices],
                                 orbit_e = stars.orbit_e[prograde_stars_orb_ang_mom_indices],
                                 star_radius=stars.star_radius[prograde_stars_orb_ang_mom_indices],
                                 star_Y=stars.star_Y[prograde_stars_orb_ang_mom_indices],
                                 star_Z=stars.star_Z[prograde_stars_orb_ang_mom_indices])




        

        # Migrate
        # First if feedback present, find ratio of feedback heating torque to migration torque
        #if feedback > 0:
        #        ratio_heat_mig_torques = feedback_hankla21.feedback_hankla(prograde_bh_locations, surf_dens_func, opts.frac_Eddington_ratio, opts.alpha)
        #else:
        #        ratio_heat_mig_torques = np.ones(len(prograde_bh_locations))   
        # then migrate as usual
        #prograde_bh_locations_new = type1.type1_migration(opts.mass_smbh , prograde_bh_locations, prograde_bh_masses, disk_surface_density, disk_aspect_ratio, opts.timestep, ratio_heat_mig_torques, opts.trap_radius, prograde_bh_orb_ecc,opts.crit_ecc)
        

        #Orbital inclinations
        prograde_bh_orb_incl = bh_initial_orb_incl[prograde_orb_ang_mom_indices]
        #prograde_stars_orb_incl = stars_initial_orb_incl[prograde_stars_orb_ang_mom_indices]
        #print("Prograde orbital inclinations")

        # Housekeeping: Fractional rate of mass growth per year at 
        # the Eddington rate(2.3e-8/yr)
        mass_growth_Edd_rate = 2.3e-8
    
        # Housekeeping: minimum spin angle resolution 
        # (ie less than this value gets fixed to zero) 
        # e.g 0.02 rad=1deg
        spin_minimum_resolution = 0.02
        #Torque prograde orbiting BH only
        prograde_bh_spins = bh_initial_spins[prograde_orb_ang_mom_indices]
        prograde_bh_spin_angles = bh_initial_spin_angles[prograde_orb_ang_mom_indices]
        prograde_bh_generations = bh_initial_generations[prograde_orb_ang_mom_indices]

        #Torque prograde orbiting stars only
        """prograde_stars_spins = stars_initial_spins[prograde_stars_orb_ang_mom_indices]
        prograde_stars_spin_angles = stars_initial_spin_angles[prograde_stars_orb_ang_mom_indices]
        prograde_stars_generations = stars_initial_generations[prograde_stars_orb_ang_mom_indices]
        prograde_stars_radii = stars_initial_radii[prograde_stars_orb_ang_mom_indices]
        prograde_stars_X = stars_initial_X[prograde_stars_orb_ang_mom_indices]
        prograde_stars_Y = stars_initial_Y[prograde_stars_orb_ang_mom_indices]
        prograde_stars_Z = stars_initial_Z[prograde_stars_orb_ang_mom_indices] """



        # Writing initial parameters to file
        np.savetxt(
                os.path.join(opts.work_directory, f"run{iteration_zfilled_str}/initial_params_bh.dat"),
                np.c_[bh_initial_locations.T, 
                      bh_initial_masses.T, 
                      bh_initial_spins.T, 
                      bh_initial_spin_angles.T, 
                      bh_initial_orb_ang_mom.T, 
                      bh_initial_orb_ecc.T, 
                      bh_initial_orb_incl.T],
                header = bh_initial_field_names
        )

        stars.to_file(os.path.join(opts.work_directory, f"run{iteration_zfilled_str}/initial_params_stars2.dat"))


        # Housekeeping:
        # Number of binary properties that we want to record (e.g. R1,R2,M1,M2,a1,a2,theta1,theta2,sep,com,t_gw,merger_flag,time of merger, gen_1,gen_2, bin_ang_mom, bin_ecc, bin_incl,bin_orb_ecc, nu_gw, h_bin)
        number_of_bin_properties = len(binary_field_names.split())+1
        integer_nbinprop = int(number_of_bin_properties)
        bin_index = 0
        nbin_ever_made_index = 0
        test_bin_number = opts.n_bins_max
        integer_test_bin_number = int(test_bin_number)
        number_of_mergers = 0
        int_n_timesteps = int(opts.number_of_timesteps)

        number_of_stars_bin_properties = len(binary_stars_field_names.split())+1
        integer_stars_nbinprop = int(number_of_stars_bin_properties)
        bin_stars_index = 0
        nbin_stars_ever_made_index = 0
        test_bin_stars_number = opts.n_bins_max
        integer_test_bin_stars_number = int(test_bin_stars_number)
        number_of_stars_mergers = 0
        # Set up EMRI output array with properties we want to record (iteration, time, R,M,e,h_char,f_gw)
        
        num_of_emri_properties = 7
        nemri = 0

        #Set up BBH gw array with properties we want to record (iteration, time, sep, Mb, eb(around c.o.m.),h_char,f_gw)
        #Set up empty list of indices of BBH to track
        bbh_gw_indices = []
        num_of_bbh_gw_properties = 7
        nbbhgw = 0

        # Set up empty initial Binary array
        # Initially all zeros, then add binaries plus details as appropriate
        binary_bh_array = np.zeros((integer_nbinprop,integer_test_bin_number))
        binary_stars_array = np.zeros((integer_stars_nbinprop,integer_test_bin_stars_number))
        # Set up empty initial Binary gw array. Initially all zeros, but records gw freq and strain for all binaries ever made at each timestep, including ones that don't merge or are ionized
        gw_data_array =np.zeros((int_n_timesteps,integer_test_bin_number))
        # Set up normalization for t_gw (SF: I do not like this way of handling, flag for update)
        norm_t_gw = tgw.normalize_tgw(opts.mass_smbh)
        print("Scale of t_gw (yrs)=", norm_t_gw)
    
        # Set up merger array (identical to binary array)
        merger_array = np.zeros((integer_nbinprop,integer_test_bin_number))
        merger_stars_array = np.zeros((integer_stars_nbinprop,integer_test_bin_stars_number))
    
        # Set up output array (mergerfile)
        nprop_mergers=len(mergerfile.names_rec)
        integer_nprop_merge=int(nprop_mergers)
        merged_bh_array = np.zeros((integer_nprop_merge,integer_test_bin_number))

        nprop_stars_mergers=len(mergerfile.names_rec)
        integer_nprop_stars_merge=int(nprop_stars_mergers)
        merged_stars_array = np.zeros((integer_nprop_stars_merge,integer_test_bin_stars_number))
        
        # Multiple AGN episodes:
        # If you want to use the output of a previous AGN simulation as an input to another AGN phase
        # Make sure you have a file 'recipes/prior_model_name_population.dat' so that ReadInputs can take it in
        # and in your .ini file set switch prior_agn = 1.0.
        # Initial orb ecc is prior_ecc_factor*uniform[0,0.99]=[0,0.33] for prior_ecc_factor=0.3 (default)
        if opts.prior_agn == 1.0:
            
            prior_radii, prior_masses, prior_spins, prior_spin_angles, prior_gens \
                = ReadInputs.ReadInputs_prior_mergers()
            num_of_progrades = prograde_bh_locations.size
            prior_indices = setupdiskblackholes.setup_prior_blackholes_indices(rng,num_of_progrades,prior_radii)
            prior_indices = prior_indices.astype('int32') 
            prograde_bh_locations = prior_radii[prior_indices]
            prograde_bh_masses = prior_masses[prior_indices]
            prograde_bh_spins = prior_spins[prior_indices]
            prograde_bh_spin_angles = prior_spin_angles[prior_indices]
            prograde_bh_generations = prior_gens[prior_indices] 
            prior_ecc_factor = 0.3
            prograde_bh_orb_ecc = setupdiskblackholes.setup_disk_blackholes_eccentricity_uniform_modified(rng,prior_ecc_factor,num_of_progrades)

        # Start Loop of Timesteps
        print("Start Loop!")
        time_passed = initial_time
        print("Initial Time(yrs) = ",time_passed)

        n_its = 0
        n_mergers_so_far = 0
        n_stars_mergers_so_far = 0
        n_timestep_index = 0
        n_merger_limit = 1e4

        while time_passed < final_time:
            # Record 
            if not(opts.no_snapshots):
                n_bh_out_size = len(prograde_bh_locations)
                n_stars_out_size = len(prograde_stars.orbit_a)

                #svals = list(map( lambda x: x.shape,[prograde_bh_locations, prograde_bh_masses, prograde_bh_spins, prograde_bh_spin_angles, prograde_bh_orb_ecc, prograde_bh_generations[:n_bh_out_size]]))
                # Single output:  does work
                np.savetxt(
                    os.path.join(opts.work_directory, f"run{iteration_zfilled_str}/output_bh_single_{n_timestep_index}.dat"),
                    np.c_[prograde_bh_locations.T, prograde_bh_masses.T, prograde_bh_spins.T, prograde_bh_spin_angles.T, prograde_bh_orb_ecc.T, prograde_bh_generations[:n_bh_out_size].T],
                    header="r_bh m a theta ecc gen"
                )
                # np.savetxt(os.path.join(work_directory, "output_bh_single_{}.dat".format(n_timestep_index)), np.c_[prograde_bh_locations.T, prograde_bh_masses.T, prograde_bh_spins.T, prograde_bh_spin_angles.T, prograde_bh_orb_ecc.T, prograde_bh_generations[:n_bh_out_size].T], header="r_bh m a theta ecc gen")
                # Binary output: does not work
                np.savetxt(
                    os.path.join(opts.work_directory, f"run{iteration_zfilled_str}/output_bh_binary_{n_timestep_index}.dat"),
                    binary_bh_array[:,:n_mergers_so_far+1].T,
                    header=binary_field_names
                )

                #Save star params
                prograde_stars.to_file(os.path.join(opts.work_directory, f"run{iteration_zfilled_str}/output_stars_single_{n_timestep_index}.dat"))

                # np.savetxt(os.path.join(work_directory, "output_bh_single_{}.dat".format(n_timestep_index)), np.c_[prograde_bh_locations.T, prograde_bh_masses.T, prograde_bh_spins.T, prograde_bh_spin_angles.T, prograde_bh_orb_ecc.T, prograde_bh_generations[:n_bh_out_size].T], header="r_bh m a theta ecc gen")
                # Binary output: does not work
                np.savetxt(
                    os.path.join(opts.work_directory, f"run{iteration_zfilled_str}/output_stars_binary_{n_timestep_index}.dat"),
                    binary_stars_array[:,:n_stars_mergers_so_far+1].T,
                    header=binary_stars_field_names
                )
                # np.savetxt(os.path.join(work_directory, "output_bh_binary_{}.dat".format(n_timestep_index)), binary_bh_array[:,:n_mergers_so_far+1].T, header=binary_field_names)
                n_timestep_index +=1

            #Order of operations:        
            # No migration until orbital eccentricity damped to e_crit 
            # 1. check orb. eccentricity to see if any prograde_bh_location BH have orb. ecc. <e_crit.
            #    Create array prograde_bh_location_ecrit for those (mask prograde_bh_locations?)
            #       If yes, migrate those BH.
            #       All other BH, damp ecc and spin *down* BH (retrograde accretion), accrete mass.
            # 2. Run close encounters only on those prograde_bh_location_ecrit members.
        
            # Migrate
            # First if feedback present, find ratio of feedback heating torque to migration torque
            if opts.feedback > 0:
                ratio_heat_mig_torques = feedback_hankla21.feedback_hankla(
                    prograde_bh_locations, surf_dens_func, opts.frac_Eddington_ratio, opts.alpha)
            else:
                ratio_heat_mig_torques = np.ones(len(prograde_bh_locations))  
            
            #now for stars
            if opts.feedback > 0:
                ratio_heat_mig_stars_torques = feedback_hankla21.feedback_hankla(
                    prograde_stars.orbit_a, surf_dens_func, opts.frac_star_Eddington_ratio, opts.alpha)
            else:
                ratio_heat_mig_stars_torques = np.ones(len(prograde_stars.orbit_a))   
            # then migrate as usual
            
            prograde_bh_locations = type1.type1_migration(
                opts.mass_smbh,
                prograde_bh_locations,
                prograde_bh_masses,
                disk_surface_density,
                disk_aspect_ratio,
                opts.timestep,
                ratio_heat_mig_torques,
                opts.trap_radius,
                prograde_bh_orb_ecc,
                opts.crit_ecc
            )
            
            # Accrete
            prograde_bh_masses = changebhmass.change_mass(
                prograde_bh_masses,
                opts.frac_Eddington_ratio,
                mass_growth_Edd_rate,
                opts.timestep
            )
            # Spin up
            prograde_bh_spins = changebh.change_spin_magnitudes(
                prograde_bh_spins,
                opts.frac_Eddington_ratio,
                opts.spin_torque_condition,
                opts.timestep,
                prograde_bh_orb_ecc,
                opts.crit_ecc,
            )
            
            
            # Torque spin angle
            prograde_bh_spin_angles = changebh.change_spin_angles(
                prograde_bh_spin_angles,
                opts.frac_Eddington_ratio,
                opts.spin_torque_condition,
                spin_minimum_resolution,
                opts.timestep,
                prograde_bh_orb_ecc,
                opts.crit_ecc
            )

            # Damp BH orbital eccentricity
            prograde_bh_orb_ecc = orbital_ecc.orbital_ecc_damping(
                opts.mass_smbh,
                prograde_bh_locations,
                prograde_bh_masses,
                surf_dens_func,
                aspect_ratio_func,
                prograde_bh_orb_ecc,
                opts.timestep,
                opts.crit_ecc,
            )
            # Perturb eccentricity via dynamical encounters
            if opts.dynamic_enc > 0:
                prograde_bh_locn_orb_ecc = dynamics.circular_singles_encounters_prograde(
                    rng,
                    opts.mass_smbh,
                    prograde_bh_locations,
                    prograde_bh_masses,
                    surf_dens_func,
                    aspect_ratio_func,
                    prograde_bh_orb_ecc,
                    opts.timestep,
                    opts.crit_ecc,
                    opts.de,
                )
                prograde_bh_locations = prograde_bh_locn_orb_ecc[0]
                prograde_bh_orb_ecc = prograde_bh_locn_orb_ecc[1]
                prograde_bh_locations = prograde_bh_locations[0]
                prograde_bh_orb_ecc = prograde_bh_orb_ecc[0]
            
            # Do things to the binaries--first check if there are any:
            if bin_index > 0:
                #First check that binaries are real. Discard any columns where the location or the mass is 0.
                reality_flag = evolve.reality_check(binary_bh_array, bin_index,integer_nbinprop)
                if reality_flag >= 0:
                   #One of the key parameter (mass or location is zero). Not real. Delete binary. Remove column at index = ionization_flag
                    binary_bh_array = np.delete(binary_bh_array,reality_flag,1) 
                    bin_index = bin_index - 1
                else:
                #If there are still binaries after this, evolve them.
                #if bin_index > 0:
                    # If there are binaries, evolve them
                    #Damp binary orbital eccentricity
                    binary_bh_array = orbital_ecc.orbital_bin_ecc_damping(
                        opts.mass_smbh,
                        binary_bh_array,
                        disk_surface_density,
                        disk_aspect_ratio,
                        opts.timestep,
                        opts.crit_ecc
                    )
                    if (opts.dynamic_enc > 0):
                    # Harden/soften binaries via dynamical encounters
                    #Harden binaries due to encounters with circular singletons (e.g. Leigh et al. 2018)
                        binary_bh_array = dynamics.circular_binaries_encounters_circ_prograde(
                            rng,
                            opts.mass_smbh,
                            prograde_bh_locations,
                            prograde_bh_masses,
                            prograde_bh_orb_ecc ,
                            opts.timestep,
                            opts.crit_ecc,
                            opts.de,
                            binary_bh_array,
                            bin_index
                        )

                        #Soften/ ionize binaries due to encounters with eccentric singletons
                        binary_bh_array = dynamics.circular_binaries_encounters_ecc_prograde(
                            rng,
                            opts.mass_smbh,
                            prograde_bh_locations,
                            prograde_bh_masses,
                            prograde_bh_orb_ecc ,
                            opts.timestep,
                            opts.crit_ecc,
                            opts.de,
                            binary_bh_array,
                            bin_index
                        ) 
                    # Harden binaries via gas
                    #Choose between Baruteau et al. 2011 gas hardening, or gas hardening from LANL simulations. To do: include dynamical hardening/softening from encounters
                    binary_bh_array = baruteau11.bin_harden_baruteau(
                        binary_bh_array,
                        integer_nbinprop,
                        opts.mass_smbh,
                        opts.timestep,
                        norm_t_gw,
                        bin_index,
                        time_passed,
                    )
                    #print("Harden binary")
                    #Check closeness of binary. Are black holes at merger condition separation
                    binary_bh_array = evolve.contact_check(binary_bh_array, bin_index, opts.mass_smbh)
                    #print("Time passed = ", time_passed)
                    # Accrete gas onto binary components
                    binary_bh_array = evolve.change_bin_mass(
                        binary_bh_array,
                        opts.frac_Eddington_ratio,
                        mass_growth_Edd_rate,
                        opts.timestep,
                        integer_nbinprop,
                        bin_index
                    )
                    # Spin up binary components
                    binary_bh_array = evolve.change_bin_spin_magnitudes(
                        binary_bh_array,
                        opts.frac_Eddington_ratio,
                        opts.spin_torque_condition,
                        opts.timestep,
                        integer_nbinprop,
                        bin_index
                    )
                    # Torque angle of binary spin components
                    binary_bh_array = evolve.change_bin_spin_angles(
                        binary_bh_array,
                        opts.frac_Eddington_ratio,
                        opts.spin_torque_condition,
                        spin_minimum_resolution,
                        opts.timestep,
                        integer_nbinprop,
                        bin_index
                    )

                    if (opts.dynamic_enc > 0):
                        #Spheroid encounters
                        binary_bh_array = dynamics.bin_spheroid_encounter(
                            rng,
                            opts.mass_smbh,
                            opts.timestep,
                            binary_bh_array,
                            time_passed,
                            bin_index,
                            opts.mbh_powerlaw_index,
                            opts.mode_mbh_init,
                            opts.de,
                            opts.sph_norm
                        )

                    if (opts.dynamic_enc > 0):
                        #Recapture bins out of disk plane
                        binary_bh_array = dynamics.bin_recapture(
                            bin_index,
                            binary_bh_array,
                            opts.timestep
                        )    
                    #Migrate binaries
                    # First if feedback present, find ratio of feedback heating torque to migration torque
                    #print("feedback",feedback)
                    if opts.feedback > 0:
                        ratio_heat_mig_torques_bin_com = evolve.com_feedback_hankla(
                            binary_bh_array,
                            surf_dens_func,
                            opts.frac_Eddington_ratio,
                            opts.alpha
                        )
                    else:
                        ratio_heat_mig_torques_bin_com = np.ones(len(binary_bh_array[9,:]))   

                    # Migrate binaries center of mass
                    binary_bh_array = evolve.bin_migration(
                        opts.mass_smbh,
                        binary_bh_array,
                        disk_surface_density,
                        disk_aspect_ratio,
                        opts.timestep,
                        ratio_heat_mig_torques_bin_com,
                        opts.trap_radius,
                        opts.crit_ecc
                    )

                    # Test to see if any binaries separation is O(1r_g)
                    # If so, track them for GW freq, strain.
                    #Minimum BBH separation (in units of r_g)
                    min_bbh_gw_separation = 2.0
                    # If there are binaries AND if any separations are < min_bbh_gw_separation
                    bbh_gw_indices = np.where( (binary_bh_array[8,:] < min_bbh_gw_separation) & (binary_bh_array[8,:]>0))
                    #print("bbh_gw_indices",bbh_gw_indices)
                    # If bbh_indices exists (ie is not empty)
                    if bbh_gw_indices:
                        
                        num_bbh_gw_tracked = np.size(bbh_gw_indices,1)
                        #print("N_tracked",num_bbh_gw_tracked)
                        nbbhgw = nbbhgw + num_bbh_gw_tracked
                        #if num_bbh_gw_tracked:
                        #    print("num_bbh_gw_tracked",num_bbh_gw_tracked)
                        #print("gw indices",bbh_gw_indices,binary_bh_array[8,bbh_gw_indices])
                        bbh_gw_strain,bbh_gw_freq = evolve.bbh_gw_params(
                            binary_bh_array, 
                            bbh_gw_indices,
                            opts.mass_smbh
                        )
                        #print("BBH strain, freq",bbh_gw_strain,bbh_gw_freq)
                        #print("num tracked",num_bbh_gw_tracked)
                        if num_bbh_gw_tracked == 1:        
                            index = bbh_gw_indices[0]
                            #print("index",index)
                            # If index is empty (=[]) then assume we're tracking 1 BBH only, i.e. the 0th element.
                            #if not index:
                            #   index = 0
                               #print("actual index used",index)

                            temp_bbh_gw_array[0] = iteration
                            temp_bbh_gw_array[1] = time_passed
                            temp_bbh_gw_array[2] = binary_bh_array[8,index]
                            temp_bbh_gw_array[3] = binary_bh_array[2,index] + binary_bh_array[3,index]
                            temp_bbh_gw_array[4] = binary_bh_array[13,index]
                            temp_bbh_gw_array[5] = bbh_gw_strain
                            temp_bbh_gw_array[6] = bbh_gw_freq
                            #temp_bbh_gw_array[2] = binary_bh_array[8,index][0]
                            #temp_bbh_gw_array[3] = binary_bh_array[2,index][0] + binary_bh_array[3,index][0]
                            #temp_bbh_gw_array[4] = binary_bh_array[13,index][0]
                            #temp_bbh_gw_array[5] = bbh_gw_strain[0]
                            #temp_bbh_gw_array[6] = bbh_gw_freq[0]
                            #print("temp_bbh_gw_array",temp_bbh_gw_array)
                            bbh_gw_array = np.vstack((bbh_gw_array,temp_bbh_gw_array))
                            
                        if num_bbh_gw_tracked > 1:
                            index = 0
                            for i in range(0,num_bbh_gw_tracked-1):
                                #print("num_gw_tracked",num_bbh_gw_tracked)
                                #print("i,bbh_gw_indices",i,bbh_gw_indices,bbh_gw_indices[0],bbh_gw_strain,bbh_gw_strain[i])
                                
                                index = bbh_gw_indices[0][i]
                            
                                #Record: iteration, time_passed, bin sep, bin_mass, bin_ecc(around c.o.m.),bin strain, bin freq       
                                temp_bbh_gw_array[0] = iteration
                                temp_bbh_gw_array[1] = time_passed
                                temp_bbh_gw_array[2] = binary_bh_array[8,index]
                                temp_bbh_gw_array[3] = binary_bh_array[2,index] + binary_bh_array[3,index]
                                temp_bbh_gw_array[4] = binary_bh_array[13,index]
                                temp_bbh_gw_array[5] = bbh_gw_strain[i]
                                temp_bbh_gw_array[6] = bbh_gw_freq[i]
                                #print("temp_bbh_gw_array",temp_bbh_gw_array)
                                bbh_gw_array = np.vstack((bbh_gw_array,temp_bbh_gw_array))
                                #print("bbh_gw_array",bbh_gw_array)
                            
                    
                    #Evolve GW frequency and strain
                    binary_bh_array = evolve.evolve_gw(
                        binary_bh_array,
                        bin_index,
                        opts.mass_smbh
                    )
                    
                    #Check and see if merger flagged during hardening (row 11, if negative)
                    merger_flags = binary_bh_array[11,:]
                    any_merger = np.count_nonzero(merger_flags)

                    # Check and see if binary ionization flag raised. 
                    ionization_flag = evolve.ionization_check(binary_bh_array, bin_index, opts.mass_smbh)
                    # Default is ionization flag = -1
                    # If ionization flag >=0 then ionize bin_array[ionization_flag,;]
                    if ionization_flag >= 0:
                        #Comment out for now
                        #print("Ionize binary here!")
                        #print("Number of binaries before ionizing",bin_index)
                        #print("Index of binary to be ionized=",ionization_flag )
                        #print("Bin sep.,Bin a_com",binary_bh_array[8,ionization_flag],binary_bh_array[9,ionization_flag])

                        # Append 2 new BH to arrays of single BH locations, masses, spins, spin angles & gens
                        # For now add 2 new orb ecc term of 0.01. TO DO: calculate v_kick and resulting perturbation to orb ecc.
                        new_location_1 = binary_bh_array[0,ionization_flag]
                        new_location_2 = binary_bh_array[1,ionization_flag]
                        new_mass_1 = binary_bh_array[2,ionization_flag]
                        new_mass_2 = binary_bh_array[3,ionization_flag]
                        new_spin_1 = binary_bh_array[4,ionization_flag]
                        new_spin_2 = binary_bh_array[5,ionization_flag]
                        new_spin_angle_1 = binary_bh_array[6,ionization_flag]
                        new_spin_angle_2 = binary_bh_array[7,ionization_flag]
                        new_gen_1 = binary_bh_array[14,ionization_flag]
                        new_gen_2 = binary_bh_array[15,ionization_flag]
                        new_orb_ecc_1 = 0.01
                        new_orb_ecc_2 = 0.01
                        new_orb_inc_1 = 0.0
                        new_orb_inc_2 = 0.0


                        prograde_bh_locations = np.append(prograde_bh_locations,new_location_1)
                        prograde_bh_locations = np.append(prograde_bh_locations,new_location_2)
                        prograde_bh_masses = np.append(prograde_bh_masses,new_mass_1)
                        prograde_bh_masses = np.append(prograde_bh_masses,new_mass_2)
                        prograde_bh_spins = np.append(prograde_bh_spins,new_spin_1)
                        prograde_bh_spins = np.append(prograde_bh_spins,new_spin_2)
                        prograde_bh_spin_angles = np.append(prograde_bh_spin_angles,new_spin_angle_1)
                        prograde_bh_spin_angles = np.append(prograde_bh_spin_angles,new_spin_angle_2)
                        prograde_bh_generations = np.append(prograde_bh_generations,new_gen_1)
                        prograde_bh_generations = np.append(prograde_bh_generations,new_gen_2)
                        prograde_bh_orb_ecc = np.append(prograde_bh_orb_ecc,new_orb_ecc_1)
                        prograde_bh_orb_ecc = np.append(prograde_bh_orb_ecc,new_orb_ecc_2)
                        prograde_bh_orb_incl = np.append(prograde_bh_orb_incl,new_orb_inc_1)
                        prograde_bh_orb_incl = np.append(prograde_bh_orb_incl,new_orb_inc_2)
                        #Sort new prograde bh_locations
                        sorted_prograde_bh_locations=np.sort(prograde_bh_locations)

                        #Delete binary. Remove column at index = ionization_flag
                        binary_bh_array = np.delete(binary_bh_array,ionization_flag,1)
                        #Reduce number of binaries
                        bin_index = bin_index - 1
                        #Comment out for now
                        #print("Number of binaries remaining", bin_index)

                    #Test dynamics of encounters between binaries and eccentric singleton orbiters
                    #dynamics_binary_array = dynamics.circular_binaries_encounters_prograde(rng,opts.mass_smbh, prograde_bh_locations, prograde_bh_masses, disk_surf_model, disk_aspect_ratio_model, bh_orb_ecc, timestep, opts.crit_ecc, opts.de,norm_tgw,bin_array,bindex,integer_nbinprop)         
                
                    if opts.verbose:
                        print(merger_flags)
                    merger_indices = np.where(merger_flags < 0.0)
                    if isinstance(merger_indices,tuple):
                        merger_indices = merger_indices[0]
                    if opts.verbose:
                        print(merger_indices)
                    #print(binary_bh_array[:,merger_indices])
                    if any_merger > 0:
                        for i in range(any_merger):
                            #print("Merger!")
                            # send properties of merging objects to static variable names
                            #mass_1[i] = binary_bh_array[2,merger_indices[i]]
                            #mass_2[i] = binary_bh_array[3,merger_indices[i]]
                            #spin_1[i] = binary_bh_array[4,merger_indices[i]]
                            #spin_2[i] = binary_bh_array[5,merger_indices[i]]
                            #angle_1[i] = binary_bh_array[6,merger_indices[i]]
                            #angle_2[i] = binary_bh_array[7,merger_indices[i]]
                            #bin_ang_mom[i] = binary_bh_array[16,merger_indices]
                            if time_passed <= opts.timestep:
                                print("time_passed,loc1,loc2",time_passed,binary_bh_array[0,merger_indices[i]],binary_bh_array[1,merger_indices[i]])

                        # calculate merger properties
                            merged_mass = tichy08.merged_mass(
                                binary_bh_array[2,merger_indices[i]],
                                binary_bh_array[3,merger_indices[i]],
                                binary_bh_array[4,merger_indices[i]],
                                binary_bh_array[5,merger_indices[i]]
                            )
                            merged_spin = tichy08.merged_spin(
                                binary_bh_array[2,merger_indices[i]],
                                binary_bh_array[3,merger_indices[i]],
                                binary_bh_array[4,merger_indices[i]],
                                binary_bh_array[5,merger_indices[i]],
                                binary_bh_array[16,merger_indices[i]]
                            )
                            merged_chi_eff = chieff.chi_effective(
                                binary_bh_array[2,merger_indices[i]],
                                binary_bh_array[3,merger_indices[i]],
                                binary_bh_array[4,merger_indices[i]],
                                binary_bh_array[5,merger_indices[i]],
                                binary_bh_array[6,merger_indices[i]],
                                binary_bh_array[7,merger_indices[i]],
                                binary_bh_array[16,merger_indices[i]]
                            )
                            merged_chi_p = chieff.chi_p(
                                binary_bh_array[2,merger_indices[i]],
                                binary_bh_array[3,merger_indices[i]],
                                binary_bh_array[4,merger_indices[i]],
                                binary_bh_array[5,merger_indices[i]],
                                binary_bh_array[6,merger_indices[i]],
                                binary_bh_array[7,merger_indices[i]],
                                binary_bh_array[16,merger_indices[i]],
                                binary_bh_array[17,merger_indices[i]]
                            )
                            merged_bh_array[:,n_mergers_so_far + i] = mergerfile.merged_bh(
                                merged_bh_array,
                                binary_bh_array,
                                merger_indices,
                                i,
                                merged_chi_eff,
                                merged_mass,
                                merged_spin,
                                nprop_mergers,
                                n_mergers_so_far,
                                merged_chi_p,
                                time_passed
                            )
                        #    print("Merger properties (M_f,a_f,Chi_eff,Chi_p,theta1,theta2", merged_mass, merged_spin, merged_chi_eff, merged_chi_p,binary_bh_array[6,merger_indices[i]], binary_bh_array[7,merger_indices[i]],)
                        # do another thing
                        merger_array[:,merger_indices] = binary_bh_array[:,merger_indices]
                        #Reset merger marker to zero
                        #n_mergers_so_far=int(number_of_mergers)
                        #Remove merged binary from binary array. Delete column where merger_indices is the label.
                        #print("!Merger properties!",binary_bh_array[:,merger_indices],merger_array[:,merger_indices],merged_bh_array)
                        binary_bh_array=np.delete(binary_bh_array,merger_indices,1)
                
                        #Reduce number of binaries by number of mergers
                        bin_index = bin_index - len(merger_indices)
                        #print("bin index",bin_index)
                        #Find relevant properties of merged BH to add to single BH arrays
                        num_mergers_this_timestep = len(merger_indices)
                
                        #print("num mergers this timestep",num_mergers_this_timestep)
                        #print("n_mergers_so_far",n_mergers_so_far)    
                        for i in range (0, num_mergers_this_timestep):
                            merged_bh_com = merged_bh_array[0,n_mergers_so_far + i]
                            merged_mass = merged_bh_array[1,n_mergers_so_far + i]
                            merged_spin = merged_bh_array[3,n_mergers_so_far + i]
                            merged_spin_angle = merged_bh_array[4,n_mergers_so_far + i]
                        #New bh generation is max of generations involved in merger plus 1
                            merged_bh_gen = np.maximum(merged_bh_array[11,n_mergers_so_far + i],merged_bh_array[12,n_mergers_so_far + i]) + 1.0 
                        #print("Merger at=",merged_bh_com,merged_mass,merged_spin,merged_spin_angle,merged_bh_gen)
                        # Add to number of mergers
                        n_mergers_so_far += len(merger_indices)
                        number_of_mergers += len(merger_indices)

                        # Append new merged BH to arrays of single BH locations, masses, spins, spin angles & gens
                        # For now add 1 new orb ecc term of 0.01. TO DO: calculate v_kick and resulting perturbation to orb ecc.
                        prograde_bh_locations = np.append(prograde_bh_locations,merged_bh_com)
                        prograde_bh_masses = np.append(prograde_bh_masses,merged_mass)
                        prograde_bh_spins = np.append(prograde_bh_spins,merged_spin)
                        prograde_bh_spin_angles = np.append(prograde_bh_spin_angles,merged_spin_angle)
                        prograde_bh_generations = np.append(prograde_bh_generations,merged_bh_gen)
                        prograde_bh_orb_ecc = np.append(prograde_bh_orb_ecc,0.01)
                        prograde_bh_orb_incl = np.append(prograde_bh_orb_incl,0.0)
                        sorted_prograde_bh_locations=np.sort(prograde_bh_locations)
                        if opts.verbose:
                            print("New BH locations", sorted_prograde_bh_locations)
                        #print("Merger Flag!")
                        #print(number_of_mergers)
                        #print("Time ", time_passed)
                        if opts.verbose:
                            print(merger_array)
                    else:                
                        # No merger
                        # do nothing! hardening should happen FIRST (and now it does!)
                        if opts.verbose:
                            if bin_index>0: # verbose:
                                #print(" BH binaries ", bin_index,  binary_bh_array[:,:int(bin_index)].shape)
                                print(binary_bh_array[:,:int(bin_index)].T)  # this makes printing work as expected
            else:            
                    if opts.verbose:
                        print("No binaries formed yet")
                    # No Binaries present in bin_array. Nothing to do.
                #Finished evolving binaries

                #If a close encounter within mutual Hill sphere add a new Binary

                # check which binaries should get made
            close_encounters2 = hillsphere.binary_check2(
                prograde_bh_locations, prograde_bh_masses, opts.mass_smbh, prograde_bh_orb_ecc, opts.crit_ecc
            )
                #print("Output of close encounters", close_encounters2)
                # print(close_encounters)
            if np.size(close_encounters2) > 0:
                    #print("Make binary at time ", time_passed)
                    #print("shape1",np.shape(close_encounters2)[1])
                    #print("shape0",np.shape(close_encounters2)[0])
                    # number of new binaries is length of 2nd dimension of close_encounters2
                    #number_of_new_bins = np.shape(close_encounters2)[1]
                    number_of_new_bins = np.shape(close_encounters2)[1]
                    #print("number of new bins", number_of_new_bins)
                    # make new binaries
                    binary_bh_array = add_new_binary.add_to_binary_array2(
                        rng,
                        binary_bh_array,
                        prograde_bh_locations,
                        prograde_bh_masses,
                        prograde_bh_spins,
                        prograde_bh_spin_angles,
                        prograde_bh_generations,
                        close_encounters2,
                        bin_index,
                        opts.retro,
                        opts.mass_smbh,
                    )
                    bin_index = bin_index + number_of_new_bins
                    #Count towards total of any binary ever made (including those that are ionized)
                    nbin_ever_made_index = nbin_ever_made_index + number_of_new_bins
                    #print("Binary array",binary_bh_array[:,0])
                    # delete corresponding entries for new binary members from singleton arrays
                    prograde_bh_locations = np.delete(prograde_bh_locations, close_encounters2)
                    prograde_bh_masses = np.delete(prograde_bh_masses, close_encounters2)
                    prograde_bh_spins = np.delete(prograde_bh_spins, close_encounters2)
                    prograde_bh_spin_angles = np.delete(prograde_bh_spin_angles, close_encounters2)
                    prograde_bh_generations = np.delete(prograde_bh_generations, close_encounters2)
                    prograde_bh_orb_ecc = np.delete(prograde_bh_orb_ecc, close_encounters2)
                    prograde_bh_orb_incl = np.delete(prograde_bh_orb_incl, close_encounters2)
            
                    #Empty close encounters
                    empty = []
                    close_encounters2 = np.array(empty)

            #After this time period, was there a disk capture via orbital grind-down?
            # To do: What eccentricity do we want the captured BH to have? Right now ecc=0.0? Should it be ecc<h at a?             
            # Assume 1st gen BH captured and orb ecc =0.0
            # To do: Bias disk capture to more massive BH!
            capture = time_passed % opts.capture_time
            if capture == 0:
                bh_capture_location = setupdiskblackholes.setup_disk_blackholes_location(
                    rng, 1, opts.outer_capture_radius)
                bh_capture_mass = setupdiskblackholes.setup_disk_blackholes_masses(
                    rng, 1, opts.mode_mbh_init, opts.max_initial_bh_mass, opts.mbh_powerlaw_index)
                bh_capture_spin = setupdiskblackholes.setup_disk_blackholes_spins(
                    rng, 1, opts.mu_spin_distribution, opts.sigma_spin_distribution)
                bh_capture_spin_angle = setupdiskblackholes.setup_disk_blackholes_spin_angles(
                    rng, 1, bh_capture_spin)
                bh_capture_gen = 1
                bh_capture_orb_ecc = 0.0
                bh_capture_orb_incl = 0.0
                #print("CAPTURED BH",bh_capture_location,bh_capture_mass,bh_capture_spin,bh_capture_spin_angle)
                # Append captured BH to existing singleton arrays. Assume prograde and 1st gen BH.
                prograde_bh_locations = np.append(prograde_bh_locations,bh_capture_location) 
                prograde_bh_masses = np.append(prograde_bh_masses,bh_capture_mass)
                prograde_bh_spins = np.append(prograde_bh_spins,bh_capture_spin)
                prograde_bh_spin_angles = np.append(prograde_bh_spin_angles,bh_capture_spin_angle) 
                prograde_bh_generations = np.append(prograde_bh_generations,bh_capture_gen)
                prograde_bh_orb_ecc = np.append(prograde_bh_orb_ecc,bh_capture_orb_ecc)
                prograde_bh_orb_incl = np.append(prograde_bh_orb_incl,bh_capture_orb_incl)
            
            # Test if any BH or BBH are in the danger-zone (<mininum_safe_distance, default =50r_g) from SMBH. 
            # Potential EMRI/BBH EMRIs.
            # Find prograde BH in inner disk. Define inner disk as <=50r_g. 
            # Since a 10Msun BH will decay into a 10^8Msun SMBH at 50R_g in ~38Myr and decay time propto a^4. 
            # e.g at 25R_g, decay time is only 2.3Myr.
            min_safe_distance = 50.0
            inner_disk_indices = np.where( prograde_bh_locations < min_safe_distance)
            #retrograde_orb_ang_mom_indices = np.where(bh_orb_ang_mom_indices == -1)
            #print("inner disk indices",inner_disk_indices)
            #print(prograde_bh_locations[inner_disk_indices],np.size(inner_disk_indices))
            if np.size(inner_disk_indices) > 0:
                # Add BH to inner_disk_arrays
                inner_disk_locations = np.append(inner_disk_locations,prograde_bh_locations[inner_disk_indices])
                inner_disk_masses = np.append(inner_disk_masses,prograde_bh_masses[inner_disk_indices])
                inner_disk_spins = np.append(inner_disk_spins,prograde_bh_spins[inner_disk_indices])
                inner_disk_spin_angles = np.append(inner_disk_spin_angles,prograde_bh_spin_angles[inner_disk_indices])
                inner_disk_orb_ecc = np.append(inner_disk_orb_ecc,prograde_bh_orb_ecc[inner_disk_indices])
                inner_disk_orb_inc = np.append(inner_disk_orb_inc,prograde_bh_orb_incl[inner_disk_indices])
                inner_disk_gens = np.append(inner_disk_gens,prograde_bh_generations[inner_disk_indices])
                #Remove BH from prograde_disk_arrays
                prograde_bh_locations = np.delete(prograde_bh_locations,inner_disk_indices)
                prograde_bh_masses = np.delete(prograde_bh_masses, inner_disk_indices)
                prograde_bh_spins = np.delete(prograde_bh_spins, inner_disk_indices)
                prograde_bh_spin_angles = np.delete(prograde_bh_spin_angles, inner_disk_indices)
                prograde_bh_orb_ecc = np.delete(prograde_bh_orb_ecc, inner_disk_indices)
                prograde_bh_orb_incl = np.delete(prograde_bh_orb_incl,inner_disk_indices)
                prograde_bh_generations = np.delete(prograde_bh_generations,inner_disk_indices)
                # Empty disk_indices array
                empty=[]
                inner_disk_indices = np.array(empty)

            if np.size(inner_disk_locations) > 0:
                inner_disk_locations = dynamics.bh_near_smbh(opts.mass_smbh,inner_disk_locations,inner_disk_masses,inner_disk_orb_ecc,opts.timestep)
                emri_gw_strain,emri_gw_freq = evolve.evolve_emri_gw(inner_disk_locations,inner_disk_masses,opts.mass_smbh)
                #print("EMRI gw strain",emri_gw_strain)
                #print("EMRI gw freq",emri_gw_freq)
            
            num_in_inner_disk = np.size(inner_disk_locations)
            nemri = nemri + num_in_inner_disk
            if num_in_inner_disk > 0:
                for i in range(0,num_in_inner_disk):
                    #print(iteration,time_passed,inner_disk_locations[i],inner_disk_masses[i],inner_disk_orb_ecc[i],emri_gw_strain[i],emri_gw_freq[i])        
                    temp_emri_array[0] = iteration
                    temp_emri_array[1] = time_passed
                    temp_emri_array[2] = inner_disk_locations[i]
                    temp_emri_array[3] = inner_disk_masses[i]
                    temp_emri_array[4] = inner_disk_orb_ecc[i]
                    temp_emri_array[5] = emri_gw_strain[i]
                    temp_emri_array[6] = emri_gw_freq[i]
                    #print("temp_emri_array",temp_emri_array)
                    #print("emri_array",emri_array)
                    emri_array = np.vstack((emri_array,temp_emri_array))
                
            # if inner_disk_locations[i] <1R_g then merger!
            inner_disk_index = -2
            num_in_inner_disk = np.size(inner_disk_locations)
            for j in range(0,num_in_inner_disk):
                if inner_disk_locations[j] <= 1.0:
                #    print("EMRI merger!!")
                    inner_disk_index = j
            
            if inner_disk_index > -2:                
                inner_disk_locations = np.delete(inner_disk_locations,inner_disk_index)
                inner_disk_masses = np.delete(inner_disk_masses,inner_disk_index)
                inner_disk_spins = np.delete(inner_disk_spins,inner_disk_index)
                inner_disk_spin_angles = np.delete(inner_disk_spin_angles,inner_disk_index)
                inner_disk_orb_ecc = np.delete(inner_disk_orb_ecc,inner_disk_index)
                inner_disk_orb_inc = np.delete(inner_disk_orb_inc,inner_disk_index)
                inner_disk_gens = np.delete(inner_disk_gens,inner_disk_index)


            #binary_bh_array = dynamics.bbh_near_smbh(opts.mass_smbh,bin_index,binary_bh_array)
            
            #Iterate the time step
            time_passed = time_passed + opts.timestep
            #Print time passed every 10 timesteps for now
            time_iteration_tracker = 10.0*opts.timestep
            if time_passed % time_iteration_tracker == 0:
                print("Time passed=",time_passed)
            n_its = n_its + 1
        #End Loop of Timesteps at Final Time, end all changes & print out results
    
        print("End Loop!")
        print("Final Time (yrs) = ",time_passed)
        if opts.verbose:
            print("BH locations at Final Time")
            print(prograde_bh_locations)
        print("Number of binaries = ",bin_index)
        print("Total number of mergers = ",number_of_mergers)
        print("Mergers", merged_bh_array.shape)
        print("Nbh_disk",n_bh)
    
        total_emris = emri_array.shape[0]
        total_bbh_gws = bbh_gw_array.shape[0]

            
        # Write out all the singletons after AGN episode, so can use this as input to another AGN phase.
        # Want to store [Radius, Mass, Spin mag., Spin. angle, gen.]
        # So num_properties_stored = 5 (for now)
        # Note eccentricity will relax, so ignore. Inclination assumed 0deg.
        
        # Set up array for population that survives AGN episode, so can use as a draw for next episode.
        # Need total of 1) size of prograde_bh_array for number of singles at end of run and 
        # 2) size of bin_array for number of BH in binaries at end of run for
        # number of survivors.
        # print("No. of singles",prograde_bh_locations.shape[0])
        # print("No of bh in bins",2*bin_index)
        # print("binary array",binary_bh_array)
        total_bh_survived = prograde_bh_locations.shape[0] + 2*bin_index
        # print("Total bh=",total_bh_survived)
        num_properties_stored = 5
        # Set up arrays for properties:
        bin_r1 = np.zeros(bin_index)
        bin_r2 = np.zeros(bin_index)
        bin_m1 = np.zeros(bin_index)
        bin_m2 = np.zeros(bin_index)
        bin_a1 = np.zeros(bin_index)
        bin_a2 = np.zeros(bin_index)
        bin_theta1 = np.zeros(bin_index)
        bin_theta2 = np.zeros(bin_index)
        bin_gen1 = np.zeros(bin_index)
        bin_gen2 = np.zeros(bin_index)        

        for i in range(0,bin_index):
            bin_r1[i] = binary_bh_array[0,i]
            bin_r2[i] = binary_bh_array[1,i]
            bin_m1[i] = binary_bh_array[2,i]
            bin_m2[i] = binary_bh_array[3,i]
            bin_a1[i] = binary_bh_array[4,i]
            bin_a2[i] = binary_bh_array[5,i]
            bin_theta1[i] = binary_bh_array[6,i]
            bin_theta2[i] = binary_bh_array[7,i]
            bin_gen1[i] = binary_bh_array[14,i]
            bin_gen2[i] = binary_bh_array[15,i]

        total_emri_array = np.zeros((total_emris,num_of_emri_properties))
        surviving_bh_array = np.zeros((total_bh_survived,num_properties_stored))
        total_bbh_gw_array = np.zeros((total_bbh_gws,num_of_bbh_gw_properties))
        #print("BH locs,bin_r1,bin_r2",prograde_bh_locations,bin_r1,bin_r2)
        prograde_bh_locations = np.append(prograde_bh_locations,bin_r1)
        prograde_bh_locations = np.append(prograde_bh_locations,bin_r2)
        #print("prograde BH locs =",prograde_bh_locations)
        prograde_bh_masses = np.append(prograde_bh_masses,bin_m1)
        prograde_bh_masses = np.append(prograde_bh_masses,bin_m2)
        prograde_bh_spins = np.append(prograde_bh_spins,bin_a1)
        prograde_bh_spins = np.append(prograde_bh_spins,bin_a2)
        prograde_bh_spin_angles = np.append(prograde_bh_spin_angles,bin_theta1)
        prograde_bh_spin_angles = np.append(prograde_bh_spin_angles,bin_theta2)
        prograde_bh_generations = np.append(prograde_bh_generations,bin_gen1)
        prograde_bh_generations = np.append(prograde_bh_generations,bin_gen2)


        surviving_bh_array[:,0] = prograde_bh_locations
        surviving_bh_array[:,1] = prograde_bh_masses
        surviving_bh_array[:,2] = prograde_bh_spins
        surviving_bh_array[:,3] = prograde_bh_spin_angles
        surviving_bh_array[:,4] = prograde_bh_generations

        total_emri_array = emri_array
        total_bbh_gw_array = bbh_gw_array
        if True and number_of_mergers > 0: #verbose:
                print(merged_bh_array[:,:number_of_mergers].T)

        iteration_save_name = f"run{iteration_zfilled_str}/{opts.fname_output_mergers}"
        np.savetxt(os.path.join(opts.work_directory, iteration_save_name), merged_bh_array[:,:number_of_mergers].T, header=merger_field_names)

        # Add mergers to population array including the iteration number
        iteration_row = np.repeat(iteration, number_of_mergers)
        survivor_row = np.repeat(iteration,num_properties_stored)
        emri_row = np.repeat(iteration,num_of_emri_properties)
        gw_row = np.repeat(iteration,num_of_bbh_gw_properties)
        merged_bh_array_pop.append(np.concatenate((iteration_row[np.newaxis], merged_bh_array[:,:number_of_mergers])).T)
        #surviving_bh_array_pop.append(np.concatenate((survivor_row[np.newaxis], surviving_bh_array[:,:total_bh_survived])).T)
        surviving_bh_array_pop.append(np.concatenate((survivor_row[np.newaxis], surviving_bh_array[:total_bh_survived,:])))
        emris_array_pop.append(np.concatenate((emri_row[np.newaxis],total_emri_array[:,:total_emris])))
        gw_array_pop.append(np.concatenate((gw_row[np.newaxis],total_bbh_gw_array[:,:total_bbh_gws])))
     # save all mergers from Monte Carlo
    merger_pop_field_names = "iter " + merger_field_names # Add "Iter" to field names
    population_header = f"Initial seed: {opts.seed}\n{merger_pop_field_names}" # Include initial seed
    basename, extension = os.path.splitext(opts.fname_output_mergers)
    population_save_name = f"{basename}_population{extension}"
    survivors_save_name = f"{basename}_survivors{extension}"
    emris_save_name = f"{basename}_emris{extension}"
    gws_save_name = f"{basename}_lvk{extension}"
    np.savetxt(os.path.join(opts.work_directory, population_save_name), np.vstack(merged_bh_array_pop), header=population_header)
    np.savetxt(os.path.join(opts.work_directory, survivors_save_name), np.vstack(surviving_bh_array_pop))
    np.savetxt(os.path.join(opts.work_directory,emris_save_name),np.vstack(emris_array_pop))
    np.savetxt(os.path.join(opts.work_directory,gws_save_name),np.vstack(gw_array_pop))
if __name__ == "__main__":
    main()<|MERGE_RESOLUTION|>--- conflicted
+++ resolved
@@ -40,16 +40,12 @@
 binary_field_names="R1 R2 M1 M2 a1 a2 theta1 theta2 sep com t_gw merger_flag t_mgr  gen_1 gen_2  bin_ang_mom bin_ecc bin_incl bin_orb_ecc nu_gw h_bin"
 binary_stars_field_names="R1 R2 M1 M2 R1_star R2_star a1 a2 theta1 theta2 sep com t_gw merger_flag t_mgr  gen_1 gen_2  bin_ang_mom bin_ecc bin_incl bin_orb_ecc nu_gw h_bin"
 merger_field_names=' '.join(mergerfile.names_rec)
-<<<<<<< HEAD
 bh_initial_field_names = "disk_location mass spin spin_angle orb_ang_mom orb_ecc orb_incl"
 DEFAULT_INI = Path(__file__).parent.resolve() / ".." / "recipes" / "model_choice.ini"
 #DEFAULT_INI = Path(__file__).parent.resolve() / ".." / "recipes" / "paper1_fig_dyn_on.ini"
 DEFAULT_PRIOR_POP = Path(__file__).parent.resolve() / ".." / "recipes" / "prior_mergers_population.dat"
-=======
 #DEFAULT_INI = Path(__file__).parent.resolve() / ".." / "recipes" / "model_choice.ini"
-DEFAULT_INI = Path(__file__).parent.resolve() / ".." / "recipes" / "model_choice.ini"
 #DEFAULT_PRIOR_POP = Path(__file__).parent.resolve() / ".." / "recipes" / "prior_mergers_population.dat"
->>>>>>> eddb2c59
 assert DEFAULT_INI.is_file()
 #assert DEFAULT_PRIOR_POP.is_file()
 
@@ -249,7 +245,7 @@
         n_stars = np.int64(5000)
 
         print('n_bh = {}, n_stars = {}'.format(n_bh,n_stars))
-        
+
 
         # generate initial BH parameter arrays
         print("Generate initial BH parameter arrays")
@@ -322,7 +318,7 @@
                         n_stars = n_stars)
 
 
-        #Generate initial inner disk arrays for objects that end up in the inner disk. 
+        #Generate initial inner disk arrays for objects that end up in the inner disk.
         #Assume all drawn from prograde population for now.
         inner_disk_locations = []
         inner_disk_masses =[]
@@ -362,11 +358,11 @@
         #prograde_bh_orb_ecc_damp = orbital_ecc.orbital_ecc_damping(opts.mass_smbh, prograde_bh_locations, prograde_bh_masses, surf_dens_func, aspect_ratio_func, prograde_bh_orb_ecc, opts.timestep, opts.crit_ecc)
 
         #print('modest ecc ',prograde_bh_modest_ecc)
-        #print('damped ecc',prograde_bh_orb_ecc_damp) 
-        
+        #print('damped ecc',prograde_bh_orb_ecc_damp)
+
         # Test dynamics
         #post_dynamics_orb_ecc = dynamics.circular_singles_encounters_prograde(rng,opts.mass_smbh, prograde_bh_locations, prograde_bh_masses, surf_dens_func, aspect_ratio_func, prograde_bh_orb_ecc, opts.timestep, opts.crit_ecc, de)
-    
+
         #First sort all stars by location
         stars.sort(stars.orbit_a)
 
@@ -386,17 +382,17 @@
 
 
 
-        
+
 
         # Migrate
         # First if feedback present, find ratio of feedback heating torque to migration torque
         #if feedback > 0:
         #        ratio_heat_mig_torques = feedback_hankla21.feedback_hankla(prograde_bh_locations, surf_dens_func, opts.frac_Eddington_ratio, opts.alpha)
         #else:
-        #        ratio_heat_mig_torques = np.ones(len(prograde_bh_locations))   
+        #        ratio_heat_mig_torques = np.ones(len(prograde_bh_locations))
         # then migrate as usual
         #prograde_bh_locations_new = type1.type1_migration(opts.mass_smbh , prograde_bh_locations, prograde_bh_masses, disk_surface_density, disk_aspect_ratio, opts.timestep, ratio_heat_mig_torques, opts.trap_radius, prograde_bh_orb_ecc,opts.crit_ecc)
-        
+
 
         #Orbital inclinations
         prograde_bh_orb_incl = bh_initial_orb_incl[prograde_orb_ang_mom_indices]
@@ -430,12 +426,12 @@
         # Writing initial parameters to file
         np.savetxt(
                 os.path.join(opts.work_directory, f"run{iteration_zfilled_str}/initial_params_bh.dat"),
-                np.c_[bh_initial_locations.T, 
-                      bh_initial_masses.T, 
-                      bh_initial_spins.T, 
-                      bh_initial_spin_angles.T, 
-                      bh_initial_orb_ang_mom.T, 
-                      bh_initial_orb_ecc.T, 
+                np.c_[bh_initial_locations.T,
+                      bh_initial_masses.T,
+                      bh_initial_spins.T,
+                      bh_initial_spin_angles.T,
+                      bh_initial_orb_ang_mom.T,
+                      bh_initial_orb_ecc.T,
                       bh_initial_orb_incl.T],
                 header = bh_initial_field_names
         )
@@ -485,7 +481,7 @@
         # Set up merger array (identical to binary array)
         merger_array = np.zeros((integer_nbinprop,integer_test_bin_number))
         merger_stars_array = np.zeros((integer_stars_nbinprop,integer_test_bin_stars_number))
-    
+
         # Set up output array (mergerfile)
         nprop_mergers=len(mergerfile.names_rec)
         integer_nprop_merge=int(nprop_mergers)
@@ -494,7 +490,7 @@
         nprop_stars_mergers=len(mergerfile.names_rec)
         integer_nprop_stars_merge=int(nprop_stars_mergers)
         merged_stars_array = np.zeros((integer_nprop_stars_merge,integer_test_bin_stars_number))
-        
+
         # Multiple AGN episodes:
         # If you want to use the output of a previous AGN simulation as an input to another AGN phase
         # Make sure you have a file 'recipes/prior_model_name_population.dat' so that ReadInputs can take it in
@@ -574,14 +570,14 @@
                 ratio_heat_mig_torques = feedback_hankla21.feedback_hankla(
                     prograde_bh_locations, surf_dens_func, opts.frac_Eddington_ratio, opts.alpha)
             else:
-                ratio_heat_mig_torques = np.ones(len(prograde_bh_locations))  
-            
+                ratio_heat_mig_torques = np.ones(len(prograde_bh_locations))
+
             #now for stars
             if opts.feedback > 0:
                 ratio_heat_mig_stars_torques = feedback_hankla21.feedback_hankla(
                     prograde_stars.orbit_a, surf_dens_func, opts.frac_star_Eddington_ratio, opts.alpha)
             else:
-                ratio_heat_mig_stars_torques = np.ones(len(prograde_stars.orbit_a))   
+                ratio_heat_mig_stars_torques = np.ones(len(prograde_stars.orbit_a))
             # then migrate as usual
             
             prograde_bh_locations = type1.type1_migration(
