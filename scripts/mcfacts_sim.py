--- conflicted
+++ resolved
@@ -578,15 +578,12 @@
                 blackholes_pro.remove_id_num(bh_pro_id_num_unphysical)
                 filing_cabinet.remove_id_num(bh_pro_id_num_unphysical)
 
-<<<<<<< HEAD
             star_pro_id_num_unphysical = stars_pro.id_num[stars_pro.orb_a == 0.]
             if star_pro_id_num_unphysical.size > 0:
                 # The binary has unphysical eccentricity. Delete
                 stars_pro.remove_id_num(star_pro_id_num_unphysical)
                 filing_cabinet.remove_id_num(star_pro_id_num_unphysical)
 
-=======
->>>>>>> 1da27890
             # Accrete
             blackholes_pro.mass = accretion.change_bh_mass(
                 blackholes_pro.mass,
