#!/usr/bin/env python3
import os
from os.path import isfile, isdir
from pathlib import Path

from cgi import print_arguments
import numpy as np
import math
import matplotlib.pyplot as plt
import itertools
import scipy.interpolate

import sys
import argparse

from mcfacts.inputs import ReadInputs
from importlib import resources as impresources
from mcfacts.inputs import data as input_data

from mcfacts.objects.agnobject import AGNStar

from mcfacts.setup import setupdiskblackholes
from mcfacts.setup import setupdiskstars
from mcfacts.physics.migration.type1 import type1
from mcfacts.physics.accretion.eddington import changebhmass
from mcfacts.physics.accretion.eddington import changestarsmass
from mcfacts.physics.accretion.torque import changebh
from mcfacts.physics.accretion.torque import changestars
from mcfacts.physics.feedback.hankla21 import feedback_hankla21
from mcfacts.physics.dynamics import dynamics
from mcfacts.physics.eccentricity import orbital_ecc
from mcfacts.physics.binary.formation import hillsphere
from mcfacts.physics.binary.formation import add_new_binary
from mcfacts.physics.binary.evolve import evolve
from mcfacts.physics.binary.harden import baruteau11
from mcfacts.physics.binary.merge import tichy08
from mcfacts.physics.binary.merge import chieff
from mcfacts.physics.binary.merge import tgw
<<<<<<< HEAD
#from mcfacts.physics.disk_capture.orb_inc_damping import orb_inc_damping

#from mcfacts.tests import tests
=======
#from mcfacts.physics.migration.type1 import retro_mig
#from mcfacts.physics.eccentricity import retro_ecc
#from mcfacts.physics.disk_capture import capture_inc_damp
from mcfacts.physics.disk_capture import crude_retro_evol
>>>>>>> 837418de
from mcfacts.outputs import mergerfile

binary_field_names="R1 R2 M1 M2 a1 a2 theta1 theta2 sep com t_gw merger_flag t_mgr  gen_1 gen_2  bin_ang_mom bin_ecc bin_incl bin_orb_ecc nu_gw h_bin"
binary_stars_field_names="R1 R2 M1 M2 R1_star R2_star a1 a2 theta1 theta2 sep com t_gw merger_flag t_mgr  gen_1 gen_2  bin_ang_mom bin_ecc bin_incl bin_orb_ecc nu_gw h_bin"
merger_field_names=' '.join(mergerfile.names_rec)
<<<<<<< HEAD


# Do not change this line EVER
DEFAULT_INI = impresources.files(input_data) / "model_choice.ini"
bh_initial_field_names = "disk_location mass spin spin_angle orb_ang_mom orb_ecc orb_incl"
# Feature in testing do not use unless you know what you're doing.
=======
DEFAULT_INI = Path(__file__).parent.resolve() / ".." / "recipes" / "model_choice.ini"
#DEFAULT_INI = Path(__file__).parent.resolve() / ".." / "recipes" / "paper1_fig_dyn_on.ini"
>>>>>>> 837418de
#DEFAULT_PRIOR_POP = Path(__file__).parent.resolve() / ".." / "recipes" / "prior_mergers_population.dat"

assert DEFAULT_INI.is_file()
#assert DEFAULT_PRIOR_POP.is_file()

FORBIDDEN_ARGS = [
    "disk_outer_radius",
    "max_disk_radius_pc",
    "disk_inner_radius",
    ]

def arg():
    import argparse
    # parse command line arguments
    parser = argparse.ArgumentParser()
    # General
    parser.add_argument("--n_bins_max", default=1000, type=int)
    parser.add_argument("--n_bins_max_out", default=100, type=int)
    parser.add_argument("--fname-ini",help="Filename of configuration file",
        default=DEFAULT_INI,type=str)
    parser.add_argument("--fname-output-mergers",default="output_mergers.dat",
        help="output merger file (if any)",type=str)
    parser.add_argument("--fname-snapshots-bh",
        default="output_bh_[single|binary]_$(index).dat",
        help="output of BH index file ")
    parser.add_argument("--no-snapshots", action='store_true')
    parser.add_argument("--verbose",action='store_true')
    parser.add_argument("-w", "--work-directory",
        default=Path().parent.resolve(),
        help="Set the working directory for saving output. Default: current working directory",
        type=str
    )
    parser.add_argument("--seed", type=int, default=None,
        help="Set the random seed. Randomly sets one if not passed. Default: None")
    parser.add_argument("--fname-log", default="mcfacts_sim.log", type=str,
        help="Specify a file to save the arguments for mcfacts")
    
    ## Add inifile arguments
    # Read default inifile
    _variable_inputs = ReadInputs.ReadInputs_ini(DEFAULT_INI,False)
    # Loop the arguments
    for name in _variable_inputs:
        # Skip CL read of forbidden arguments
        if name in FORBIDDEN_ARGS:
            continue
        _metavar    = name
        _opt        = "--%s"%(name)
        _default    = _variable_inputs[name]
        _dtype      = type(_variable_inputs[name])
        parser.add_argument(
            _opt,
            default=_default,
            type=_dtype,
            metavar=_metavar,
           )

    ## Parse arguments
    opts = parser.parse_args()
    # Check that the inifile exists
    assert isfile(opts.fname_ini)
    # Convert to path objects
    opts.fname_ini = Path(opts.fname_ini)
    assert opts.fname_ini.is_file()
    opts.fname_snapshots_bh = Path(opts.fname_snapshots_bh)
    opts.fname_output_mergers = Path(opts.fname_output_mergers)

    ## Parse inifile
    # Read inifile
    variable_inputs = ReadInputs.ReadInputs_ini(opts.fname_ini, opts.verbose)
    # Okay, this is important. The priority of input arguments is:
    # command line > specified inifile > default inifile
    for name in variable_inputs:
        # Check for args not in parser. These were generated or changed in ReadInputs.py
        if not hasattr(opts, name):
            setattr(opts, name, variable_inputs[name])
            continue
        # Check for args not in the default_ini file
        if getattr(opts, name) != _variable_inputs[name]:
            # This is the case where the user has set the value of an argument
            # from the command line. We don't want to argue with the user.
            pass
        else:
            # This is the case where the user has not set the value of an
            # argument from the command line.
            # We can overwrite the default value with the inifile value
            setattr(opts, name, variable_inputs[name])
    # Case 3: if an attribute is in the default infile,
    #   and not the specified inifile,
    #   it remains unaltered.

    if opts.verbose:
        for item in opts.__dict__:
            print(item, getattr(opts, item))

    # Get the user-defined or default working directory / output location
    opts.work_directory = Path(opts.work_directory).resolve()
    if not isdir(opts.work_directory):
        os.mkdir(opts.work_directory)
    assert opts.work_directory.is_dir()
    try: # check if working directory for output exists
        os.stat(opts.work_directory)
    except FileNotFoundError as e:
        raise e
    print(f"Output will be saved to {opts.work_directory}")

    # Get the parent path to this file and cd to that location for runtime
    opts.runtime_directory = Path(__file__).parent.resolve()
    assert opts.runtime_directory.is_dir()
    os.chdir(opts.runtime_directory)

    # set the seed for random number generation and reproducibility if not user-defined
    if opts.seed == None:
        opts.seed = np.random.randint(low=0, high=int(1e18), dtype=np.int_)
        print(f'Random number generator seed set to: {opts.seed}')


    # Write parameters to log file
    with open(opts.work_directory / opts.fname_log, 'w') as F:
        for item in opts.__dict__:
            line = "%s = %s\n"%(item, str(opts.__dict__[item]))
            F.write(line)
    return opts


def main():
    """
    """
    # Setting up automated input parameters
    # see IOdocumentation.txt for documentation of variable names/types/etc.
    opts = arg()
    surf_dens_func, aspect_ratio_func = \
        ReadInputs.construct_disk_interp(
        opts.mass_smbh,
        opts.disk_outer_radius,
        opts.disk_model_name,
        opts.alpha,
        opts.frac_Eddington_ratio,
        max_disk_radius_pc      = opts.max_disk_radius_pc,
        disk_model_use_pagn     = opts.disk_model_use_pagn,
        verbose                 = opts.verbose
        )
        
    merged_bh_array_pop = []

    surviving_bh_array_pop = []
    
    emris_array_pop = []

    gw_array_pop = []

    #temp_emri_array = np.zeros(7)

    #emri_array = np.zeros(7)

    #temp_bbh_gw_array = np.zeros(7)

    #bbh_gw_array = np.zeros(7)

    for iteration in range(opts.n_iterations):
        print("Iteration", iteration)
        # Set random number generator for this run with incremented seed
        # ALERT: ONLY this random number generator can be used throughout the code to ensure reproducibility.
        rng = np.random.default_rng(opts.seed + iteration)

        # Make subdirectories for each iteration
        # Fills run number with leading zeros to stay sequential
        iteration_zfilled_str = f"{iteration:>0{int(np.log10(opts.n_iterations))+1}}"
        try: # Make subdir, exit if it exists to avoid clobbering.
            os.makedirs(os.path.join(opts.work_directory, f"run{iteration_zfilled_str}"), exist_ok=False)
        except FileExistsError:
            raise FileExistsError(f"Directory \'run{iteration_zfilled_str}\' exists. Exiting so I don't delete your data.")

        # can index other parameter lists here if needed.
        # galaxy_type = galaxy_models[iteration] # e.g. star forming/spiral vs. elliptical
        # NSC mass
        # SMBH mass
        #Housekeeping for array initialization
        temp_emri_array = np.zeros(7)

        emri_array = np.zeros(7)

        temp_bbh_gw_array = np.zeros(7)

        bbh_gw_array = np.zeros(7)    

        #Set up number of BH in disk
        n_bh = setupdiskblackholes.setup_disk_nbh(
            opts.M_nsc,
            opts.nbh_nstar_ratio,
            opts.mbh_mstar_ratio,
            opts.r_nsc_out,
            opts.nsc_index_outer,
            opts.mass_smbh,
            opts.disk_outer_radius,
            opts.h_disk_average,
            opts.r_nsc_crit,
            opts.nsc_index_inner,
        )

        #This generates 10^6 more stars than BH so for right now I have artificially limited it to 5000 stars.
        n_stars = setupdiskstars.setup_disk_nstars(
            opts.M_nsc,
            opts.nbh_nstar_ratio,
            opts.mbh_mstar_ratio,
            opts.r_nsc_out,
            opts.nsc_index_outer,
            opts.mass_smbh,
            opts.disk_outer_radius,
            opts.h_disk_average,
            opts.r_nsc_crit,
            opts.nsc_index_inner,
        )
        n_stars = np.int64(5000)

        print('n_bh = {}, n_stars = {}'.format(n_bh,n_stars))


        # generate initial BH parameter arrays
        print("Generate initial BH parameter arrays")
        bh_initial_locations = setupdiskblackholes.setup_disk_blackholes_location(
            rng,
            n_bh,
            opts.disk_outer_radius,
        )
        bh_initial_masses = setupdiskblackholes.setup_disk_blackholes_masses(
            rng,
            n_bh,
            opts.mode_mbh_init,
            opts.max_initial_bh_mass,
            opts.mbh_powerlaw_index,
        )
        bh_initial_spins = setupdiskblackholes.setup_disk_blackholes_spins(
            rng,
            n_bh,
            opts.mu_spin_distribution,
            opts.sigma_spin_distribution
        )
        bh_initial_spin_angles = setupdiskblackholes.setup_disk_blackholes_spin_angles(
            rng,
            n_bh,
            bh_initial_spins
        )
        bh_initial_orb_ang_mom = setupdiskblackholes.setup_disk_blackholes_orb_ang_mom(
            rng,
            n_bh
        )
        if opts.orb_ecc_damping == 1:
            bh_initial_orb_ecc = setupdiskblackholes.setup_disk_blackholes_eccentricity_uniform(rng,n_bh,opts.max_initial_eccentricity)
        else:
            bh_initial_orb_ecc = setupdiskblackholes.setup_disk_blackholes_circularized(rng,n_bh,opts.crit_ecc)

        #bh_initial_orb_incl = setupdiskblackholes.setup_disk_blackholes_inclination(rng,n_bh)
        bh_initial_orb_incl = setupdiskblackholes.setup_disk_blackholes_incl(rng, n_bh, bh_initial_locations, bh_initial_orb_ang_mom, aspect_ratio_func)

        bh_initial_orb_arg_periapse = setupdiskblackholes.setup_disk_blackholes_arg_periapse(rng,n_bh)
         
        bh_initial_generations = np.ones((n_bh,),dtype=int)

<<<<<<< HEAD
        #----------now stars
        n_stars = 200 #working on making this physical

        #Need to write an initialization function so we don't have to generate the arrays by hand.
        print("Generate initial star parameter arrays")

        star_mass = setupdiskstars.setup_disk_stars_masses(rng, n_stars, opts.min_initial_star_mass,opts.max_initial_star_mass,opts.star_mass_powerlaw_index)
        star_radius = setupdiskstars.setup_disk_stars_radii(star_mass)
        star_spin = setupdiskstars.setup_disk_stars_spins(rng, n_stars, opts.mu_star_spin_distribution, opts.sigma_star_spin_distribution)
        star_spin_angle = setupdiskstars.setup_disk_stars_spin_angles(rng, n_stars, star_spin)
        star_orbit_a = setupdiskstars.setup_disk_stars_location(rng, n_stars, opts.disk_outer_radius)
        star_orbit_inclination = setupdiskstars.setup_disk_stars_inclination(rng,n_stars)
        star_orb_ang_mom = setupdiskstars.setup_disk_stars_orb_ang_mom(rng,n_stars)
        if opts.orb_ecc_damping == 1:
            star_orbit_e = setupdiskstars.setup_disk_stars_eccentricity_uniform(rng,n_stars)
        else:
            star_orbit_e = setupdiskstars.setup_disk_stars_circularized(rng,n_stars,opts.crit_ecc)
        star_Y = opts.stars_initial_Y
        star_Z = opts.stars_initial_Z

        stars = AGNStar(mass = star_mass,
                        spin = star_spin,
                        spin_angle = star_spin_angle,
                        orbit_a = star_orbit_a, #this is location
                        orbit_inclination = star_orbit_inclination,
                        orbit_e = star_orbit_e,
                        orb_ang_mom = star_orb_ang_mom,
                        star_radius = star_radius,
                        star_Y = star_Y,
                        star_Z = star_Z,
                        n_stars = n_stars)


        #Generate initial inner disk arrays for objects that end up in the inner disk.
        #Assume all drawn from prograde population for now.
=======
        # Generate initial inner disk arrays for objects that end up in the inner disk. 
        # This is to track possible EMRIs--we're tossing things in these arrays
        #  that end up with semi-major axis < 50rg
        # Assume all drawn from prograde population for now.
        #   SF: Is this assumption important here? Where does it come up?
>>>>>>> 837418de
        inner_disk_locations = []
        inner_disk_masses = []
        inner_disk_spins = []
        inner_disk_spin_angles = []
        inner_disk_orb_ecc = []
        inner_disk_orb_inc = []
        inner_disk_gens = []

        # assign functions to variable names (continuity issue)
        # Disk surface density (in kg/m^2) is a function of radius, where radius is in r_g
        disk_surface_density = surf_dens_func
        # and disk aspect ratio is also a function of radius, where radius is in r_g
        disk_aspect_ratio = aspect_ratio_func
        # Housekeeping: Set up time
        initial_time = 0.0
        final_time = opts.timestep*opts.number_of_timesteps

        # Find prograde BH orbiters. Identify BH with orb. ang mom =+1
        bh_orb_ang_mom_indices = np.array(bh_initial_orb_ang_mom)
        prograde_orb_ang_mom_indices = np.where(bh_orb_ang_mom_indices == 1)
        #retrograde_orb_ang_mom_indices = np.where(bh_orb_ang_mom_indices == -1)
        prograde_bh_locations = bh_initial_locations[prograde_orb_ang_mom_indices]
        sorted_prograde_bh_locations = np.sort(prograde_bh_locations)
        #Use masses of prograde BH only
        prograde_bh_masses = bh_initial_masses[prograde_orb_ang_mom_indices]
        # Orbital eccentricities
        prograde_bh_orb_ecc = bh_initial_orb_ecc[prograde_orb_ang_mom_indices]
        print("Prograde orbital eccentricities",prograde_bh_orb_ecc)
        # Find which orbital eccentricities are <=h the disk aspect ratio and set up a mask
        #prograde_bh_crit_ecc = np.ma.masked_where(prograde_bh_orb_ecc >= aspect_ratio_func(prograde_bh_locations),prograde_bh_orb_ecc)
        # Orb eccentricities <2h (simple exponential damping): mask entries > 2*aspect_ratio
        #prograde_bh_modest_ecc = np.ma.masked_where(prograde_bh_orb_ecc > 2.0*aspect_ratio_func(prograde_bh_locations),prograde_bh_orb_ecc)
        #Orb eccentricities >2h (modified exponential damping): mask entries < 2*aspect_ratio
        #prograde_bh_large_ecc = np.ma.masked_where(prograde_bh_orb_ecc < 2.0*aspect_ratio_func(prograde_bh_locations),prograde_bh_orb_ecc)
        # Apply ecc damping to this masked array (where true)
        #prograde_bh_orb_ecc_damp = orbital_ecc.orbital_ecc_damping(opts.mass_smbh, prograde_bh_locations, prograde_bh_masses, surf_dens_func, aspect_ratio_func, prograde_bh_orb_ecc, opts.timestep, opts.crit_ecc)

        #print('modest ecc ',prograde_bh_modest_ecc)
        #print('damped ecc',prograde_bh_orb_ecc_damp)

        # Test dynamics
        #post_dynamics_orb_ecc = dynamics.circular_singles_encounters_prograde(rng,opts.mass_smbh, prograde_bh_locations, prograde_bh_masses, surf_dens_func, aspect_ratio_func, prograde_bh_orb_ecc, opts.timestep, opts.crit_ecc, de)

        #First sort all stars by location
        stars.sort(stars.orbit_a)

        #prograde stars stuff
        prograde_stars_orb_ang_mom_indices = np.where(stars.orb_ang_mom == 1)
        prograde_stars = AGNStar(mass = stars.mass[prograde_stars_orb_ang_mom_indices],
                                 spin = stars.spin[prograde_stars_orb_ang_mom_indices],
                                 spin_angle = stars.spin_angle[prograde_stars_orb_ang_mom_indices],
                                 orbit_a = stars.orbit_a[prograde_stars_orb_ang_mom_indices],
                                 orbit_inclination = stars.orbit_inclination[prograde_stars_orb_ang_mom_indices],
                                 orb_ang_mom = stars.orb_ang_mom[prograde_stars_orb_ang_mom_indices],
                                 orbit_e = stars.orbit_e[prograde_stars_orb_ang_mom_indices],
                                 star_radius=stars.star_radius[prograde_stars_orb_ang_mom_indices],
                                 star_Y=stars.star_Y[prograde_stars_orb_ang_mom_indices],
                                 star_Z=stars.star_Z[prograde_stars_orb_ang_mom_indices])






        # Migrate
        # First if feedback present, find ratio of feedback heating torque to migration torque
        #if feedback > 0:
        #        ratio_heat_mig_torques = feedback_hankla21.feedback_hankla(prograde_bh_locations, surf_dens_func, opts.frac_Eddington_ratio, opts.alpha)
        #else:
        #        ratio_heat_mig_torques = np.ones(len(prograde_bh_locations))
        # then migrate as usual
        #prograde_bh_locations_new = type1.type1_migration(opts.mass_smbh , prograde_bh_locations, prograde_bh_masses, disk_surface_density, disk_aspect_ratio, opts.timestep, ratio_heat_mig_torques, opts.trap_radius, prograde_bh_orb_ecc,opts.crit_ecc)


        #Orbital inclinations
        prograde_bh_orb_incl = bh_initial_orb_incl[prograde_orb_ang_mom_indices]
        #prograde_stars_orb_incl = stars_initial_orb_incl[prograde_stars_orb_ang_mom_indices]
        #print("Prograde orbital inclinations")

        # adding arg of periapse for prograde BH
        prograde_bh_orb_arg_periapse = bh_initial_orb_arg_periapse[prograde_orb_ang_mom_indices]

        # Now do retrograde BH orbiters setup
        retrograde_orb_ang_mom_indices = np.where(bh_orb_ang_mom_indices == -1)
        retrograde_bh_locations = bh_initial_locations[retrograde_orb_ang_mom_indices]
        retrograde_bh_masses = bh_initial_masses[retrograde_orb_ang_mom_indices]
        retrograde_bh_orb_ecc = bh_initial_orb_ecc[retrograde_orb_ang_mom_indices]
        retrograde_bh_orb_incl = bh_initial_orb_incl[retrograde_orb_ang_mom_indices]
        retrograde_bh_orb_arg_periapse = bh_initial_orb_arg_periapse[retrograde_orb_ang_mom_indices]

        # Housekeeping: Fractional rate of mass growth per year at 
        # the Eddington rate(2.3e-8/yr)
        mass_growth_Edd_rate = 2.3e-8
    
        # Housekeeping: minimum spin angle resolution 
        # (ie less than this value gets fixed to zero) 
        # e.g 0.02 rad=1deg
        spin_minimum_resolution = 0.02
        # Torque prograde orbiting BH only
        prograde_bh_spins = bh_initial_spins[prograde_orb_ang_mom_indices]
        prograde_bh_spin_angles = bh_initial_spin_angles[prograde_orb_ang_mom_indices]
        prograde_bh_generations = bh_initial_generations[prograde_orb_ang_mom_indices]
        # but set up retrogrades--think about physics later:
        retrograde_bh_spins = bh_initial_spins[retrograde_orb_ang_mom_indices]
        retrograde_bh_spin_angles = bh_initial_spin_angles[retrograde_orb_ang_mom_indices]
        retrograde_bh_generations = bh_initial_generations[retrograde_orb_ang_mom_indices]

        #Torque prograde orbiting stars only
        """prograde_stars_spins = stars_initial_spins[prograde_stars_orb_ang_mom_indices]
        prograde_stars_spin_angles = stars_initial_spin_angles[prograde_stars_orb_ang_mom_indices]
        prograde_stars_generations = stars_initial_generations[prograde_stars_orb_ang_mom_indices]
        prograde_stars_radii = stars_initial_radii[prograde_stars_orb_ang_mom_indices]
        prograde_stars_X = stars_initial_X[prograde_stars_orb_ang_mom_indices]
        prograde_stars_Y = stars_initial_Y[prograde_stars_orb_ang_mom_indices]
        prograde_stars_Z = stars_initial_Z[prograde_stars_orb_ang_mom_indices] """



        # Writing initial parameters to file
        np.savetxt(
                os.path.join(opts.work_directory, f"run{iteration_zfilled_str}/initial_params_bh.dat"),
                np.c_[bh_initial_locations.T,
                      bh_initial_masses.T,
                      bh_initial_spins.T,
                      bh_initial_spin_angles.T,
                      bh_initial_orb_ang_mom.T,
                      bh_initial_orb_ecc.T,
                      bh_initial_orb_incl.T],
                header = bh_initial_field_names
        )

        stars.to_file(os.path.join(opts.work_directory, f"run{iteration_zfilled_str}/initial_params_stars2.dat"))


        # Housekeeping:
        # Number of binary properties that we want to record (e.g. R1,R2,M1,M2,a1,a2,theta1,theta2,sep,com,t_gw,merger_flag,time of merger, gen_1,gen_2, bin_ang_mom, bin_ecc, bin_incl,bin_orb_ecc, nu_gw, h_bin)
        number_of_bin_properties = len(binary_field_names.split())+1
        integer_nbinprop = int(number_of_bin_properties)
        bin_index = 0
        nbin_ever_made_index = 0
        test_bin_number = opts.n_bins_max
        integer_test_bin_number = int(test_bin_number)
        number_of_mergers = 0
        int_n_timesteps = int(opts.number_of_timesteps)

        number_of_stars_bin_properties = len(binary_stars_field_names.split())+1
        integer_stars_nbinprop = int(number_of_stars_bin_properties)
        bin_stars_index = 0
        nbin_stars_ever_made_index = 0
        test_bin_stars_number = opts.n_bins_max
        integer_test_bin_stars_number = int(test_bin_stars_number)
        number_of_stars_mergers = 0
        # Set up EMRI output array with properties we want to record (iteration, time, R,M,e,h_char,f_gw)
        
        num_of_emri_properties = 7
        nemri = 0

        #Set up BBH gw array with properties we want to record (iteration, time, sep, Mb, eb(around c.o.m.),h_char,f_gw)
        #Set up empty list of indices of BBH to track
        bbh_gw_indices = []
        num_of_bbh_gw_properties = 7
        nbbhgw = 0
        num_bbh_gw_tracked = 0

        # Set up empty initial Binary array
        # Initially all zeros, then add binaries plus details as appropriate
        binary_bh_array = np.zeros((integer_nbinprop,integer_test_bin_number))
        binary_stars_array = np.zeros((integer_stars_nbinprop,integer_test_bin_stars_number))
        # Set up empty initial Binary gw array. Initially all zeros, but records gw freq and strain for all binaries ever made at each timestep, including ones that don't merge or are ionized
        gw_data_array =np.zeros((int_n_timesteps,integer_test_bin_number))
        # Set up normalization for t_gw (SF: I do not like this way of handling, flag for update)
        norm_t_gw = tgw.normalize_tgw(opts.mass_smbh)
        print("Scale of t_gw (yrs)=", norm_t_gw)
    
        # Set up merger array (identical to binary array)
        merger_array = np.zeros((integer_nbinprop,integer_test_bin_number))
        merger_stars_array = np.zeros((integer_stars_nbinprop,integer_test_bin_stars_number))

        # Set up output array (mergerfile)
        nprop_mergers=len(mergerfile.names_rec)
        integer_nprop_merge=int(nprop_mergers)
        merged_bh_array = np.zeros((integer_nprop_merge,integer_test_bin_number))

        nprop_stars_mergers=len(mergerfile.names_rec)
        integer_nprop_stars_merge=int(nprop_stars_mergers)
        merged_stars_array = np.zeros((integer_nprop_stars_merge,integer_test_bin_stars_number))

        # Multiple AGN episodes:
        # If you want to use the output of a previous AGN simulation as an input to another AGN phase
        # Make sure you have a file 'recipes/prior_model_name_population.dat' so that ReadInputs can take it in
        # and in your .ini file set switch prior_agn = 1.0.
        # Initial orb ecc is prior_ecc_factor*uniform[0,0.99]=[0,0.33] for prior_ecc_factor=0.3 (default)
        # SF: No promises this handles retrograde orbiters correctly yet
        if opts.prior_agn == 1.0:
            
            prior_radii, prior_masses, prior_spins, prior_spin_angles, prior_gens \
                = ReadInputs.ReadInputs_prior_mergers()
            num_of_progrades = prograde_bh_locations.size
            prior_indices = setupdiskblackholes.setup_prior_blackholes_indices(rng,num_of_progrades,prior_radii)
            prior_indices = prior_indices.astype('int32') 
            prograde_bh_locations = prior_radii[prior_indices]
            prograde_bh_masses = prior_masses[prior_indices]
            prograde_bh_spins = prior_spins[prior_indices]
            prograde_bh_spin_angles = prior_spin_angles[prior_indices]
            prograde_bh_generations = prior_gens[prior_indices]
            print("prior indices",prior_indices)
            print("prior locations",prograde_bh_locations) 
            print("prior gens",prograde_bh_generations)
            prior_ecc_factor = 0.3
            prograde_bh_orb_ecc = setupdiskblackholes.setup_disk_blackholes_eccentricity_uniform_modified(rng,prior_ecc_factor,num_of_progrades)
            print("prior ecc",prograde_bh_orb_ecc)
        # Start Loop of Timesteps
        print("Start Loop!")
        time_passed = initial_time
        print("Initial Time(yrs) = ",time_passed)

        n_its = 0
        n_mergers_so_far = 0
        n_stars_mergers_so_far = 0
        n_timestep_index = 0
        n_merger_limit = 1e4

        while time_passed < final_time:
            # Record 
            if not(opts.no_snapshots):
                n_bh_out_size = len(prograde_bh_locations)
<<<<<<< HEAD
                n_stars_out_size = len(prograde_stars.orbit_a)
=======
                n_bh_r_out_size = len(retrograde_bh_locations)
>>>>>>> 837418de

                #svals = list(map( lambda x: x.shape,[prograde_bh_locations, prograde_bh_masses, prograde_bh_spins, prograde_bh_spin_angles, prograde_bh_orb_ecc, prograde_bh_generations[:n_bh_out_size]]))
                # Single output prograde:  does work
                np.savetxt(
                    os.path.join(opts.work_directory, f"run{iteration_zfilled_str}/output_bh_single_{n_timestep_index}.dat"),
                    np.c_[prograde_bh_locations.T, prograde_bh_masses.T, prograde_bh_spins.T, prograde_bh_spin_angles.T, prograde_bh_orb_ecc.T, prograde_bh_orb_incl.T, prograde_bh_generations[:n_bh_out_size].T],
                    header="r_bh m a theta ecc inc gen"
                )
                # Single output retrograde:
                np.savetxt(
                    os.path.join(opts.work_directory, f"run{iteration_zfilled_str}/output_bh_single_retro_{n_timestep_index}.dat"),
                    np.c_[retrograde_bh_locations.T, retrograde_bh_masses.T, retrograde_bh_spins.T, retrograde_bh_spin_angles.T, retrograde_bh_orb_ecc.T, retrograde_bh_orb_incl.T, retrograde_bh_generations[:n_bh_r_out_size].T],
                    header="r_bh m a theta ecc inc gen"
                )
                # np.savetxt(os.path.join(work_directory, "output_bh_single_{}.dat".format(n_timestep_index)), np.c_[prograde_bh_locations.T, prograde_bh_masses.T, prograde_bh_spins.T, prograde_bh_spin_angles.T, prograde_bh_orb_ecc.T, prograde_bh_generations[:n_bh_out_size].T], header="r_bh m a theta ecc gen")
                # Binary output: does not work
                np.savetxt(
                    os.path.join(opts.work_directory, f"run{iteration_zfilled_str}/output_bh_binary_{n_timestep_index}.dat"),
                    binary_bh_array[:,:n_mergers_so_far+1].T,
                    header=binary_field_names
                )

                #Save star params
                prograde_stars.to_file(os.path.join(opts.work_directory, f"run{iteration_zfilled_str}/output_stars_single_{n_timestep_index}.dat"))

                # np.savetxt(os.path.join(work_directory, "output_bh_single_{}.dat".format(n_timestep_index)), np.c_[prograde_bh_locations.T, prograde_bh_masses.T, prograde_bh_spins.T, prograde_bh_spin_angles.T, prograde_bh_orb_ecc.T, prograde_bh_generations[:n_bh_out_size].T], header="r_bh m a theta ecc gen")
                # Binary output: does not work
                np.savetxt(
                    os.path.join(opts.work_directory, f"run{iteration_zfilled_str}/output_stars_binary_{n_timestep_index}.dat"),
                    binary_stars_array[:,:n_stars_mergers_so_far+1].T,
                    header=binary_stars_field_names
                )
                # np.savetxt(os.path.join(work_directory, "output_bh_binary_{}.dat".format(n_timestep_index)), binary_bh_array[:,:n_mergers_so_far+1].T, header=binary_field_names)
                n_timestep_index +=1

            #Order of operations:        
            # No migration until orbital eccentricity damped to e_crit 
            # 1. check orb. eccentricity to see if any prograde_bh_location BH have orb. ecc. <e_crit.
            #    Create array prograde_bh_location_ecrit for those (mask prograde_bh_locations?)
            #       If yes, migrate those BH.
            #       All other BH, damp ecc and spin *down* BH (retrograde accretion), accrete mass.
            # 2. Run close encounters only on those prograde_bh_location_ecrit members.
        
            # Migrate
            # First if feedback present, find ratio of feedback heating torque to migration torque
            if opts.feedback > 0:
                ratio_heat_mig_torques = feedback_hankla21.feedback_hankla(
                    prograde_bh_locations, surf_dens_func, opts.frac_Eddington_ratio, opts.alpha)
            else:
                ratio_heat_mig_torques = np.ones(len(prograde_bh_locations))

            #now for stars
            if opts.feedback > 0:
                ratio_heat_mig_stars_torques = feedback_hankla21.feedback_hankla(
                    prograde_stars.orbit_a, surf_dens_func, opts.frac_star_Eddington_ratio, opts.alpha)
            else:
                ratio_heat_mig_stars_torques = np.ones(len(prograde_stars.orbit_a))
            # then migrate as usual
            
            prograde_bh_locations = type1.type1_migration(
                opts.mass_smbh,
                prograde_bh_locations,
                prograde_bh_masses,
                disk_surface_density,
                disk_aspect_ratio,
                opts.timestep,
                ratio_heat_mig_torques,
                opts.trap_radius,
                prograde_bh_orb_ecc,
                opts.crit_ecc
            )
            
            # Accrete
            prograde_bh_masses = changebhmass.change_mass(
                prograde_bh_masses,
                opts.frac_Eddington_ratio,
                mass_growth_Edd_rate,
                opts.timestep
            )
            # Spin up
            prograde_bh_spins = changebh.change_spin_magnitudes(
                prograde_bh_spins,
                opts.frac_Eddington_ratio,
                opts.spin_torque_condition,
                opts.timestep,
                prograde_bh_orb_ecc,
                opts.crit_ecc,
            )
            
            # Torque spin angle
            prograde_bh_spin_angles = changebh.change_spin_angles(
                prograde_bh_spin_angles,
                opts.frac_Eddington_ratio,
                opts.spin_torque_condition,
                spin_minimum_resolution,
                opts.timestep,
                prograde_bh_orb_ecc,
                opts.crit_ecc
            )

            # Damp BH orbital eccentricity
            prograde_bh_orb_ecc = orbital_ecc.orbital_ecc_damping(
                opts.mass_smbh,
                prograde_bh_locations,
                prograde_bh_masses,
                surf_dens_func,
                aspect_ratio_func,
                prograde_bh_orb_ecc,
                opts.timestep,
                opts.crit_ecc,
            )

            # Now do retrograde singles--change semi-major axis
            #   note this is dyn friction only, not true 'migration'
            # change retrograde eccentricity (some damping, some pumping)
            # damp orbital inclination
            retrograde_bh_orb_ecc, retrograde_bh_locations, retrograde_bh_orb_incl = crude_retro_evol.crude_retro_bh(
                opts.mass_smbh,
                retrograde_bh_masses,
                retrograde_bh_locations,
                retrograde_bh_orb_ecc,
                retrograde_bh_orb_incl,
                retrograde_bh_orb_arg_periapse,
                surf_dens_func,
                opts.timestep
            )

            # Perturb eccentricity via dynamical encounters
            if opts.dynamic_enc > 0:
                prograde_bh_locn_orb_ecc = dynamics.circular_singles_encounters_prograde(
                    rng,
                    opts.mass_smbh,
                    prograde_bh_locations,
                    prograde_bh_masses,
                    surf_dens_func,
                    aspect_ratio_func,
                    prograde_bh_orb_ecc,
                    opts.timestep,
                    opts.crit_ecc,
                    opts.de,
                )
                prograde_bh_locations = prograde_bh_locn_orb_ecc[0]
                prograde_bh_orb_ecc = prograde_bh_locn_orb_ecc[1]
                prograde_bh_locations = prograde_bh_locations[0]
                prograde_bh_orb_ecc = prograde_bh_orb_ecc[0]
            
            # Do things to the binaries--first check if there are any:
            if bin_index > 0:
                #First check that binaries are real. Discard any columns where the location or the mass is 0.
                # SF: I believe this step is handling an error checking thing that may have been
                #     set up in the previous timeloop if e.g. a binary either merged or was ionized?
                #     Please explain what this is and how it works right here?
                reality_flag = evolve.reality_check(binary_bh_array, bin_index,integer_nbinprop)
                if reality_flag >= 0:
                   #One of the key parameter (mass or location is zero). Not real. Delete binary. Remove column at index = ionization_flag
                    binary_bh_array = np.delete(binary_bh_array,reality_flag,1) 
                    bin_index = bin_index - 1
                else:
                #If there are still binaries after this, evolve them.
                #if bin_index > 0:
                    # If there are binaries, evolve them
                    #Damp binary orbital eccentricity
                    binary_bh_array = orbital_ecc.orbital_bin_ecc_damping(
                        opts.mass_smbh,
                        binary_bh_array,
                        disk_surface_density,
                        disk_aspect_ratio,
                        opts.timestep,
                        opts.crit_ecc
                    )
                    if (opts.dynamic_enc > 0):
                    # Harden/soften binaries via dynamical encounters
                    #Harden binaries due to encounters with circular singletons (e.g. Leigh et al. 2018)
                        binary_bh_array = dynamics.circular_binaries_encounters_circ_prograde(
                            rng,
                            opts.mass_smbh,
                            prograde_bh_locations,
                            prograde_bh_masses,
                            prograde_bh_orb_ecc ,
                            opts.timestep,
                            opts.crit_ecc,
                            opts.de,
                            binary_bh_array,
                            bin_index
                        )

                        #Soften/ ionize binaries due to encounters with eccentric singletons
                        binary_bh_array = dynamics.circular_binaries_encounters_ecc_prograde(
                            rng,
                            opts.mass_smbh,
                            prograde_bh_locations,
                            prograde_bh_masses,
                            prograde_bh_orb_ecc ,
                            opts.timestep,
                            opts.crit_ecc,
                            opts.de,
                            binary_bh_array,
                            bin_index
                        ) 
                    # Harden binaries via gas
                    #Choose between Baruteau et al. 2011 gas hardening, or gas hardening from LANL simulations. To do: include dynamical hardening/softening from encounters
                    binary_bh_array = baruteau11.bin_harden_baruteau(
                        binary_bh_array,
                        integer_nbinprop,
                        opts.mass_smbh,
                        opts.timestep,
                        norm_t_gw,
                        bin_index,
                        time_passed,
                    )
                    #print("Harden binary")
                    #Check closeness of binary. Are black holes at merger condition separation
                    binary_bh_array = evolve.contact_check(binary_bh_array, bin_index, opts.mass_smbh)
                    #print("Time passed = ", time_passed)
                    # Accrete gas onto binary components
                    binary_bh_array = evolve.change_bin_mass(
                        binary_bh_array,
                        opts.frac_Eddington_ratio,
                        mass_growth_Edd_rate,
                        opts.timestep,
                        integer_nbinprop,
                        bin_index
                    )
                    # Spin up binary components
                    binary_bh_array = evolve.change_bin_spin_magnitudes(
                        binary_bh_array,
                        opts.frac_Eddington_ratio,
                        opts.spin_torque_condition,
                        opts.timestep,
                        integer_nbinprop,
                        bin_index
                    )
                    # Torque angle of binary spin components
                    binary_bh_array = evolve.change_bin_spin_angles(
                        binary_bh_array,
                        opts.frac_Eddington_ratio,
                        opts.spin_torque_condition,
                        spin_minimum_resolution,
                        opts.timestep,
                        integer_nbinprop,
                        bin_index
                    )

                    if (opts.dynamic_enc > 0):
                        #Spheroid encounters
                        binary_bh_array = dynamics.bin_spheroid_encounter(
                            rng,
                            opts.mass_smbh,
                            opts.timestep,
                            binary_bh_array,
                            time_passed,
                            bin_index,
                            opts.mbh_powerlaw_index,
                            opts.mode_mbh_init,
                            opts.de,
                            opts.sph_norm
                        )

                    if (opts.dynamic_enc > 0):
                        #Recapture bins out of disk plane
                        binary_bh_array = dynamics.bin_recapture(
                            bin_index,
                            binary_bh_array,
                            opts.timestep
                        )
                        #binary_bh_array = disk_capture.orb_inc_damping.orb_inc_damping(
                        #    opts.mass_smbh,
                        #    retrograde_bh_locations,
                        #    retrograde_bh_masses,
                        #    retrograde_bh_orb_ecc,
                        #    retrograde_bh_orb_inc,
                        #    retro_arg_periapse,
                        #    timestep,disk_surf_model
                        #)    
                    
                    #Migrate binaries
                    # First if feedback present, find ratio of feedback heating torque to migration torque
                    #print("feedback",feedback)
                    if opts.feedback > 0:
                        ratio_heat_mig_torques_bin_com = evolve.com_feedback_hankla(
                            binary_bh_array,
                            surf_dens_func,
                            opts.frac_Eddington_ratio,
                            opts.alpha
                        )
                    else:
                        ratio_heat_mig_torques_bin_com = np.ones(len(binary_bh_array[9,:]))   

                    # Migrate binaries center of mass
                    binary_bh_array = evolve.bin_migration(
                        opts.mass_smbh,
                        binary_bh_array,
                        disk_surface_density,
                        disk_aspect_ratio,
                        opts.timestep,
                        ratio_heat_mig_torques_bin_com,
                        opts.trap_radius,
                        opts.crit_ecc
                    )

                    # Test to see if any binaries separation is O(1r_g)
                    # If so, track them for GW freq, strain.
                    #Minimum BBH separation (in units of r_g)
                    min_bbh_gw_separation = 2.0
                    # If there are binaries AND if any separations are < min_bbh_gw_separation
                    bbh_gw_indices = np.where( (binary_bh_array[8,:] < min_bbh_gw_separation) & (binary_bh_array[8,:]>0))
                    
                    # If bbh_indices exists (ie is not empty)
                    if bbh_gw_indices:
                        #1st time around.
                        if num_bbh_gw_tracked == 0:
                            old_bbh_gw_freq = 9.e-7*np.ones(np.size(bbh_gw_indices,1))        
                        if num_bbh_gw_tracked > 0:
                            old_bbh_gw_freq = bbh_gw_freq

                        num_bbh_gw_tracked = np.size(bbh_gw_indices,1)
                        #print("N_tracked",num_bbh_gw_tracked)
                        nbbhgw = nbbhgw + num_bbh_gw_tracked
                        
                        #Now update BBH & generate NEW frequency & evolve  
                        
                        bbh_gw_strain,bbh_gw_freq = evolve.bbh_gw_params(
                            binary_bh_array, 
                            bbh_gw_indices,
                            opts.mass_smbh,
                            opts.timestep,
                            old_bbh_gw_freq
                        )
                        
                        if num_bbh_gw_tracked == 1:        
                            index = bbh_gw_indices[0]
                            #print("index",index)
                            # If index is empty (=[]) then assume we're tracking 1 BBH only, i.e. the 0th element.
                            #if not index:
                            #   index = 0
                               #print("actual index used",index)

                            temp_bbh_gw_array[0] = iteration
                            temp_bbh_gw_array[1] = time_passed
                            temp_bbh_gw_array[2] = binary_bh_array[8,index]
                            temp_bbh_gw_array[3] = binary_bh_array[2,index] + binary_bh_array[3,index]
                            temp_bbh_gw_array[4] = binary_bh_array[13,index]
                            temp_bbh_gw_array[5] = bbh_gw_strain
                            temp_bbh_gw_array[6] = bbh_gw_freq
                            
                            bbh_gw_array = np.vstack((bbh_gw_array,temp_bbh_gw_array))
                            
                        if num_bbh_gw_tracked > 1:
                            index = 0
                            for i in range(0,num_bbh_gw_tracked-1):
                                
                                index = bbh_gw_indices[0][i]
                            
                                #Record: iteration, time_passed, bin sep, bin_mass, bin_ecc(around c.o.m.),bin strain, bin freq       
                                temp_bbh_gw_array[0] = iteration
                                temp_bbh_gw_array[1] = time_passed
                                temp_bbh_gw_array[2] = binary_bh_array[8,index]
                                temp_bbh_gw_array[3] = binary_bh_array[2,index] + binary_bh_array[3,index]
                                temp_bbh_gw_array[4] = binary_bh_array[13,index]
                                temp_bbh_gw_array[5] = bbh_gw_strain[i]
                                temp_bbh_gw_array[6] = bbh_gw_freq[i]
                                #print("temp_bbh_gw_array",temp_bbh_gw_array)
                                bbh_gw_array = np.vstack((bbh_gw_array,temp_bbh_gw_array))
                                #print("bbh_gw_array",bbh_gw_array)
                            
                    
                    #Evolve GW frequency and strain
                    binary_bh_array = evolve.evolve_gw(
                        binary_bh_array,
                        bin_index,
                        opts.mass_smbh
                    )
                    
                    #Check and see if merger flagged during hardening (row 11, if negative)
                    merger_flags = binary_bh_array[11,:]
                    any_merger = np.count_nonzero(merger_flags)

                    # Check and see if binary ionization flag raised. 
                    ionization_flag = evolve.ionization_check(binary_bh_array, bin_index, opts.mass_smbh)
                    # Default is ionization flag = -1
                    # If ionization flag >=0 then ionize bin_array[ionization_flag,;]
                    if ionization_flag >= 0:
                        #Comment out for now
                        #print("Ionize binary here!")
                        #print("Number of binaries before ionizing",bin_index)
                        #print("Index of binary to be ionized=",ionization_flag )
                        #print("Bin sep.,Bin a_com",binary_bh_array[8,ionization_flag],binary_bh_array[9,ionization_flag])

                        # Append 2 new BH to arrays of single BH locations, masses, spins, spin angles & gens
                        # For now add 2 new orb ecc term of 0.01. TO DO: calculate v_kick and resulting perturbation to orb ecc.
                        new_location_1 = binary_bh_array[0,ionization_flag]
                        new_location_2 = binary_bh_array[1,ionization_flag]
                        new_mass_1 = binary_bh_array[2,ionization_flag]
                        new_mass_2 = binary_bh_array[3,ionization_flag]
                        new_spin_1 = binary_bh_array[4,ionization_flag]
                        new_spin_2 = binary_bh_array[5,ionization_flag]
                        new_spin_angle_1 = binary_bh_array[6,ionization_flag]
                        new_spin_angle_2 = binary_bh_array[7,ionization_flag]
                        new_gen_1 = binary_bh_array[14,ionization_flag]
                        new_gen_2 = binary_bh_array[15,ionization_flag]
                        new_orb_ecc_1 = 0.01
                        new_orb_ecc_2 = 0.01
                        new_orb_inc_1 = 0.0
                        new_orb_inc_2 = 0.0


                        prograde_bh_locations = np.append(prograde_bh_locations,new_location_1)
                        prograde_bh_locations = np.append(prograde_bh_locations,new_location_2)
                        prograde_bh_masses = np.append(prograde_bh_masses,new_mass_1)
                        prograde_bh_masses = np.append(prograde_bh_masses,new_mass_2)
                        prograde_bh_spins = np.append(prograde_bh_spins,new_spin_1)
                        prograde_bh_spins = np.append(prograde_bh_spins,new_spin_2)
                        prograde_bh_spin_angles = np.append(prograde_bh_spin_angles,new_spin_angle_1)
                        prograde_bh_spin_angles = np.append(prograde_bh_spin_angles,new_spin_angle_2)
                        prograde_bh_generations = np.append(prograde_bh_generations,new_gen_1)
                        prograde_bh_generations = np.append(prograde_bh_generations,new_gen_2)
                        prograde_bh_orb_ecc = np.append(prograde_bh_orb_ecc,new_orb_ecc_1)
                        prograde_bh_orb_ecc = np.append(prograde_bh_orb_ecc,new_orb_ecc_2)
                        prograde_bh_orb_incl = np.append(prograde_bh_orb_incl,new_orb_inc_1)
                        prograde_bh_orb_incl = np.append(prograde_bh_orb_incl,new_orb_inc_2)
                        #Sort new prograde bh_locations
                        sorted_prograde_bh_locations=np.sort(prograde_bh_locations)

                        #Delete binary. Remove column at index = ionization_flag
                        binary_bh_array = np.delete(binary_bh_array,ionization_flag,1)
                        #Reduce number of binaries
                        bin_index = bin_index - 1
                        #Comment out for now
                        #print("Number of binaries remaining", bin_index)

                    #Test dynamics of encounters between binaries and eccentric singleton orbiters
                    #dynamics_binary_array = dynamics.circular_binaries_encounters_prograde(rng,opts.mass_smbh, prograde_bh_locations, prograde_bh_masses, disk_surf_model, disk_aspect_ratio_model, bh_orb_ecc, timestep, opts.crit_ecc, opts.de,norm_tgw,bin_array,bindex,integer_nbinprop)         
                
                    if opts.verbose:
                        print(merger_flags)
                    merger_indices = np.where(merger_flags < 0.0)
                    if isinstance(merger_indices,tuple):
                        merger_indices = merger_indices[0]
                    if opts.verbose:
                        print(merger_indices)
                    #print(binary_bh_array[:,merger_indices])
                    if any_merger > 0:
                        for i in range(any_merger):
                            #print("Merger!")
                            # send properties of merging objects to static variable names
                            #mass_1[i] = binary_bh_array[2,merger_indices[i]]
                            #mass_2[i] = binary_bh_array[3,merger_indices[i]]
                            #spin_1[i] = binary_bh_array[4,merger_indices[i]]
                            #spin_2[i] = binary_bh_array[5,merger_indices[i]]
                            #angle_1[i] = binary_bh_array[6,merger_indices[i]]
                            #angle_2[i] = binary_bh_array[7,merger_indices[i]]
                            #bin_ang_mom[i] = binary_bh_array[16,merger_indices]
                            if time_passed <= opts.timestep:
                                print("time_passed,loc1,loc2",time_passed,binary_bh_array[0,merger_indices[i]],binary_bh_array[1,merger_indices[i]])

                        # calculate merger properties
                            merged_mass = tichy08.merged_mass(
                                binary_bh_array[2,merger_indices[i]],
                                binary_bh_array[3,merger_indices[i]],
                                binary_bh_array[4,merger_indices[i]],
                                binary_bh_array[5,merger_indices[i]]
                            )
                            merged_spin = tichy08.merged_spin(
                                binary_bh_array[2,merger_indices[i]],
                                binary_bh_array[3,merger_indices[i]],
                                binary_bh_array[4,merger_indices[i]],
                                binary_bh_array[5,merger_indices[i]],
                                binary_bh_array[16,merger_indices[i]]
                            )
                            merged_chi_eff = chieff.chi_effective(
                                binary_bh_array[2,merger_indices[i]],
                                binary_bh_array[3,merger_indices[i]],
                                binary_bh_array[4,merger_indices[i]],
                                binary_bh_array[5,merger_indices[i]],
                                binary_bh_array[6,merger_indices[i]],
                                binary_bh_array[7,merger_indices[i]],
                                binary_bh_array[16,merger_indices[i]]
                            )
                            merged_chi_p = chieff.chi_p(
                                binary_bh_array[2,merger_indices[i]],
                                binary_bh_array[3,merger_indices[i]],
                                binary_bh_array[4,merger_indices[i]],
                                binary_bh_array[5,merger_indices[i]],
                                binary_bh_array[6,merger_indices[i]],
                                binary_bh_array[7,merger_indices[i]],
                                binary_bh_array[16,merger_indices[i]],
                                binary_bh_array[17,merger_indices[i]]
                            )
                            merged_bh_array[:,n_mergers_so_far + i] = mergerfile.merged_bh(
                                merged_bh_array,
                                binary_bh_array,
                                merger_indices,
                                i,
                                merged_chi_eff,
                                merged_mass,
                                merged_spin,
                                nprop_mergers,
                                n_mergers_so_far,
                                merged_chi_p,
                                time_passed
                            )
                        #    print("Merger properties (M_f,a_f,Chi_eff,Chi_p,theta1,theta2", merged_mass, merged_spin, merged_chi_eff, merged_chi_p,binary_bh_array[6,merger_indices[i]], binary_bh_array[7,merger_indices[i]],)
                        # do another thing
                        merger_array[:,merger_indices] = binary_bh_array[:,merger_indices]
                        #Reset merger marker to zero
                        #n_mergers_so_far=int(number_of_mergers)
                        #Remove merged binary from binary array. Delete column where merger_indices is the label.
                        #print("!Merger properties!",binary_bh_array[:,merger_indices],merger_array[:,merger_indices],merged_bh_array)
                        binary_bh_array=np.delete(binary_bh_array,merger_indices,1)
                
                        #Reduce number of binaries by number of mergers
                        bin_index = bin_index - len(merger_indices)
                        #print("bin index",bin_index)
                        #Find relevant properties of merged BH to add to single BH arrays
                        num_mergers_this_timestep = len(merger_indices)
                
                        #print("num mergers this timestep",num_mergers_this_timestep)
                        #print("n_mergers_so_far",n_mergers_so_far)    
                        for i in range (0, num_mergers_this_timestep):
                            merged_bh_com = merged_bh_array[0,n_mergers_so_far + i]
                            merged_mass = merged_bh_array[1,n_mergers_so_far + i]
                            merged_spin = merged_bh_array[3,n_mergers_so_far + i]
                            merged_spin_angle = merged_bh_array[4,n_mergers_so_far + i]
                        #New bh generation is max of generations involved in merger plus 1
                            merged_bh_gen = np.maximum(merged_bh_array[11,n_mergers_so_far + i],merged_bh_array[12,n_mergers_so_far + i]) + 1.0 
                        #print("Merger at=",merged_bh_com,merged_mass,merged_spin,merged_spin_angle,merged_bh_gen)
                        # Add to number of mergers
                        n_mergers_so_far += len(merger_indices)
                        number_of_mergers += len(merger_indices)

                        # Append new merged BH to arrays of single BH locations, masses, spins, spin angles & gens
                        # For now add 1 new orb ecc term of 0.01. TO DO: calculate v_kick and resulting perturbation to orb ecc.
                        prograde_bh_locations = np.append(prograde_bh_locations,merged_bh_com)
                        prograde_bh_masses = np.append(prograde_bh_masses,merged_mass)
                        prograde_bh_spins = np.append(prograde_bh_spins,merged_spin)
                        prograde_bh_spin_angles = np.append(prograde_bh_spin_angles,merged_spin_angle)
                        prograde_bh_generations = np.append(prograde_bh_generations,merged_bh_gen)
                        prograde_bh_orb_ecc = np.append(prograde_bh_orb_ecc,0.01)
                        prograde_bh_orb_incl = np.append(prograde_bh_orb_incl,0.0)
                        sorted_prograde_bh_locations=np.sort(prograde_bh_locations)
                        if opts.verbose:
                            print("New BH locations", sorted_prograde_bh_locations)
                        #print("Merger Flag!")
                        #print(number_of_mergers)
                        #print("Time ", time_passed)
                        if opts.verbose:
                            print(merger_array)
                    else:                
                        # No merger
                        # do nothing! hardening should happen FIRST (and now it does!)
                        if opts.verbose:
                            if bin_index>0: # verbose:
                                #print(" BH binaries ", bin_index,  binary_bh_array[:,:int(bin_index)].shape)
                                print(binary_bh_array[:,:int(bin_index)].T)  # this makes printing work as expected
            else:            
                    if opts.verbose:
                        print("No binaries formed yet")
                    # No Binaries present in bin_array. Nothing to do.
                #Finished evolving binaries

                #If a close encounter within mutual Hill sphere add a new Binary

                # check which binaries should get made
            close_encounters2 = hillsphere.binary_check2(
                prograde_bh_locations, prograde_bh_masses, opts.mass_smbh, prograde_bh_orb_ecc, opts.crit_ecc
            )
                #print("Output of close encounters", close_encounters2)
                # print(close_encounters)
            if np.size(close_encounters2) > 0:
                    #print("Make binary at time ", time_passed)
                    #print("shape1",np.shape(close_encounters2)[1])
                    #print("shape0",np.shape(close_encounters2)[0])
                    # number of new binaries is length of 2nd dimension of close_encounters2
                    #number_of_new_bins = np.shape(close_encounters2)[1]
                    number_of_new_bins = np.shape(close_encounters2)[1]
                    #print("number of new bins", number_of_new_bins)
                    # make new binaries
                    binary_bh_array = add_new_binary.add_to_binary_array2(
                        rng,
                        binary_bh_array,
                        prograde_bh_locations,
                        prograde_bh_masses,
                        prograde_bh_spins,
                        prograde_bh_spin_angles,
                        prograde_bh_generations,
                        close_encounters2,
                        bin_index,
                        opts.retro,
                        opts.mass_smbh,
                    )
                    bin_index = bin_index + number_of_new_bins
                    #Count towards total of any binary ever made (including those that are ionized)
                    nbin_ever_made_index = nbin_ever_made_index + number_of_new_bins
                    #print("Binary array",binary_bh_array[:,0])
                    # delete corresponding entries for new binary members from singleton arrays
                    prograde_bh_locations = np.delete(prograde_bh_locations, close_encounters2)
                    prograde_bh_masses = np.delete(prograde_bh_masses, close_encounters2)
                    prograde_bh_spins = np.delete(prograde_bh_spins, close_encounters2)
                    prograde_bh_spin_angles = np.delete(prograde_bh_spin_angles, close_encounters2)
                    prograde_bh_generations = np.delete(prograde_bh_generations, close_encounters2)
                    prograde_bh_orb_ecc = np.delete(prograde_bh_orb_ecc, close_encounters2)
                    prograde_bh_orb_incl = np.delete(prograde_bh_orb_incl, close_encounters2)
            
                    #Empty close encounters
                    empty = []
                    close_encounters2 = np.array(empty)

            #After this time period, was there a disk capture via orbital grind-down?
            # To do: What eccentricity do we want the captured BH to have? Right now ecc=0.0? Should it be ecc<h at a?             
            # Assume 1st gen BH captured and orb ecc =0.0
            # To do: Bias disk capture to more massive BH!
            capture = time_passed % opts.capture_time
            if capture == 0:
                bh_capture_location = setupdiskblackholes.setup_disk_blackholes_location(
                    rng, 1, opts.outer_capture_radius)
                bh_capture_mass = setupdiskblackholes.setup_disk_blackholes_masses(
                    rng, 1, opts.mode_mbh_init, opts.max_initial_bh_mass, opts.mbh_powerlaw_index)
                bh_capture_spin = setupdiskblackholes.setup_disk_blackholes_spins(
                    rng, 1, opts.mu_spin_distribution, opts.sigma_spin_distribution)
                bh_capture_spin_angle = setupdiskblackholes.setup_disk_blackholes_spin_angles(
                    rng, 1, bh_capture_spin)
                bh_capture_gen = 1
                bh_capture_orb_ecc = 0.0
                bh_capture_orb_incl = 0.0
                #print("CAPTURED BH",bh_capture_location,bh_capture_mass,bh_capture_spin,bh_capture_spin_angle)
                # Append captured BH to existing singleton arrays. Assume prograde and 1st gen BH.
                prograde_bh_locations = np.append(prograde_bh_locations,bh_capture_location) 
                prograde_bh_masses = np.append(prograde_bh_masses,bh_capture_mass)
                prograde_bh_spins = np.append(prograde_bh_spins,bh_capture_spin)
                prograde_bh_spin_angles = np.append(prograde_bh_spin_angles,bh_capture_spin_angle) 
                prograde_bh_generations = np.append(prograde_bh_generations,bh_capture_gen)
                prograde_bh_orb_ecc = np.append(prograde_bh_orb_ecc,bh_capture_orb_ecc)
                prograde_bh_orb_incl = np.append(prograde_bh_orb_incl,bh_capture_orb_incl)
            
            # Test if any BH or BBH are in the danger-zone (<mininum_safe_distance, default =50r_g) from SMBH. 
            # Potential EMRI/BBH EMRIs.
            # Find prograde BH in inner disk. Define inner disk as <=50r_g. 
            # Since a 10Msun BH will decay into a 10^8Msun SMBH at 50R_g in ~38Myr and decay time propto a^4. 
            # e.g at 25R_g, decay time is only 2.3Myr.
            min_safe_distance = 50.0
            inner_disk_indices = np.where(prograde_bh_locations < min_safe_distance)
            # adding retros too
            retro_inner_disk_indices = np.where(retrograde_bh_locations < min_safe_distance)
            #retrograde_orb_ang_mom_indices = np.where(bh_orb_ang_mom_indices == -1)
            #print("inner disk indices",inner_disk_indices)
            #print(prograde_bh_locations[inner_disk_indices],np.size(inner_disk_indices))
            if np.size(inner_disk_indices) > 0:
                # Add BH to inner_disk_arrays
                inner_disk_locations = np.append(inner_disk_locations,prograde_bh_locations[inner_disk_indices])
                inner_disk_masses = np.append(inner_disk_masses,prograde_bh_masses[inner_disk_indices])
                inner_disk_spins = np.append(inner_disk_spins,prograde_bh_spins[inner_disk_indices])
                inner_disk_spin_angles = np.append(inner_disk_spin_angles,prograde_bh_spin_angles[inner_disk_indices])
                inner_disk_orb_ecc = np.append(inner_disk_orb_ecc,prograde_bh_orb_ecc[inner_disk_indices])
                inner_disk_orb_inc = np.append(inner_disk_orb_inc,prograde_bh_orb_incl[inner_disk_indices])
                inner_disk_gens = np.append(inner_disk_gens,prograde_bh_generations[inner_disk_indices])
                #Remove BH from prograde_disk_arrays
                prograde_bh_locations = np.delete(prograde_bh_locations,inner_disk_indices)
                prograde_bh_masses = np.delete(prograde_bh_masses, inner_disk_indices)
                prograde_bh_spins = np.delete(prograde_bh_spins, inner_disk_indices)
                prograde_bh_spin_angles = np.delete(prograde_bh_spin_angles, inner_disk_indices)
                prograde_bh_orb_ecc = np.delete(prograde_bh_orb_ecc, inner_disk_indices)
                prograde_bh_orb_incl = np.delete(prograde_bh_orb_incl,inner_disk_indices)
                prograde_bh_generations = np.delete(prograde_bh_generations,inner_disk_indices)
                # Empty disk_indices array
                empty=[]
                inner_disk_indices = np.array(empty)

            if np.size(retro_inner_disk_indices) > 0:
                # Add BH to inner_disk_arrays
                inner_disk_locations = np.append(inner_disk_locations,retrograde_bh_locations[retro_inner_disk_indices])
                inner_disk_masses = np.append(inner_disk_masses,retrograde_bh_masses[retro_inner_disk_indices])
                inner_disk_spins = np.append(inner_disk_spins,retrograde_bh_spins[retro_inner_disk_indices])
                inner_disk_spin_angles = np.append(inner_disk_spin_angles,retrograde_bh_spin_angles[retro_inner_disk_indices])
                inner_disk_orb_ecc = np.append(inner_disk_orb_ecc,retrograde_bh_orb_ecc[retro_inner_disk_indices])
                inner_disk_orb_inc = np.append(inner_disk_orb_inc,retrograde_bh_orb_incl[retro_inner_disk_indices])
                inner_disk_gens = np.append(inner_disk_gens,retrograde_bh_generations[retro_inner_disk_indices])
                #Remove BH from retrograde_disk_arrays (don't forget arg periapse!)
                retrograde_bh_locations = np.delete(retrograde_bh_locations,retro_inner_disk_indices)
                retrograde_bh_masses = np.delete(retrograde_bh_masses, retro_inner_disk_indices)
                retrograde_bh_spins = np.delete(retrograde_bh_spins, retro_inner_disk_indices)
                retrograde_bh_spin_angles = np.delete(retrograde_bh_spin_angles, retro_inner_disk_indices)
                retrograde_bh_orb_ecc = np.delete(retrograde_bh_orb_ecc, retro_inner_disk_indices)
                retrograde_bh_orb_incl = np.delete(retrograde_bh_orb_incl, retro_inner_disk_indices)
                retrograde_bh_orb_arg_periapse = np.delete(retrograde_bh_orb_arg_periapse, retro_inner_disk_indices)
                retrograde_bh_generations = np.delete(retrograde_bh_generations, retro_inner_disk_indices)
                # Empty disk_indices array
                empty=[]
                retro_inner_disk_indices = np.array(empty)
            
            if np.size(inner_disk_locations) > 0:
                inner_disk_locations = dynamics.bh_near_smbh(opts.mass_smbh,
                                                             inner_disk_locations,
                                                             inner_disk_masses,
                                                             inner_disk_orb_ecc,
                                                             opts.timestep)
                num_in_inner_disk = np.size(inner_disk_locations)
                # On 1st run through define old GW freqs (at say 9.e-7 Hz, since evolution change is 1e-6Hz)
                if nemri ==0:
                    old_gw_freq = 9.e-7*np.ones(num_in_inner_disk)
                if nemri > 0:
                    old_gw_freq = emri_gw_freq
                #Now update emris & generate NEW frequency & evolve   
                emri_gw_strain,emri_gw_freq = evolve.evolve_emri_gw(inner_disk_locations,
                                                                    inner_disk_masses, 
                                                                    opts.mass_smbh,
                                                                    opts.timestep,
                                                                    old_gw_freq)
                
                #print("EMRI gw strain",emri_gw_strain)
                #print("EMRI gw freq",emri_gw_freq)

            num_in_inner_disk = np.size(inner_disk_locations)
            nemri = nemri + num_in_inner_disk
            if num_in_inner_disk > 0:
                for i in range(0,num_in_inner_disk):
                    #print(iteration,time_passed,inner_disk_locations[i],inner_disk_masses[i],inner_disk_orb_ecc[i],emri_gw_strain[i],emri_gw_freq[i])        
                    temp_emri_array[0] = iteration
                    temp_emri_array[1] = time_passed
                    temp_emri_array[2] = inner_disk_locations[i]
                    temp_emri_array[3] = inner_disk_masses[i]
                    temp_emri_array[4] = inner_disk_orb_ecc[i]
                    temp_emri_array[5] = emri_gw_strain[i]
                    temp_emri_array[6] = emri_gw_freq[i]
                    
                    
                    emri_array = np.vstack((emri_array,temp_emri_array))
                
            # if inner_disk_locations[i] <1R_g then merger!
            merger_dist = 1.0
            emri_merger_indices = np.where(inner_disk_locations <= merger_dist)
            
            # if mergers occurs, remove from inner_disk arrays and stop evolving
            # still getting some nans, but I think that's bc there's retros that should have been
            #  moved to prograde arrays
            if np.size(emri_merger_indices) > 0:      
                inner_disk_locations = np.delete(inner_disk_locations, emri_merger_indices)
                inner_disk_masses = np.delete(inner_disk_masses, emri_merger_indices)
                inner_disk_spins = np.delete(inner_disk_spins, emri_merger_indices)
                inner_disk_spin_angles = np.delete(inner_disk_spin_angles, emri_merger_indices)
                inner_disk_orb_ecc = np.delete(inner_disk_orb_ecc, emri_merger_indices)
                inner_disk_orb_inc = np.delete(inner_disk_orb_inc, emri_merger_indices)
                inner_disk_gens = np.delete(inner_disk_gens, emri_merger_indices)
            # Empty emri_merger_indices array
            empty=[]
            emri_merger_indices = np.array(empty)
            
            # Here is where we need to move retro to prograde if they've flipped in this timestep
            # If they're IN the disk prograde, OR if they've circularized:
            # stop treating them with crude retro evolution--it will be sad
            # SF: fix the inc threshhold later!!!
            inc_threshhold = 5.0 * np.pi/180.0
            flip_to_prograde_indices = np.where((np.abs(retrograde_bh_orb_incl) <= inc_threshhold) | (retrograde_bh_orb_ecc == 0.0))
            if np.size(flip_to_prograde_indices) > 0:
                # add to prograde arrays
                prograde_bh_locations = np.append(prograde_bh_locations,retrograde_bh_locations[flip_to_prograde_indices])
                prograde_bh_masses = np.append(prograde_bh_masses, retrograde_bh_masses[flip_to_prograde_indices])
                prograde_bh_spins = np.append(prograde_bh_spins, retrograde_bh_spins[flip_to_prograde_indices])
                prograde_bh_spin_angles = np.append(prograde_bh_spin_angles, retrograde_bh_spin_angles[flip_to_prograde_indices])
                prograde_bh_orb_ecc = np.append(prograde_bh_orb_ecc, retrograde_bh_orb_ecc[flip_to_prograde_indices])
                prograde_bh_orb_incl = np.append(prograde_bh_orb_incl, retrograde_bh_orb_incl[flip_to_prograde_indices])
                prograde_bh_orb_arg_periapse = np.append(prograde_bh_orb_arg_periapse, retrograde_bh_orb_arg_periapse[flip_to_prograde_indices])
                prograde_bh_generations = np.append(prograde_bh_generations, retrograde_bh_generations[flip_to_prograde_indices])
                # delete from retro arrays
                retrograde_bh_locations = np.delete(retrograde_bh_locations,flip_to_prograde_indices)
                retrograde_bh_masses = np.delete(retrograde_bh_masses,flip_to_prograde_indices)
                retrograde_bh_spins = np.delete(retrograde_bh_spins,flip_to_prograde_indices)
                retrograde_bh_spin_angles = np.delete(retrograde_bh_spin_angles,flip_to_prograde_indices)
                retrograde_bh_orb_ecc = np.delete(retrograde_bh_orb_ecc,flip_to_prograde_indices)
                retrograde_bh_orb_incl = np.delete(retrograde_bh_orb_incl,flip_to_prograde_indices)
                retrograde_bh_orb_arg_periapse = np.delete(retrograde_bh_orb_arg_periapse,flip_to_prograde_indices)
                retrograde_bh_generations = np.delete(retrograde_bh_generations,flip_to_prograde_indices)
            # empty array for flipping to prograde
            empty=[]
            flip_to_prograde_indices = np.array(empty)
            
            #binary_bh_array = dynamics.bbh_near_smbh(opts.mass_smbh,bin_index,binary_bh_array)
            
            #Iterate the time step
            time_passed = time_passed + opts.timestep
            #Print time passed every 10 timesteps for now
            time_iteration_tracker = 10.0*opts.timestep
            if time_passed % time_iteration_tracker == 0:
                print("Time passed=",time_passed)
            n_its = n_its + 1
        #End Loop of Timesteps at Final Time, end all changes & print out results
    
        print("End Loop!")
        print("Final Time (yrs) = ",time_passed)
        if opts.verbose:
            print("BH locations at Final Time")
            print(prograde_bh_locations)
        print("Number of binaries = ",bin_index)
        print("Total number of mergers = ",number_of_mergers)
        print("Mergers", merged_bh_array.shape)
        print("Nbh_disk",n_bh)
        #Number of rows in each array, EMRIs and BBH_GW
        # If emri_array is 2-d then this line is ok, but if emri-array is empty then this line defaults to 7 (#elements in 1d)
        if len(emri_array.shape) > 1:
            total_emris = emri_array.shape[0]
        elif len(emri_array.shape) == 1:
            total_emris = 0
    
        if len(bbh_gw_array.shape) > 1:
            total_bbh_gws = bbh_gw_array.shape[0]
        elif len(bbh_gw_array.shape) == 1:
            total_bbh_gws = 0

            
        # Write out all the singletons after AGN episode, so can use this as input to another AGN phase.
        # Want to store [Radius, Mass, Spin mag., Spin. angle, gen.]
        # So num_properties_stored = 5 (for now)
        # Note eccentricity will relax, so ignore. Inclination assumed 0deg.
        
        # Set up array for population that survives AGN episode, so can use as a draw for next episode.
        # Need total of 1) size of prograde_bh_array for number of singles at end of run and 
        # 2) size of bin_array for number of BH in binaries at end of run for
        # number of survivors.
        # print("No. of singles",prograde_bh_locations.shape[0])
        # print("No of bh in bins",2*bin_index)
        # print("binary array",binary_bh_array)
        total_bh_survived = prograde_bh_locations.shape[0] + 2*bin_index
        # print("Total bh=",total_bh_survived)
        num_properties_stored = 5
        # Set up arrays for properties:
        bin_r1 = np.zeros(bin_index)
        bin_r2 = np.zeros(bin_index)
        bin_m1 = np.zeros(bin_index)
        bin_m2 = np.zeros(bin_index)
        bin_a1 = np.zeros(bin_index)
        bin_a2 = np.zeros(bin_index)
        bin_theta1 = np.zeros(bin_index)
        bin_theta2 = np.zeros(bin_index)
        bin_gen1 = np.zeros(bin_index)
        bin_gen2 = np.zeros(bin_index)        

        for i in range(0,bin_index):
            bin_r1[i] = binary_bh_array[0,i]
            bin_r2[i] = binary_bh_array[1,i]
            bin_m1[i] = binary_bh_array[2,i]
            bin_m2[i] = binary_bh_array[3,i]
            bin_a1[i] = binary_bh_array[4,i]
            bin_a2[i] = binary_bh_array[5,i]
            bin_theta1[i] = binary_bh_array[6,i]
            bin_theta2[i] = binary_bh_array[7,i]
            bin_gen1[i] = binary_bh_array[14,i]
            bin_gen2[i] = binary_bh_array[15,i]

        total_emri_array = np.zeros((total_emris,num_of_emri_properties))
        surviving_bh_array = np.zeros((total_bh_survived,num_properties_stored))
        total_bbh_gw_array = np.zeros((total_bbh_gws,num_of_bbh_gw_properties))
        #print("BH locs,bin_r1,bin_r2",prograde_bh_locations,bin_r1,bin_r2)
        prograde_bh_locations = np.append(prograde_bh_locations,bin_r1)
        prograde_bh_locations = np.append(prograde_bh_locations,bin_r2)
        #print("prograde BH locs =",prograde_bh_locations)
        prograde_bh_masses = np.append(prograde_bh_masses,bin_m1)
        prograde_bh_masses = np.append(prograde_bh_masses,bin_m2)
        prograde_bh_spins = np.append(prograde_bh_spins,bin_a1)
        prograde_bh_spins = np.append(prograde_bh_spins,bin_a2)
        prograde_bh_spin_angles = np.append(prograde_bh_spin_angles,bin_theta1)
        prograde_bh_spin_angles = np.append(prograde_bh_spin_angles,bin_theta2)
        prograde_bh_generations = np.append(prograde_bh_generations,bin_gen1)
        prograde_bh_generations = np.append(prograde_bh_generations,bin_gen2)


        surviving_bh_array[:,0] = prograde_bh_locations
        surviving_bh_array[:,1] = prograde_bh_masses
        surviving_bh_array[:,2] = prograde_bh_spins
        surviving_bh_array[:,3] = prograde_bh_spin_angles
        surviving_bh_array[:,4] = prograde_bh_generations

        total_emri_array = emri_array
        total_bbh_gw_array = bbh_gw_array
        if True and number_of_mergers > 0: #verbose:
                print(merged_bh_array[:,:number_of_mergers].T)

        iteration_save_name = f"run{iteration_zfilled_str}/{opts.fname_output_mergers}"
        np.savetxt(os.path.join(opts.work_directory, iteration_save_name), merged_bh_array[:,:number_of_mergers].T, header=merger_field_names)

        # Add mergers to population array including the iteration number 
        # this line is linebreak between iteration outputs consisting of the repeated iteration number in each column
        iteration_row = np.repeat(iteration, number_of_mergers)
        survivor_row = np.repeat(iteration,num_properties_stored)
        emri_row = np.repeat(iteration,num_of_emri_properties)
        gw_row = np.repeat(iteration,num_of_bbh_gw_properties)
        #Append each iteration result to output arrays
        merged_bh_array_pop.append(np.concatenate((iteration_row[np.newaxis], merged_bh_array[:,:number_of_mergers])).T)
        #surviving_bh_array_pop.append(np.concatenate((survivor_row[np.newaxis], surviving_bh_array[:,:total_bh_survived])).T)
        surviving_bh_array_pop.append(np.concatenate((survivor_row[np.newaxis], surviving_bh_array[:total_bh_survived,:])))
        
        #print("total_emris,total_bbh_gws",total_emris,total_bbh_gws)
        #print("gw_row",gw_row)
        #print("gw_array_pop",gw_array_pop)
        #print("total_bbh_gw_array",total_bbh_gw_array)
        #if np.any(total_bbh_gw_array):
        #    print("total_bbh_gw_array[]",total_bbh_gw_array[:,:total_bbh_gws])
        #    print("total_bbh_gw_array[,:]",total_bbh_gw_array[:total_bbh_gws,:])
        #print("concatenate",np.concatenate((gw_row,total_bbh_gw_array)))
        #If there are non-zero elements in total_emri_array, concatenate to main EMRI file
        
        #print("total_emris",total_emris)
        if total_emris > 0:
        #if np.any(total_emri_array):
        #emris_array_pop.append(np.concatenate((emri_row[np.newaxis],total_emri_array[:total_emris,:])))
        
            #emris_array_pop.append(np.concatenate((emri_row[np.newaxis],total_emri_array[:,:total_emris])))
            #emris_array_pop.append(total_emri_array[:,:total_emris])
            emris_array_pop.append(total_emri_array[:total_emris,:])
            #print("emris_array_pop",emris_array_pop)
        #    emris_array_pop.append(np.concatenate((emri_row[np.newaxis],total_emri_array[:total_emris,:])).T)
        #If there are non-zero elements in total_bbh_gw_array
        if total_bbh_gws > 0:
        #if np.any(total_bbh_gw_array):
        #gw_array_pop.append(np.concatenate((gw_row[np.newaxis],total_bbh_gw_array[:total_bbh_gws,:])))
            #gw_array_pop.append(np.concatenate((gw_row[np.newaxis],total_bbh_gw_array[:,:total_bbh_gws])))
            gw_array_pop.append(total_bbh_gw_array[:total_bbh_gws,:])
            #gw_array_pop.append(np.concatenate((gw_row[np.newaxis],total_bbh_gw_array[:total_bbh_gws,:])).T)
        #if n_its == 1:
        #    print("emris_array_pop",emris_array_pop)
     # save all mergers from Monte Carlo
    merger_pop_field_names = "iter " + merger_field_names # Add "Iter" to field names
    population_header = f"Initial seed: {opts.seed}\n{merger_pop_field_names}" # Include initial seed
    basename, extension = os.path.splitext(opts.fname_output_mergers)
    population_save_name = f"{basename}_population{extension}"
    survivors_save_name = f"{basename}_survivors{extension}"
    emris_save_name = f"{basename}_emris{extension}"
    gws_save_name = f"{basename}_lvk{extension}"
    #print("emris_array_pop",emris_array_pop)
    np.savetxt(os.path.join(opts.work_directory, population_save_name), np.vstack(merged_bh_array_pop), header=population_header)
    np.savetxt(os.path.join(opts.work_directory, survivors_save_name), np.vstack(surviving_bh_array_pop))
    np.savetxt(os.path.join(opts.work_directory,emris_save_name),np.vstack(emris_array_pop))
    #np.savetxt(os.path.join(opts.work_directory,emris_save_name),(emris_array_pop))
    np.savetxt(os.path.join(opts.work_directory,gws_save_name),np.vstack(gw_array_pop))
if __name__ == "__main__":
    main()<|MERGE_RESOLUTION|>--- conflicted
+++ resolved
@@ -36,32 +36,22 @@
 from mcfacts.physics.binary.merge import tichy08
 from mcfacts.physics.binary.merge import chieff
 from mcfacts.physics.binary.merge import tgw
-<<<<<<< HEAD
-#from mcfacts.physics.disk_capture.orb_inc_damping import orb_inc_damping
-
-#from mcfacts.tests import tests
-=======
-#from mcfacts.physics.migration.type1 import retro_mig
-#from mcfacts.physics.eccentricity import retro_ecc
-#from mcfacts.physics.disk_capture import capture_inc_damp
+
 from mcfacts.physics.disk_capture import crude_retro_evol
->>>>>>> 837418de
+
 from mcfacts.outputs import mergerfile
 
 binary_field_names="R1 R2 M1 M2 a1 a2 theta1 theta2 sep com t_gw merger_flag t_mgr  gen_1 gen_2  bin_ang_mom bin_ecc bin_incl bin_orb_ecc nu_gw h_bin"
 binary_stars_field_names="R1 R2 M1 M2 R1_star R2_star a1 a2 theta1 theta2 sep com t_gw merger_flag t_mgr  gen_1 gen_2  bin_ang_mom bin_ecc bin_incl bin_orb_ecc nu_gw h_bin"
 merger_field_names=' '.join(mergerfile.names_rec)
-<<<<<<< HEAD
+
 
 
 # Do not change this line EVER
 DEFAULT_INI = impresources.files(input_data) / "model_choice.ini"
 bh_initial_field_names = "disk_location mass spin spin_angle orb_ang_mom orb_ecc orb_incl"
 # Feature in testing do not use unless you know what you're doing.
-=======
-DEFAULT_INI = Path(__file__).parent.resolve() / ".." / "recipes" / "model_choice.ini"
-#DEFAULT_INI = Path(__file__).parent.resolve() / ".." / "recipes" / "paper1_fig_dyn_on.ini"
->>>>>>> 837418de
+
 #DEFAULT_PRIOR_POP = Path(__file__).parent.resolve() / ".." / "recipes" / "prior_mergers_population.dat"
 
 assert DEFAULT_INI.is_file()
@@ -320,7 +310,6 @@
          
         bh_initial_generations = np.ones((n_bh,),dtype=int)
 
-<<<<<<< HEAD
         #----------now stars
         n_stars = 200 #working on making this physical
 
@@ -354,15 +343,12 @@
                         n_stars = n_stars)
 
 
-        #Generate initial inner disk arrays for objects that end up in the inner disk.
-        #Assume all drawn from prograde population for now.
-=======
         # Generate initial inner disk arrays for objects that end up in the inner disk. 
         # This is to track possible EMRIs--we're tossing things in these arrays
         #  that end up with semi-major axis < 50rg
         # Assume all drawn from prograde population for now.
         #   SF: Is this assumption important here? Where does it come up?
->>>>>>> 837418de
+
         inner_disk_locations = []
         inner_disk_masses = []
         inner_disk_spins = []
@@ -589,11 +575,11 @@
             # Record 
             if not(opts.no_snapshots):
                 n_bh_out_size = len(prograde_bh_locations)
-<<<<<<< HEAD
+
                 n_stars_out_size = len(prograde_stars.orbit_a)
-=======
+
                 n_bh_r_out_size = len(retrograde_bh_locations)
->>>>>>> 837418de
+
 
                 #svals = list(map( lambda x: x.shape,[prograde_bh_locations, prograde_bh_masses, prograde_bh_spins, prograde_bh_spin_angles, prograde_bh_orb_ecc, prograde_bh_generations[:n_bh_out_size]]))
                 # Single output prograde:  does work
