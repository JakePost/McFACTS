#!/usr/bin/env python3
import os
import warnings
from importlib import resources as impresources
from os.path import isfile, isdir
from pathlib import Path
import time

import numpy as np
from astropy import units as astropy_units

from mcfacts.physics.binary import evolve
from mcfacts.physics.binary import formation
from mcfacts.physics.binary import merge

from mcfacts.physics import accretion
from mcfacts.physics import disk_capture
from mcfacts.physics import dynamics
from mcfacts.physics import eccentricity
from mcfacts.physics import emri
from mcfacts.physics import tde
from mcfacts.physics import feedback
from mcfacts.physics import gw
from mcfacts.physics import migration
from mcfacts.physics import stellar_interpolation
from mcfacts.physics import point_masses

from mcfacts.inputs import ReadInputs
from mcfacts.inputs import data as input_data
from mcfacts.mcfacts_random_state import reset_random
from mcfacts.objects.agnobject import AGNBlackHole, AGNBinaryBlackHole, AGNMergedBlackHole, AGNStar, AGNFilingCabinet
from mcfacts.setup import setupdiskblackholes, setupdiskstars, initializediskstars

binary_field_names = "bin_orb_a1 bin_orb_a2 mass1 mass2 spin1 spin2 theta1 theta2 sep bin_com time_gw merger_flag time_mgr  gen_1 gen_2  bin_ang_mom bin_ecc bin_incl bin_orb_ecc nu_gw h_bin"

# columns to write for incremental data files
merger_cols = ["galaxy", "bin_orb_a", "mass_final", "chi_eff", "spin_final", "spin_angle_final", "mass_1", "mass_2",
               "spin_1", "spin_2", "spin_angle_1", "spin_angle_2", "gen_1", "gen_2", "time_merged", ]
binary_cols = ["orb_a_1", "orb_a_2", "mass_1", "mass_2", "spin_1", "spin_2", "spin_angle_1", "spin_angle_2",
               "bin_sep", "bin_orb_a", "time_to_merger_gw", "flag_merging", "time_merged", "bin_ecc",
               "gen_1", "gen_2", "bin_orb_ang_mom", "bin_orb_inc", "bin_orb_ecc", "gw_freq", "gw_strain", "id_num"]

# Do not change this line EVER
DEFAULT_INI = impresources.files(input_data) / "model_choice.ini"
# Feature in testing do not use unless you know what you're doing.

assert DEFAULT_INI.is_file()

FORBIDDEN_ARGS = [
    "disk_radius_outer",
    "disk_radius_max_pc",
    "disk_radius_inner",
    ]


def arg():
    import argparse
    # parse command line arguments
    parser = argparse.ArgumentParser()
    # General
    parser.add_argument("--bin_num_max", default=1000, type=int)
    parser.add_argument("--fname-ini", help="Filename of configuration file",
                        default=DEFAULT_INI, type=str)
    parser.add_argument("--fname-output-mergers", default="output_mergers.dat",
                        help="output merger file (if any)", type=str)
    parser.add_argument("--fname-snapshots-bh",
                        default="output_bh_[single|binary]_$(index).dat",
                        help="output of BH index file ")
    parser.add_argument("--save-snapshots", action='store_true')
    parser.add_argument("--verbose", action='store_true')
    parser.add_argument("-w", "--work-directory",
                        default=Path().parent.resolve(),
                        help="Set the working directory for saving output. Default: current working directory",
                        type=str
                        )
    parser.add_argument("--seed", type=int, default=None,
                        help="Set the random seed. Randomly sets one if not passed. Default: None")
    parser.add_argument("--fname-log", default="mcfacts_sim.log", type=str,
                        help="Specify a file to save the arguments for mcfacts")

    # Add inifile arguments
    # Read default inifile
    _variable_inputs = ReadInputs.ReadInputs_ini(DEFAULT_INI, False)
    # Loop the arguments
    for name in _variable_inputs:
        # Skip CL read of forbidden arguments
        if name in FORBIDDEN_ARGS:
            continue
        _metavar = name
        _opt = "--%s" % (name)
        _default = _variable_inputs[name]
        _dtype = type(_variable_inputs[name])
        parser.add_argument(_opt,
                            default=_default,
                            type=_dtype,
                            metavar=_metavar,
                            )

    # Parse arguments
    opts = parser.parse_args()
    # Check that the inifile exists
    assert isfile(opts.fname_ini)
    # Convert to path objects
    opts.fname_ini = Path(opts.fname_ini)
    assert opts.fname_ini.is_file()
    opts.fname_snapshots_bh = Path(opts.fname_snapshots_bh)
    opts.fname_output_mergers = Path(opts.fname_output_mergers)

    # Parse inifile
    print("opts.fname_ini", opts.fname_ini)
    # Read inifile
    variable_inputs = ReadInputs.ReadInputs_ini(opts.fname_ini, opts.verbose)
    print("variable_inputs", variable_inputs)
    # Hidden variable inputs
    print("_variable_inputs", _variable_inputs)
    # Okay, this is important. The priority of input arguments is:
    # command line > specified inifile > default inifile
    for name in variable_inputs:
        # Check for args not in parser. These were generated or changed in ReadInputs.py
        if not hasattr(opts, name):
            setattr(opts, name, variable_inputs[name])
            continue
        # Check for args not in the default_ini file
        if getattr(opts, name) != _variable_inputs[name]:
            # This is the case where the user has set the value of an argument
            # from the command line. We don't want to argue with the user.
            pass
        else:
            # This is the case where the user has not set the value of an
            # argument from the command line.
            # We can overwrite the default value with the inifile value
            setattr(opts, name, variable_inputs[name])
    # Case 3: if an attribute is in the default infile,
    #   and not the specified inifile,
    #   it remains unaltered.

    if opts.verbose:
        for item in opts.__dict__:
            print(item, getattr(opts, item))
    print("variable_inputs", variable_inputs)
    # Get the user-defined or default working directory / output location
    opts.work_directory = Path(opts.work_directory).resolve()
    if not isdir(opts.work_directory):
        os.mkdir(opts.work_directory)
    assert opts.work_directory.is_dir()
    try:  # check if working directory for output exists
        os.stat(opts.work_directory)
    except FileNotFoundError as e:
        raise e
    print(f"Output will be saved to {opts.work_directory}")

    # Get the parent path to this file and cd to that location for runtime
    opts.runtime_directory = Path(__file__).parent.resolve()
    assert opts.runtime_directory.is_dir()
    os.chdir(opts.runtime_directory)

    # set the seed for random number generation and reproducibility if not user-defined
    if opts.seed is None:
        opts.seed = np.random.randint(low=0, high=int(1e9), dtype=np.int_)
        print(f'Random number generator seed set to: {opts.seed}')

    # Check ISCO
    if opts.inner_disk_outer_radius < opts.disk_inner_stable_circ_orb:
        warnings.warn(
            "Warning: inner_disk_outer_radius < disk_inner_stable_circ_orb;\n" +\
            "Setting opts.inner_disk_outer_radius = disk_inner_stable_circ_orb"
        )
        opts.inner_disk_outer_radius = opts.disk_inner_stable_circ_orb

    # Write parameters to log file
    with open(opts.work_directory / opts.fname_log, 'w') as F:
        for item in opts.__dict__:
            line = "%s = %s\n" % (item, str(opts.__dict__[item]))
            F.write(line)
    return opts


def main():
    """
    """
    tic_perf = time.perf_counter()
    # Setting up automated input parameters
    # see IOdocumentation.txt for documentation of variable names/types/etc.
    opts = arg()
    # Disk surface density (in kg/m^2) is a function of radius, where radius is in r_g
    # Disk aspect ratio is a function of radius, where radius is in r_g
    # Disk opacity ...
    # Disk sound speed [m/s] is a function of radius, where radius is in r_g
    # Disk density [kg/m^3] is a function of radius, where radius is in r_g
    # Return disk log of disk surface density as a function of log (R)
    disk_surface_density, disk_aspect_ratio, disk_opacity, disk_sound_speed, disk_density, disk_surface_density_log, temp_func = \
        ReadInputs.construct_disk_interp(opts.smbh_mass,
                                         opts.disk_radius_outer,
                                         opts.disk_model_name,
                                         opts.disk_alpha_viscosity,
                                         opts.disk_bh_eddington_ratio,
                                         disk_radius_max_pc=opts.disk_radius_max_pc,
                                         flag_use_pagn=opts.flag_use_pagn,
                                         verbose=opts.verbose
                                         )
    #print("disk_surface_density",disk_surface_density)
    #print("disk_surface_density_log",disk_surface_density_log)
    #print("temp_func",temp_func)
    #print("gradient_disk_surface_density_log",gradient_disk_surface_density_log)
    blackholes_merged_pop = AGNMergedBlackHole()
    emris_pop = AGNBlackHole()
    blackholes_binary_gw_pop = AGNBinaryBlackHole()
    stars_pop = AGNStar()
    tdes_pop = AGNStar()

    # tdes_pop = AGNStar()

    print("opts.__dict__", opts.__dict__)
    print("opts.smbh_mass", opts.smbh_mass)
    print("opts.fraction_bin_retro", opts.fraction_bin_retro)

    for galaxy in range(opts.galaxy_num):
        print("Galaxy", galaxy)
        # Set random number generator for this run with incremented seed
        rng = reset_random(opts.seed+galaxy)

        # Make subdirectories for each galaxy
        # Fills run number with leading zeros to stay sequential
        galaxy_zfilled_str = f"{galaxy:>0{int(np.log10(opts.galaxy_num))+1}}"
        try:  # Make subdir, exit if it exists to avoid clobbering.
            os.makedirs(os.path.join(opts.work_directory, f"gal{galaxy_zfilled_str}"), exist_ok=False)
        except FileExistsError:
            raise FileExistsError(f"Directory \'gal{galaxy_zfilled_str}\' exists. Exiting so I don't delete your data.")

        # Housekeeping for array initialization
        blackholes_binary = AGNBinaryBlackHole()
        blackholes_binary_gw = AGNBinaryBlackHole()
        blackholes_merged = AGNMergedBlackHole()

        # Fractional rate of mass growth per year set to
        # the Eddington rate(2.3e-8/yr)
        disk_bh_eddington_mass_growth_rate = 2.3e-8
        # minimum spin angle resolution
        # (ie less than this value gets fixed to zero)
        # e.g 0.02 rad=1deg
        disk_bh_spin_resolution_min = 0.02
        agn_redshift = 0.1
        #------------------       HARDCODING agn_redshift = 0.1 HERE       -----------------------------------
        # This is for computing the gw strain for sources and NOTHING else if you are 
        #   not using our strain this parameter will do nothing. If you are using our strain and you want to put 
        #   your sources at a different distance, scale them to the value here DO NOT CHANGE 

        # Set up number of BH in disk
        disk_bh_num = setupdiskblackholes.setup_disk_nbh(
            opts.nsc_mass,
            opts.nsc_ratio_bh_num_star_num,
            opts.nsc_ratio_bh_mass_star_mass,
            opts.nsc_radius_outer,
            opts.nsc_density_index_outer,
            opts.smbh_mass,
            opts.disk_radius_outer,
            opts.disk_aspect_ratio_avg,
            opts.nsc_radius_crit,
            opts.nsc_density_index_inner,
        )
        '''
        # Skip the whole galaxy if there are no black holes
        if disk_bh_num < 1:
            # Warn the user once, even if verbose is off
            warnings.warn("No black holes in the disk. Skipping galaxy %d."%(galaxy))
            # Warn the user more often if verbose is on
            if opts.verbose:
                print("No black holes in the disk. Skipping galaxy %d."%(galaxy))
            # Set total emris to zero
            if not "total_emris" in locals():
                total_emris = 0
            continue
        '''

        # generate initial BH parameter arrays
        print("Generate initial BH parameter arrays")
        bh_orb_a_initial = setupdiskblackholes.setup_disk_blackholes_location(
                disk_bh_num, opts.disk_radius_outer, opts.disk_inner_stable_circ_orb)
        bh_mass_initial = setupdiskblackholes.setup_disk_blackholes_masses(
                disk_bh_num,
                opts.nsc_imf_bh_mode, opts.nsc_imf_bh_mass_max, opts.nsc_imf_bh_powerlaw_index, opts.mass_pile_up)
        bh_spin_initial = setupdiskblackholes.setup_disk_blackholes_spins(
                disk_bh_num,
                opts.nsc_bh_spin_dist_mu, opts.nsc_bh_spin_dist_sigma)
        bh_spin_angle_initial = setupdiskblackholes.setup_disk_blackholes_spin_angles(
                disk_bh_num,
                bh_spin_initial)
        bh_orb_ang_mom_initial = setupdiskblackholes.setup_disk_blackholes_orb_ang_mom(
                disk_bh_num)
        if opts.flag_orb_ecc_damping == 1:
            bh_orb_ecc_initial = setupdiskblackholes.setup_disk_blackholes_eccentricity_uniform(disk_bh_num, opts.disk_bh_orb_ecc_max_init)
        else:
            bh_orb_ecc_initial = setupdiskblackholes.setup_disk_blackholes_circularized(disk_bh_num, opts.disk_bh_pro_orb_ecc_crit)

        bh_orb_inc_initial = setupdiskblackholes.setup_disk_blackholes_incl(disk_bh_num, bh_orb_a_initial, bh_orb_ang_mom_initial, disk_aspect_ratio)
        bh_orb_arg_periapse_initial = setupdiskblackholes.setup_disk_blackholes_arg_periapse(disk_bh_num)

        # Initialize black holes
        blackholes = AGNBlackHole(mass=bh_mass_initial,
                                  spin=bh_spin_initial,
                                  spin_angle=bh_spin_angle_initial,
                                  orb_ang_mom=bh_orb_ang_mom_initial,
                                  orb_a=bh_orb_a_initial,
                                  orb_inc=bh_orb_inc_initial,
                                  orb_ecc=bh_orb_ecc_initial,
                                  orb_arg_periapse=bh_orb_arg_periapse_initial,
                                  bh_num=disk_bh_num,
                                  galaxy=np.zeros(disk_bh_num),
                                  time_passed=np.zeros(disk_bh_num))

        # Initialize filing_cabinet
        filing_cabinet = AGNFilingCabinet(id_num=blackholes.id_num,
                                          category=np.full(blackholes.num, 0),
                                          orb_a=blackholes.orb_a,
                                          mass=blackholes.mass,
                                          size=np.full(blackholes.num, -1.5),
                                          )

        # Initialize stars
        if opts.flag_add_stars:
            stars, disk_star_num = initializediskstars.init_single_stars(opts, disk_aspect_ratio, id_start_val=filing_cabinet.id_max+1)
        else:
            stars, disk_star_num = AGNStar(), 0

        print(f"{disk_bh_num} black holes, {disk_star_num} stars")
        filing_cabinet.add_objects(new_id_num=stars.id_num,
                                   new_category=np.full(stars.num, 1),
                                   new_orb_a=stars.orb_a,
                                   new_mass=stars.mass,
                                   new_size=point_masses.r_g_from_units(opts.smbh_mass, (10 ** stars.log_radius) * astropy_units.Rsun).value,
                                   new_direction=np.zeros(stars.num),
                                   new_disk_inner_outer=np.zeros(stars.num))

        # Writing initial parameters to file
        if opts.flag_add_stars:
            stars.to_txt(os.path.join(opts.work_directory, f"gal{galaxy_zfilled_str}/initial_params_star.dat"))
        blackholes.to_txt(os.path.join(opts.work_directory, f"gal{galaxy_zfilled_str}/initial_params_bh.dat"))

        if (opts.flag_initial_stars_BH_immortal == 1):
            # Stars over disk_star_initial_mass_cutoff will explode and turn into BH

            star_to_bh_id_num = stars.id_num[stars.mass > opts.disk_star_initial_mass_cutoff]
            star_to_bh_spin = setupdiskblackholes.setup_disk_blackholes_spins(len(star_to_bh_id_num),
                                                                              opts.nsc_bh_spin_dist_mu, opts.nsc_bh_spin_dist_sigma)
            star_to_bh_spin_angle = setupdiskblackholes.setup_disk_blackholes_spin_angles(len(star_to_bh_id_num), star_to_bh_spin)
            star_to_bh_orb_ang_mom = setupdiskblackholes.setup_disk_blackholes_orb_ang_mom(len(star_to_bh_id_num))
            star_to_bh_inc = setupdiskblackholes.setup_disk_blackholes_incl(len(star_to_bh_id_num), stars.at_id_num(star_to_bh_id_num, "orb_a"), star_to_bh_orb_ang_mom, disk_aspect_ratio)

            blackholes.add_blackholes(new_mass=stars.at_id_num(star_to_bh_id_num, "mass"),
                                      new_id_num=star_to_bh_id_num,
                                      new_orb_ang_mom=star_to_bh_orb_ang_mom,
                                      new_spin=star_to_bh_spin,
                                      new_spin_angle=star_to_bh_spin_angle,
                                      new_orb_a=stars.at_id_num(star_to_bh_id_num, "orb_a"),
                                      new_orb_inc=star_to_bh_inc,
                                      new_orb_ecc=stars.at_id_num(star_to_bh_id_num, "orb_ecc"),
                                      new_orb_arg_periapse=stars.at_id_num(star_to_bh_id_num, "orb_arg_periapse"),
                                      new_galaxy=stars.at_id_num(star_to_bh_id_num, "galaxy"),
                                      new_gen=stars.at_id_num(star_to_bh_id_num, "gen"),
                                      new_time_passed=stars.at_id_num(star_to_bh_id_num, "time_passed"))
            # Remove from stars array
            stars.remove_id_num(star_to_bh_id_num)
            # Update filing cabinet
            filing_cabinet.update(star_to_bh_id_num,
                                  "category",
                                  np.full(len(star_to_bh_id_num), 0))
            filing_cabinet.update(star_to_bh_id_num,
                                  "size",
                                  np.full(len(star_to_bh_id_num), -1.5))

        # Generate initial inner disk arrays for objects that end up in the inner disk. 
        # This is to track possible EMRIs--we're tossing things in these arrays
        #  that end up with semi-major axis < 50rg
        # Assume all drawn from prograde population for now.
        #   SF: Is this assumption important here? Where does it come up?

        # Test if any BH or BBH are in the danger-zone (<inner_disk_outer_radius, default =50r_g) from SMBH.
        # Potential EMRI/BBH EMRIs.
        # Find prograde BH in inner disk. Define inner disk as <=50r_g. 
        # Since a 10Msun BH will decay into a 10^8Msun SMBH at 50R_g in ~38Myr and decay time propto a^4.
        # e.g at 25R_g, decay time is only 2.3Myr.

        # Find inner disk BH (potential EMRI)
        bh_id_num_inner_disk = blackholes.id_num[blackholes.orb_a < opts.inner_disk_outer_radius]
        blackholes_inner_disk = blackholes.copy()
        blackholes_inner_disk.keep_id_num(bh_id_num_inner_disk)

        # Remove inner disk BH from blackholes
        blackholes.remove_id_num(bh_id_num_inner_disk)

        # Update filing cabinet for inner disk BHs
        filing_cabinet.update(id_num=bh_id_num_inner_disk,
                              attr="disk_inner_outer",
                              new_info=np.full(bh_id_num_inner_disk.size, -1))

        # Update filing cabinet for outer disk BHs
        filing_cabinet.update(id_num=blackholes.id_num,
                              attr="disk_inner_outer",
                              new_info=np.ones(blackholes.id_num.size))

        # Create empty EMRIs object
        blackholes_emris = AGNBlackHole()

        # Create empty TDEs object
        stars_tdes = AGNStar()

        # Find inner disk stars (potential TDEs)
        star_id_num_inner_disk = stars.id_num[stars.orb_a < opts.inner_disk_outer_radius]
        stars_inner_disk = stars.copy()
        stars_inner_disk.keep_id_num(star_id_num_inner_disk)

        # Remove inner disk stars from stars
        stars.remove_id_num(star_id_num_inner_disk)

        # Update filing cabinet for inner disk stars
        filing_cabinet.update(id_num=star_id_num_inner_disk,
                              attr="disk_inner_outer",
                              new_info=np.full(star_id_num_inner_disk.size, -1))

        # Update filing cabinet for outer disk stars
        filing_cabinet.update(id_num=stars.id_num,
                              attr="disk_inner_outer",
                              new_info=np.ones(stars.num))

        # Housekeeping: Set up time
        time_init = 0.0
        time_final = opts.timestep_duration_yr*opts.timestep_num

        # Find prograde BH orbiters. Identify BH with orb. ang mom > 0 (orb_ang_mom is only ever +1 or -1)
        bh_id_num_pro = blackholes.id_num[blackholes.orb_ang_mom > 0]
        blackholes_pro = blackholes.copy()
        blackholes_pro.keep_id_num(bh_id_num_pro)

        # Update filing cabinet and remove from blackholes
        blackholes.remove_id_num(blackholes_pro.id_num)
        filing_cabinet.update(id_num=blackholes_pro.id_num,
                              attr="direction",
                              new_info=np.ones(blackholes_pro.num))

        # Find prograde star orbiters.
        star_id_num_pro = stars.id_num[stars.orb_ang_mom > 0]
        stars_pro = stars.copy()
        stars_pro.keep_id_num(star_id_num_pro)

        # Update filing cabinet and remove from stars
        stars.remove_id_num(stars_pro.id_num)
        filing_cabinet.update(id_num=stars_pro.id_num,
                              attr="direction",
                              new_info=np.ones(stars_pro.num))

        # Find retrograde black holes
        bh_id_num_retro = blackholes.id_num[blackholes.orb_ang_mom < 0]
        blackholes_retro = blackholes.copy()
        blackholes_retro.keep_id_num(bh_id_num_retro)

        # Update filing cabinet and remove from blackholes
        blackholes.remove_id_num(blackholes_retro.id_num)
        filing_cabinet.update(id_num=blackholes_retro.id_num,
                              attr="direction",
                              new_info=np.full(blackholes_retro.num, -1))

        # Find retrograde stars
        star_id_num_retro = stars.id_num[stars.orb_ang_mom < 0]
        stars_retro = stars.copy()
        stars_retro.keep_id_num(star_id_num_retro)

        # Update filing cabinet and remove from stars
        stars.remove_id_num(stars_retro.id_num)
        filing_cabinet.update(id_num=stars_retro.id_num,
                              attr="direction",
                              new_info=np.full(stars_retro.num, -1))

        # Tracker for all binaries ever formed in this galaxy
        num_bbh_gw_tracked = 0

        # Set up normalization for t_gw (SF: I do not like this way of handling, flag for update)
        time_gw_normalization = merge.normalize_tgw(opts.smbh_mass, opts.inner_disk_outer_radius)
        print("Scale of t_gw (yrs)=", time_gw_normalization)

        # Multiple AGN episodes:
        # If you want to use the output of a previous AGN simulation as an input to another AGN phase
        # Make sure you have a file 'recipes/prior_model_name_population.dat' so that ReadInputs can take it in
        # and in your .ini file set switch prior_agn = 1.0.
        # Initial orb ecc is modified uniform using setup_disk_bh_orb_ecc_uniform(bh_pro_num,opts.disk_bh_orb_ecc_max_init)
        # SF: No promises this handles retrograde orbiters correctly yet
        '''
        if opts.flag_prior_agn == 1.0:

            prior_radii, prior_masses, prior_spins, prior_spin_angles, prior_gens \
                = ReadInputs.ReadInputs_prior_mergers()

            bh_pro_num = blackholes_pro.num

            prior_indices = setupdiskblackholes.setup_prior_blackholes_indices(bh_pro_num, prior_radii)
            prior_indices = prior_indices.astype('int32')
            blackholes_pro.keep_index(prior_indices)

            print("prior indices", prior_indices)
            print("prior locations", blackholes_pro.orb_a)
            print("prior gens", blackholes_pro.gen)
            blackholes_pro.orb_ecc = setupdiskblackholes.setup_disk_blackholes_eccentricity_uniform(bh_pro_num, opts.disk_bh_orb_ecc_max_init)
            print("prior ecc", blackholes_pro.orb_ecc)
        '''

        # Start Loop of Timesteps
        print("Start Loop!")
        time_passed = time_init
        print("Initial Time(yrs) = ", time_passed)

        timestep_current_num = 0

        while time_passed < time_final:
            # Record snapshots if user wishes
            if opts.save_snapshots == 1:

                blackholes_pro.to_txt(os.path.join(opts.work_directory, f"gal{galaxy_zfilled_str}/output_bh_single_pro_{timestep_current_num}.dat"))
                blackholes_retro.to_txt(os.path.join(opts.work_directory, f"gal{galaxy_zfilled_str}/output_bh_single_retro_{timestep_current_num}.dat"))
                if opts.flag_add_stars:
                    stars_pro.to_txt(os.path.join(opts.work_directory, f"gal{galaxy_zfilled_str}/output_stars_single_pro_{timestep_current_num}.dat"))
                    stars_retro.to_txt(os.path.join(opts.work_directory, f"gal{galaxy_zfilled_str}/output_stars_single_retro_{timestep_current_num}.dat"))
                blackholes_binary.to_txt(os.path.join(opts.work_directory, f"gal{galaxy_zfilled_str}/output_bh_binary_{timestep_current_num}.dat"),
                                         cols=binary_cols)
                timestep_current_num += 1

            # Order of operations:
            # No migration until orbital eccentricity damped to e_crit
            # 1. check orb. eccentricity to see if any prograde_bh_location BH have orb. ecc. <e_crit.
            #    Create array prograde_bh_location_ecrit for those (mask prograde_bh_locations?)
            #       If yes, migrate those BH.
            #       All other BH, damp ecc and spin *down* BH (retrograde accretion), accrete mass.
            # 2. Run close encounters only on those prograde_bh_location_ecrit members.

            # Migrate
            # First if feedback present, find ratio of feedback heating torque to migration torque
            if opts.flag_thermal_feedback > 0:
                ratio_heat_mig_torques = feedback.feedback_bh_hankla(
                    blackholes_pro.orb_a,
                    disk_surface_density,
                    disk_opacity,
                    opts.disk_bh_eddington_ratio,
                    opts.disk_alpha_viscosity,
<<<<<<< HEAD
                    opts.disk_radius_outer,
                    opts.thermal_feedback_ratio_max)
            else:
                ratio_heat_mig_torques = np.zeros(len(blackholes_pro.orb_a))
=======
                    opts.disk_radius_outer)
>>>>>>> c0ec205c

                ratio_heat_mig_stars_torques = feedback.feedback_stars_hankla(
                    stars_pro.orb_a,
                    disk_surface_density,
                    disk_opacity,
                    opts.disk_star_eddington_ratio,
                    opts.disk_alpha_viscosity,
                    opts.disk_radius_outer,)
            else:
                ratio_heat_mig_torques = np.ones(blackholes_pro.num)
                ratio_heat_mig_stars_torques = np.ones(stars_pro.num)

            # then migrate as usual
            blackholes_pro.orb_a = migration.type1_migration_single(
                opts.smbh_mass,
                blackholes_pro.orb_a,
                blackholes_pro.mass,
                blackholes_pro.orb_ecc,
                opts.disk_bh_pro_orb_ecc_crit,
                disk_surface_density,
                disk_aspect_ratio,
                ratio_heat_mig_torques,
                opts.disk_radius_trap,
                opts.disk_radius_outer,
                opts.timestep_duration_yr
            )

            stars_pro.orb_a = migration.type1_migration_single(
                opts.smbh_mass,
                stars_pro.orb_a,
                stars_pro.mass,
                stars_pro.orb_ecc,
                opts.disk_bh_pro_orb_ecc_crit,
                disk_surface_density,
                disk_aspect_ratio,
                ratio_heat_mig_stars_torques,
                opts.disk_radius_trap,
                opts.disk_radius_outer,
                opts.timestep_duration_yr
            )
            paardekooper_torque_coeff = migration.paardekooper10_torque(
                opts.smbh_mass,
                disk_surface_density_log,
                disk_surface_density,
                temp_func,
                blackholes_pro.orb_a,
                blackholes_pro.orb_ecc,
                opts.disk_bh_pro_orb_ecc_crit
            )
            normalized_torque = migration.normalized_torque(
                opts.smbh_mass,
                blackholes_pro.orb_a,
                blackholes_pro.mass, 
                blackholes_pro.orb_ecc, 
                opts.disk_bh_pro_orb_ecc_crit,
                disk_surface_density,
                disk_aspect_ratio
            )
            #print("paardekooper_torque_coeff",paardekooper_torque_coeff)
            #print("normalized paardekooper torque",normalized_torque)
            if np.size(normalized_torque) > 0:
                paardekooper_torque =  paardekooper_torque_coeff*normalized_torque
                #print("paardekooper torque",paardekooper_torque_coeff*normalized_torque)
            else: 
                print()
            
            torque_mig_timescales = migration.torque_mig_timescale(
                opts.smbh_mass,
                blackholes_pro.orb_a,
                blackholes_pro.mass,
                blackholes_pro.orb_ecc, 
                opts.disk_bh_pro_orb_ecc_crit,
                paardekooper_torque)

            # Check for orb_a unphysical
            bh_pro_id_num_unphysical = blackholes_pro.id_num[blackholes_pro.orb_a == 0.]
            if bh_pro_id_num_unphysical.size > 0:
                # The binary has unphysical eccentricity. Delete
                blackholes_pro.remove_id_num(bh_pro_id_num_unphysical)
                filing_cabinet.remove_id_num(bh_pro_id_num_unphysical)

            star_pro_id_num_unphysical = stars_pro.id_num[stars_pro.orb_a == 0.]
            if star_pro_id_num_unphysical.size > 0:
                # The binary has unphysical eccentricity. Delete
                stars_pro.remove_id_num(star_pro_id_num_unphysical)
                filing_cabinet.remove_id_num(star_pro_id_num_unphysical)

            # Accrete
            blackholes_pro.mass = accretion.change_bh_mass(
                blackholes_pro.mass,
                opts.disk_bh_eddington_ratio,
                disk_bh_eddington_mass_growth_rate,
                opts.timestep_duration_yr
            )

            disk_star_luminosity_factor = 4.  # Hardcoded from Cantiello+2021 and Fabj+2024
            stars_pro.mass = accretion.change_star_mass(
                stars_pro.mass,
                stars_pro.orb_a,
                stars_pro.orb_ecc,
                disk_star_luminosity_factor,
                opts.disk_star_initial_mass_cutoff,
                opts.smbh_mass,
                disk_sound_speed,
                disk_density,
                opts.timestep_duration_yr
            )

            # Change stars' radii, luminosity, and temp
            stars_pro.log_radius, stars_pro.log_luminosity, stars_pro.log_teff = stellar_interpolation.interp_star_params(stars_pro.mass)

            # Update filing cabinet
            filing_cabinet.update(id_num=stars_pro.id_num,
                                  attr="size",
                                  new_info=point_masses.r_g_from_units(opts.smbh_mass, (10 ** stars_pro.log_radius) * astropy_units.Rsun).value)

            # Spin up
            blackholes_pro.spin = accretion.change_bh_spin_magnitudes(
                blackholes_pro.spin,
                opts.disk_bh_eddington_ratio,
                opts.disk_bh_torque_condition,
                opts.timestep_duration_yr,
                blackholes_pro.orb_ecc,
                opts.disk_bh_pro_orb_ecc_crit,
            )

            # Torque spin angle
            blackholes_pro.spin_angle = accretion.change_bh_spin_angles(
                blackholes_pro.spin_angle,
                opts.disk_bh_eddington_ratio,
                opts.disk_bh_torque_condition,
                disk_bh_spin_resolution_min,
                opts.timestep_duration_yr,
                blackholes_pro.orb_ecc,
                opts.disk_bh_pro_orb_ecc_crit
            )

            # Damp orbital eccentricity
            blackholes_pro.orb_ecc = eccentricity.orbital_ecc_damping(
                opts.smbh_mass,
                blackholes_pro.orb_a,
                blackholes_pro.mass,
                disk_surface_density,
                disk_aspect_ratio,
                blackholes_pro.orb_ecc,
                opts.timestep_duration_yr,
                opts.disk_bh_pro_orb_ecc_crit,
            )

            stars_pro.orb_ecc = eccentricity.orbital_ecc_damping(
                opts.smbh_mass,
                stars_pro.orb_a,
                stars_pro.mass,
                disk_surface_density,
                disk_aspect_ratio,
                stars_pro.orb_ecc,
                opts.timestep_duration_yr,
                opts.disk_bh_pro_orb_ecc_crit,
            )

            # Now do retrograde singles--change semi-major axis
            #   note this is dyn friction only, not true 'migration'
            # change retrograde eccentricity (some damping, some pumping)
            # damp orbital inclination
            blackholes_retro.orb_ecc, blackholes_retro.orb_a, blackholes_retro.orb_inc = disk_capture.retro_bh_orb_disk_evolve(
                opts.smbh_mass,
                blackholes_retro.mass,
                blackholes_retro.orb_a,
                blackholes_retro.orb_ecc,
                blackholes_retro.orb_inc,
                blackholes_retro.orb_arg_periapse,
                opts.disk_inner_stable_circ_orb,
                disk_surface_density,
                opts.timestep_duration_yr,
                opts.disk_radius_outer
            )
            # KN: Does this function apply to all disk objects and if so should we rename it?
            stars_retro.orb_ecc, stars_retro.orb_a, stars_retro.orb_inc = disk_capture.retro_bh_orb_disk_evolve(
                opts.smbh_mass,
                stars_retro.mass,
                stars_retro.orb_a,
                stars_retro.orb_ecc,
                stars_retro.orb_inc,
                stars_retro.orb_arg_periapse,
                opts.disk_inner_stable_circ_orb,
                disk_surface_density,
                opts.timestep_duration_yr,
                opts.disk_radius_outer
            )

            # Check for bin_ecc unphysical
            bh_retro_id_num_unphysical_ecc = blackholes_retro.id_num[blackholes_retro.orb_ecc >= 1.]
            if bh_retro_id_num_unphysical_ecc.size > 0:
                # The BH has unphysical eccentricity. Delete
                blackholes_retro.remove_id_num(bh_retro_id_num_unphysical_ecc)
                filing_cabinet.remove_id_num(bh_retro_id_num_unphysical_ecc)

            star_retro_id_num_unphysical_ecc = stars_retro.id_num[stars_retro.orb_ecc >= 1.]
            if star_retro_id_num_unphysical_ecc.size > 0:
                # The star has unphysical eccentricity. Delete
                stars_retro.remove_id_num(star_retro_id_num_unphysical_ecc)
                filing_cabinet.remove_id_num(star_retro_id_num_unphysical_ecc)

            # Perturb eccentricity via dynamical encounters
            if opts.flag_dynamic_enc > 0:

                blackholes_pro.orb_a, blackholes_pro.orb_ecc = dynamics.circular_singles_encounters_prograde(
                    opts.smbh_mass,
                    blackholes_pro.orb_a,
                    blackholes_pro.mass,
                    blackholes_pro.orb_ecc,
                    opts.timestep_duration_yr,
                    opts.disk_bh_pro_orb_ecc_crit,
                    opts.disk_radius_outer,
                    opts.delta_energy_strong,
                    opts.disk_radius_outer
                )

                stars_pro.orb_a, stars_pro.orb_ecc = dynamics.circular_singles_encounters_prograde(
                    opts.smbh_mass,
                    stars_pro.orb_a,
                    stars_pro.mass,
                    stars_pro.orb_ecc,
                    opts.timestep_duration_yr,
                    opts.disk_bh_pro_orb_ecc_crit,
                    opts.disk_radius_outer,
                    opts.delta_energy_strong,
                    opts.disk_radius_outer
                )

            # Do things to the binaries--first check if there are any:
            if blackholes_binary.num > 0:

                # First check that binaries are real. Discard any columns where the location or the mass is 0.
                # SF: I believe this step is handling an error checking thing that may have been
                #     set up in the previous timeloop if e.g. a binary either merged or was ionized?
                #     Please explain what this is and how it works right here?
                bh_binary_id_num_unphysical = evolve.bin_reality_check(blackholes_binary)
                if bh_binary_id_num_unphysical.size > 0:

                    # One of the key parameter (mass or location is zero or bin_ecc > 1). Not real. Delete binary. Remove column at index = ionization_flag
                    blackholes_binary.remove_id_num(bh_binary_id_num_unphysical)
                    filing_cabinet.remove_id_num(bh_binary_id_num_unphysical)

                # Check for bin_ecc unphysical
                # bh_binary_id_num_unphysical_ecc = blackholes_binary.id_num[blackholes_binary.bin_ecc >= 1.]
                # if bh_binary_id_num_unphysical_ecc.size > 0:
                #     # The binary has unphysical eccentricity. Delete
                #     blackholes_binary.remove_id_num(bh_binary_id_num_unphysical_ecc)
                #     filing_cabinet.remove_id_num(bh_binary_id_num_unphysical_ecc)

                # If there are binaries, evolve them
                # Damp binary orbital eccentricity
                blackholes_binary = eccentricity.orbital_bin_ecc_damping(
                    opts.smbh_mass,
                    blackholes_binary,
                    disk_surface_density,
                    disk_aspect_ratio,
                    opts.timestep_duration_yr,
                    opts.disk_bh_pro_orb_ecc_crit
                )

                if (opts.flag_dynamic_enc > 0):
                    # Harden/soften binaries via dynamical encounters
                    # Harden binaries due to encounters with circular singletons (e.g. Leigh et al. 2018)
                    # FIX THIS: RETURN perturbed circ singles (orb_a, orb_ecc)

                    blackholes_binary, blackholes_pro.orb_a, blackholes_pro.orb_ecc = dynamics.circular_binaries_encounters_circ_prograde(
                        opts.smbh_mass,
                        blackholes_pro.orb_a,
                        blackholes_pro.mass,
                        blackholes_pro.orb_ecc,
                        opts.timestep_duration_yr,
                        opts.disk_bh_pro_orb_ecc_crit,
                        opts.delta_energy_strong,
                        blackholes_binary,
                        opts.disk_radius_outer
                    )

                    # Update filing cabinet with new bin_sep
                    filing_cabinet.update(id_num=blackholes_binary.id_num,
                                          attr="size",
                                          new_info=blackholes_binary.bin_sep)

                    # Soften/ ionize binaries due to encounters with eccentric singletons
                    # Return 3 things: perturbed biary_bh_array, disk_bh_pro_orbs_a, disk_bh_pro_orbs_ecc
                    blackholes_binary, blackholes_pro.orb_a, blackholes_pro.orb_ecc = dynamics.circular_binaries_encounters_ecc_prograde(
                        opts.smbh_mass,
                        blackholes_pro.orb_a,
                        blackholes_pro.mass,
                        blackholes_pro.orb_ecc,
                        opts.timestep_duration_yr,
                        opts.disk_bh_pro_orb_ecc_crit,
                        opts.delta_energy_strong,
                        blackholes_binary,
                        opts.disk_radius_outer
                    )

                    # Update filing cabinet with new bin_sep
                    filing_cabinet.update(id_num=blackholes_binary.id_num,
                                          attr="size",
                                          new_info=blackholes_binary.bin_sep)

                # Check for bin_ecc unphysical
                # We need a second check here
                bh_binary_id_num_unphysical_ecc = blackholes_binary.id_num[blackholes_binary.bin_ecc >= 1.]
                if bh_binary_id_num_unphysical_ecc.size > 0:
                    # The binary has unphysical eccentricity. Delete
                    blackholes_binary.remove_id_num(bh_binary_id_num_unphysical_ecc)
                    filing_cabinet.remove_id_num(bh_binary_id_num_unphysical_ecc)

                # Harden binaries via gas
                # Choose between Baruteau et al. 2011 gas hardening, or gas hardening from LANL simulations. To do: include dynamical hardening/softening from encounters
                blackholes_binary = evolve.bin_harden_baruteau(
                    blackholes_binary,
                    opts.smbh_mass,
                    opts.timestep_duration_yr,
                    time_gw_normalization,
                    time_passed,
                )

                # Update filing cabinet with new bin_sep
                filing_cabinet.update(id_num=blackholes_binary.id_num,
                                      attr="size",
                                      new_info=blackholes_binary.bin_sep)

                # Check closeness of binary. Are black holes at merger condition separation
                blackholes_binary = evolve.bin_contact_check(blackholes_binary, opts.smbh_mass)

                # Update filing cabinet with new bin_sep
                filing_cabinet.update(id_num=blackholes_binary.id_num,
                                      attr="size",
                                      new_info=blackholes_binary.bin_sep)

                # Accrete gas onto binary components
                blackholes_binary = evolve.change_bin_mass(
                    blackholes_binary,
                    opts.disk_bh_eddington_ratio,
                    disk_bh_eddington_mass_growth_rate,
                    opts.timestep_duration_yr,
                )

                # Spin up binary components
                blackholes_binary = evolve.change_bin_spin_magnitudes(
                    blackholes_binary,
                    opts.disk_bh_eddington_ratio,
                    opts.disk_bh_torque_condition,
                    opts.timestep_duration_yr,
                )

                # Torque angle of binary spin components
                blackholes_binary = evolve.change_bin_spin_angles(
                    blackholes_binary,
                    opts.disk_bh_eddington_ratio,
                    opts.disk_bh_torque_condition,
                    disk_bh_spin_resolution_min,
                    opts.timestep_duration_yr,
                )

                if (opts.flag_dynamic_enc > 0):
                    # Spheroid encounters
                    # FIX THIS: Replace nsc_imf_bh below with nsc_imf_stars_ since pulling from stellar MF
                    blackholes_binary = dynamics.bin_spheroid_encounter(
                        opts.smbh_mass,
                        opts.timestep_duration_yr,
                        blackholes_binary,
                        time_passed,
                        opts.nsc_imf_bh_powerlaw_index,
                        opts.delta_energy_strong,
                        opts.nsc_spheroid_normalization,
                    )
                    # Update filing cabinet with new bin_sep
                    filing_cabinet.update(id_num=blackholes_binary.id_num,
                                          attr="size",
                                          new_info=blackholes_binary.bin_sep)

                if (opts.flag_dynamic_enc > 0):
                    # Recapture bins out of disk plane.
                    # FIX THIS: Replace this with orb_inc_damping but for binary bhbh OBJECTS (KN)
                    blackholes_binary = dynamics.bin_recapture(
                        blackholes_binary,
                        opts.timestep_duration_yr
                    )

                # Migrate binaries
                # First if feedback present, find ratio of feedback heating torque to migration torque
                if opts.flag_thermal_feedback > 0:
                    ratio_heat_mig_torques_bin_com = evolve.bin_com_feedback_hankla(
                        blackholes_binary,
                        disk_surface_density,
                        disk_opacity,
                        opts.disk_bh_eddington_ratio,
                        opts.disk_alpha_viscosity,
                        opts.disk_radius_outer,
                        opts.thermal_feedback_ratio_max
                    )
                else:
                    ratio_heat_mig_torques_bin_com = np.zeros(blackholes_binary.num)

                # Migrate binaries center of mass
                blackholes_binary = migration.type1_migration_binary(
                    opts.smbh_mass, blackholes_binary,
                    opts.disk_bh_pro_orb_ecc_crit,
                    disk_surface_density, disk_aspect_ratio, ratio_heat_mig_torques_bin_com,
                    opts.disk_radius_trap, opts.disk_radius_outer, opts.timestep_duration_yr)

                # Test to see if any binaries separation is O(1r_g)
                # If so, track them for GW freq, strain.
                # Minimum BBH separation (in units of r_g)
                min_bbh_gw_separation = 2.0
                # If there are binaries AND if any separations are < min_bbh_gw_separation
                bh_binary_id_num_gw = blackholes_binary.id_num[(blackholes_binary.bin_sep < min_bbh_gw_separation) & (blackholes_binary.bin_sep > 0)]
                if (bh_binary_id_num_gw.size > 0):
                    # 1st time around.
                    if num_bbh_gw_tracked == 0:
                        old_bbh_gw_freq = 9.e-7*np.ones(bh_binary_id_num_gw.size)
                    if num_bbh_gw_tracked > 0:
                        old_bbh_gw_freq = bbh_gw_freq

                    num_bbh_gw_tracked = bh_binary_id_num_gw.size

                    bbh_gw_strain, bbh_gw_freq = gw.bbh_gw_params(
                        blackholes_binary,
                        bh_binary_id_num_gw,
                        opts.smbh_mass,
                        opts.timestep_duration_yr,
                        old_bbh_gw_freq,
                        agn_redshift
                        )

                    blackholes_binary_gw.add_binaries(
                        new_id_num=bh_binary_id_num_gw,
                        new_mass_1=blackholes_binary.at_id_num(bh_binary_id_num_gw, "mass_1"),
                        new_mass_2=blackholes_binary.at_id_num(bh_binary_id_num_gw, "mass_2"),
                        new_orb_a_1=blackholes_binary.at_id_num(bh_binary_id_num_gw, "orb_a_1"),
                        new_orb_a_2=blackholes_binary.at_id_num(bh_binary_id_num_gw, "orb_a_2"),
                        new_spin_1=blackholes_binary.at_id_num(bh_binary_id_num_gw, "spin_1"),
                        new_spin_2=blackholes_binary.at_id_num(bh_binary_id_num_gw, "spin_2"),
                        new_spin_angle_1=blackholes_binary.at_id_num(bh_binary_id_num_gw, "spin_angle_1"),
                        new_spin_angle_2=blackholes_binary.at_id_num(bh_binary_id_num_gw, "spin_angle_2"),
                        new_bin_sep=blackholes_binary.at_id_num(bh_binary_id_num_gw, "bin_sep"),
                        new_bin_orb_a=blackholes_binary.at_id_num(bh_binary_id_num_gw, "bin_orb_a"),
                        new_time_to_merger_gw=blackholes_binary.at_id_num(bh_binary_id_num_gw, "time_to_merger_gw"),
                        new_flag_merging=blackholes_binary.at_id_num(bh_binary_id_num_gw, "flag_merging"),
                        new_time_merged=np.full(bh_binary_id_num_gw.size, time_passed),
                        new_bin_ecc=blackholes_binary.at_id_num(bh_binary_id_num_gw, "bin_ecc"),
                        new_gen_1=blackholes_binary.at_id_num(bh_binary_id_num_gw, "gen_1"),
                        new_gen_2=blackholes_binary.at_id_num(bh_binary_id_num_gw, "gen_2"),
                        new_bin_orb_ang_mom=blackholes_binary.at_id_num(bh_binary_id_num_gw, "bin_orb_ang_mom"),
                        new_bin_orb_inc=blackholes_binary.at_id_num(bh_binary_id_num_gw, "bin_orb_inc"),
                        new_bin_orb_ecc=blackholes_binary.at_id_num(bh_binary_id_num_gw, "bin_orb_ecc"),
                        new_gw_freq=bbh_gw_freq,
                        new_gw_strain=bbh_gw_strain,
                        new_galaxy=np.full(bh_binary_id_num_gw.size, galaxy),
                    )

                # Evolve GW frequency and strain
                blackholes_binary = gw.evolve_gw(
                    blackholes_binary,
                    opts.smbh_mass,
                    agn_redshift
                )

                # Check and see if any binaries are ionized.
                bh_binary_id_num_ionization = evolve.bin_ionization_check(blackholes_binary, opts.smbh_mass)
                if bh_binary_id_num_ionization.size > 0:
                    # Append 2 new BH to arrays of single BH locations, masses, spins, spin angles & gens
                    # For now add 2 new orb ecc term of 0.01. inclination is 0.0 as well. TO DO: calculate v_kick and resulting perturbation to orb ecc.
                    new_orb_ecc = eccentricity.ionized_orb_ecc(bh_binary_id_num_ionization.size * 2, opts.disk_bh_orb_ecc_max_init)
                    blackholes_pro.add_blackholes(
                        new_mass=np.concatenate([
                            blackholes_binary.at_id_num(bh_binary_id_num_ionization, "mass_1"),
                            blackholes_binary.at_id_num(bh_binary_id_num_ionization, "mass_2")]),
                        new_spin=np.concatenate([
                            blackholes_binary.at_id_num(bh_binary_id_num_ionization, "spin_1"),
                            blackholes_binary.at_id_num(bh_binary_id_num_ionization, "spin_2")]),
                        new_spin_angle=np.concatenate([
                            blackholes_binary.at_id_num(bh_binary_id_num_ionization, "spin_angle_1"),
                            blackholes_binary.at_id_num(bh_binary_id_num_ionization, "spin_angle_2")]),
                        new_orb_a=np.concatenate([
                            blackholes_binary.at_id_num(bh_binary_id_num_ionization, "orb_a_1"),
                            blackholes_binary.at_id_num(bh_binary_id_num_ionization, "orb_a_2")]),
                        new_gen=np.concatenate([
                            blackholes_binary.at_id_num(bh_binary_id_num_ionization, "gen_1"),
                            blackholes_binary.at_id_num(bh_binary_id_num_ionization, "gen_2")]),
                        new_orb_ecc=new_orb_ecc,
                        new_orb_inc=np.full(bh_binary_id_num_ionization.size * 2, 0.0),
                        new_orb_ang_mom=np.ones(bh_binary_id_num_ionization.size * 2),
                        new_orb_arg_periapse=np.full(bh_binary_id_num_ionization.size * 2, -1.5),
                        new_gw_freq=np.full(bh_binary_id_num_ionization.size * 2, -1.5),
                        new_gw_strain=np.full(bh_binary_id_num_ionization.size * 2, -1.5),
                        new_galaxy=np.full(bh_binary_id_num_ionization.size * 2, galaxy),
                        new_time_passed=np.full(bh_binary_id_num_ionization.size * 2, time_passed),
                        new_id_num=np.arange(filing_cabinet.id_max+1, filing_cabinet.id_max + 1 + bh_binary_id_num_ionization.size * 2, 1)
                    )

                    # Update filing cabinet
                    filing_cabinet.add_objects(
                        new_id_num=np.arange(filing_cabinet.id_max+1, filing_cabinet.id_max + 1 + bh_binary_id_num_ionization.size * 2, 1),
                        new_category=np.zeros(bh_binary_id_num_ionization.size * 2),
                        new_orb_a=np.concatenate([
                            blackholes_binary.at_id_num(bh_binary_id_num_ionization, "orb_a_1"),
                            blackholes_binary.at_id_num(bh_binary_id_num_ionization, "orb_a_2")]),
                        new_mass=np.concatenate([
                            blackholes_binary.at_id_num(bh_binary_id_num_ionization, "mass_1"),
                            blackholes_binary.at_id_num(bh_binary_id_num_ionization, "mass_2")]),
                        new_size=np.full(bh_binary_id_num_ionization.size * 2, -1.5),
                        new_direction=np.ones(bh_binary_id_num_ionization.size * 2),
                        new_disk_inner_outer=np.zeros(bh_binary_id_num_ionization.size * 2)
                    )

                    blackholes_binary.remove_id_num(bh_binary_id_num_ionization)
                    filing_cabinet.remove_id_num(bh_binary_id_num_ionization)

                bh_binary_id_num_merger = blackholes_binary.id_num[blackholes_binary.flag_merging < 0]

                if opts.verbose:
                    print("Merger ID numbers")
                    print(bh_binary_id_num_merger)

                if (bh_binary_id_num_merger.size > 0):

                    # Check for primary masses of zero
                    if (np.sum(blackholes_binary.mass_1 == 0) > 0):
                        blackholes_binary.remove_id_num(blackholes_binary.id_num[blackholes_binary.mass_1 == 0])
                        bh_binary_id_num_merger = blackholes_binary.id_num[np.nonzero(blackholes_binary.flag_merging)]

                    # Check for NaNs in flag_merging
                    if (np.sum(np.isnan(blackholes_binary.flag_merging)) > 0):
                        blackholes_binary.remove_id_num(blackholes_binary.id_num[np.isnan(blackholes_binary.flag_merging)])
                        bh_binary_id_num_merger = blackholes_binary.id_num[np.nonzero(blackholes_binary.flag_merging)]

                    bh_binary_id_num_unphysical = evolve.bin_reality_check(blackholes_binary=blackholes_binary)
                    if bh_binary_id_num_unphysical.size > 0:
                        # One of the key parameter (mass or location is zero). Not real. Delete binary. Remove column at index = ionization_flag
                        blackholes_binary.remove_id_num(bh_binary_id_num_unphysical)
                        filing_cabinet.remove_id_num(bh_binary_id_num_unphysical)
                        bh_binary_id_num_merger = blackholes_binary.id_num[np.nonzero(blackholes_binary.flag_merging)]

                    if (bh_binary_id_num_merger.size > 0):

                        bh_mass_merged = merge.merged_mass(
                                blackholes_binary.at_id_num(bh_binary_id_num_merger, "mass_1"),
                                blackholes_binary.at_id_num(bh_binary_id_num_merger, "mass_2"),
                                blackholes_binary.at_id_num(bh_binary_id_num_merger, "spin_1"),
                                blackholes_binary.at_id_num(bh_binary_id_num_merger, "spin_2")
                            )

                        bh_spin_merged = merge.merged_spin(
                                blackholes_binary.at_id_num(bh_binary_id_num_merger, "mass_1"),
                                blackholes_binary.at_id_num(bh_binary_id_num_merger, "mass_2"),
                                blackholes_binary.at_id_num(bh_binary_id_num_merger, "spin_1"),
                                blackholes_binary.at_id_num(bh_binary_id_num_merger, "spin_2")
                            )

                        bh_chi_eff_merged = merge.chi_effective(
                                blackholes_binary.at_id_num(bh_binary_id_num_merger, "mass_1"),
                                blackholes_binary.at_id_num(bh_binary_id_num_merger, "mass_2"),
                                blackholes_binary.at_id_num(bh_binary_id_num_merger, "spin_1"),
                                blackholes_binary.at_id_num(bh_binary_id_num_merger, "spin_2"),
                                blackholes_binary.at_id_num(bh_binary_id_num_merger, "spin_angle_1"),
                                blackholes_binary.at_id_num(bh_binary_id_num_merger, "spin_angle_2"),
                                blackholes_binary.at_id_num(bh_binary_id_num_merger, "bin_orb_ang_mom")
                                )

                        bh_chi_p_merged = merge.chi_p(
                                blackholes_binary.at_id_num(bh_binary_id_num_merger, "mass_1"),
                                blackholes_binary.at_id_num(bh_binary_id_num_merger, "mass_2"),
                                blackholes_binary.at_id_num(bh_binary_id_num_merger, "spin_1"),
                                blackholes_binary.at_id_num(bh_binary_id_num_merger, "spin_2"),
                                blackholes_binary.at_id_num(bh_binary_id_num_merger, "spin_angle_1"),
                                blackholes_binary.at_id_num(bh_binary_id_num_merger, "spin_angle_2"),
                                blackholes_binary.at_id_num(bh_binary_id_num_merger, "bin_orb_inc")
                                )

                        # TODO: calculate v_kick and resulting perturbation to orb ecc. For now set v_kick to 200 km/s
                        v_kick = 200.
                        bh_orb_ecc_merged = merge.merged_orb_ecc(blackholes_binary.at_id_num(bh_binary_id_num_merger, "bin_orb_a"),
                                                                 np.full(bh_binary_id_num_merger.size, v_kick),
                                                                 opts.smbh_mass)

                        # Append new merged BH to arrays of single BH locations, masses, spins, spin angles & gens
                        blackholes_merged.add_blackholes(new_id_num=bh_binary_id_num_merger,
                                                         new_galaxy=np.full(bh_binary_id_num_merger.size, galaxy),
                                                         new_bin_orb_a=blackholes_binary.at_id_num(bh_binary_id_num_merger, "bin_orb_a"),
                                                         new_mass_final=bh_mass_merged,
                                                         new_spin_final=bh_spin_merged,
                                                         new_spin_angle_final=np.zeros(bh_binary_id_num_merger.size),
                                                         new_mass_1=blackholes_binary.at_id_num(bh_binary_id_num_merger, "mass_1"),
                                                         new_mass_2=blackholes_binary.at_id_num(bh_binary_id_num_merger, "mass_2"),
                                                         new_spin_1=blackholes_binary.at_id_num(bh_binary_id_num_merger, "spin_1"),
                                                         new_spin_2=blackholes_binary.at_id_num(bh_binary_id_num_merger, "spin_2"),
                                                         new_spin_angle_1=blackholes_binary.at_id_num(bh_binary_id_num_merger, "spin_angle_1"),
                                                         new_spin_angle_2=blackholes_binary.at_id_num(bh_binary_id_num_merger, "spin_angle_2"),
                                                         new_gen_1=blackholes_binary.at_id_num(bh_binary_id_num_merger, "gen_1"),
                                                         new_gen_2=blackholes_binary.at_id_num(bh_binary_id_num_merger, "gen_2"),
                                                         new_chi_eff=bh_chi_eff_merged,
                                                         new_chi_p=bh_chi_p_merged,
                                                         new_time_merged=np.full(bh_binary_id_num_merger.size, time_passed))

                        # # New bh generation is max of generations involved in merger plus 1
                        blackholes_pro.add_blackholes(new_mass=blackholes_merged.at_id_num(bh_binary_id_num_merger, "mass_final"),
                                                      new_orb_a=blackholes_merged.at_id_num(bh_binary_id_num_merger, "bin_orb_a"),
                                                      new_spin=blackholes_merged.at_id_num(bh_binary_id_num_merger, "spin_final"),
                                                      new_spin_angle=np.zeros(bh_binary_id_num_merger.size),
                                                      new_orb_inc=np.zeros(bh_binary_id_num_merger.size),
                                                      new_orb_ang_mom=np.ones(bh_binary_id_num_merger.size),
                                                      new_orb_ecc=bh_orb_ecc_merged,
                                                      new_gen=np.maximum(blackholes_merged.at_id_num(bh_binary_id_num_merger, "gen_1"),
                                                                         blackholes_merged.at_id_num(bh_binary_id_num_merger, "gen_2")) + 1.0,
                                                      new_orb_arg_periapse=np.full(bh_binary_id_num_merger.size, -1.5),
                                                      new_galaxy=np.full(bh_binary_id_num_merger.size, galaxy),
                                                      new_time_passed=np.full(bh_binary_id_num_merger.size, time_passed),
                                                      new_id_num=bh_binary_id_num_merger)

                        # Update filing cabinet
                        filing_cabinet.update(id_num=bh_binary_id_num_merger,
                                              attr="category",
                                              new_info=np.full(bh_binary_id_num_merger.size, 0))
                        filing_cabinet.update(id_num=bh_binary_id_num_merger,
                                              attr="size",
                                              new_info=np.full(bh_binary_id_num_merger.size, -1.5))
                        blackholes_binary.remove_id_num(bh_binary_id_num_merger)

                    if opts.verbose:
                        print("New BH locations", blackholes_pro.orb_a)
                else:
                    # No merger
                    # do nothing! hardening should happen FIRST (and now it does!)
                    if (opts.verbose):
                        print("No mergers yet")
            else:
                if opts.verbose:
                    print("No binaries formed yet")
                    # No Binaries present in bin_array. Nothing to do.
                # Finished evolving binaries

            # If a close encounter within mutual Hill sphere add a new Binary
            # check which binaries should get made
            close_encounters_indices = formation.binary_check(
                blackholes_pro.orb_a,
                blackholes_pro.mass,
                opts.smbh_mass,
                blackholes_pro.orb_ecc,
                opts.disk_bh_pro_orb_ecc_crit
            )
            close_encounters_id_num = blackholes_pro.id_num[close_encounters_indices]

            if (close_encounters_id_num.size > 0):
                blackholes_binary, bh_binary_id_num_new = formation.add_to_binary_obj(
                    blackholes_binary,
                    blackholes_pro,
                    close_encounters_id_num,
                    filing_cabinet.id_max,
                    opts.fraction_bin_retro,
                    opts.smbh_mass,
                    agn_redshift,
                    opts.disk_bh_pro_orb_ecc_crit
                )

                # Add new binaries to filing cabinet and delete prograde singleton black holes
                filing_cabinet.add_objects(new_id_num=bh_binary_id_num_new,
                                           new_category=np.full(bh_binary_id_num_new.size, 2),
                                           new_orb_a=blackholes_binary.at_id_num(bh_binary_id_num_new, "bin_orb_a"),
                                           new_mass=blackholes_binary.at_id_num(bh_binary_id_num_new, "mass_1") + blackholes_binary.at_id_num(bh_binary_id_num_new, "mass_2"),
                                           new_size=blackholes_binary.at_id_num(bh_binary_id_num_new, "bin_sep"),
                                           new_direction=np.full(bh_binary_id_num_new.size, 1),
                                           new_disk_inner_outer=np.full(bh_binary_id_num_new.size, 1))
                filing_cabinet.remove_id_num(id_num_remove=close_encounters_id_num)

                # delete corresponding entries for new binary members from singleton arrays
                blackholes_pro.remove_id_num(id_num_remove=close_encounters_id_num)

            # After this time period, was there a disk capture via orbital grind-down?
            # To do: What eccentricity do we want the captured BH to have? Right now ecc=0.0? Should it be ecc<h at a?             
            # Assume 1st gen BH captured and orb ecc =0.0
            # To do: Bias disk capture to more massive BH!
            capture = time_passed % opts.capture_time_yr
            if capture == 0:
                bh_orb_a_captured = setupdiskblackholes.setup_disk_blackholes_location(
                    1, opts.disk_radius_capture_outer, opts.disk_inner_stable_circ_orb)
                bh_mass_captured = setupdiskblackholes.setup_disk_blackholes_masses(
                    1, opts.nsc_imf_bh_mode, opts.nsc_imf_bh_mass_max, opts.nsc_imf_bh_powerlaw_index, opts.mass_pile_up)
                bh_spin_captured = setupdiskblackholes.setup_disk_blackholes_spins(
                    1, opts.nsc_bh_spin_dist_mu, opts.nsc_bh_spin_dist_sigma)
                bh_spin_angle_captured = setupdiskblackholes.setup_disk_blackholes_spin_angles(
                    1, bh_spin_captured)
                bh_gen_captured = [1]
                bh_orb_ecc_captured = [0.0]
                bh_orb_inc_captured = [0.0]
                # Append captured BH to existing singleton arrays. Assume prograde and 1st gen BH.
                blackholes_pro.add_blackholes(new_mass=bh_mass_captured,
                                              new_spin=bh_spin_captured,
                                              new_spin_angle=bh_spin_angle_captured,
                                              new_orb_a=bh_orb_a_captured,
                                              new_orb_inc=bh_orb_inc_captured,
                                              new_orb_ang_mom=np.ones(bh_mass_captured.size),
                                              new_orb_ecc=bh_orb_ecc_captured,
                                              new_orb_arg_periapse=np.full(bh_mass_captured.size, -1.5),
                                              new_gen=bh_gen_captured,
                                              new_galaxy=np.full(len(bh_mass_captured),galaxy),
                                              new_time_passed=np.full(len(bh_mass_captured),time_passed),
                                              new_id_num=np.arange(filing_cabinet.id_max+1, len(bh_mass_captured) + filing_cabinet.id_max+1, 1))
                # Update filing cabinet
                filing_cabinet.add_objects(new_id_num=np.arange(filing_cabinet.id_max+1, len(bh_mass_captured) + filing_cabinet.id_max+1, 1),
                                           new_category=np.array([0.0]),
                                           new_orb_a=bh_orb_a_captured,
                                           new_mass=bh_mass_captured,
                                           new_size=np.array([-1]),
                                           new_direction=np.array([1.0]),
                                           new_disk_inner_outer=np.array([0.0]))

            # Starter code for stars being captured
            # Conditions copy BH capture right now, but need to incorporate WZL2024 conditions
            if opts.flag_add_stars:
                capture_stars = time_passed % opts.capture_time_yr
                if capture_stars == 0:
                    num_star_captured = 2
                    star_mass_captured = setupdiskstars.setup_disk_stars_masses(star_num=num_star_captured,
                                                                                disk_star_mass_min_init=opts.disk_star_mass_min_init,
                                                                                disk_star_mass_max_init=opts.disk_star_mass_max_init,
                                                                                nsc_imf_star_powerlaw_index=opts.nsc_imf_star_powerlaw_index)
                    star_orb_a_captured = setupdiskstars.setup_disk_stars_orb_a(star_num=num_star_captured,
                                                                                disk_radius_outer=opts.disk_radius_outer,
                                                                                disk_inner_stable_circ_orb=opts.disk_inner_stable_circ_orb)
                    star_orb_inc_captured = np.full(num_star_captured, 0.0)  # setupdiskstars.setup_disk_stars_inclination(num_star_captured)
                    star_orb_ang_mom_captured = setupdiskstars.setup_disk_stars_orb_ang_mom(num_star_captured)
                    star_orb_arg_periapse_captured = setupdiskstars.setup_disk_stars_arg_periapse(num_star_captured)
                    star_orb_ecc_captured = np.full(num_star_captured, 0.0)
                    star_X_captured, star_Y_captured, star_Z_captured = setupdiskstars.setup_disk_stars_comp(star_num=num_star_captured,
                                                                                                             star_ZAMS_metallicity=opts.nsc_star_metallicity_z_init,
                                                                                                             star_ZAMS_helium=opts.nsc_star_metallicity_y_init)
                    star_log_radius_captured, star_log_luminosity_captured, star_log_teff_captured = stellar_interpolation.interp_star_params(star_mass_captured)
                    # Append captured stars to stars_pro array. Assume prograde and 1st gen.
                    stars_pro.add_stars(new_mass=star_mass_captured,
                                        new_orb_a=star_orb_a_captured,
                                        new_log_radius=star_log_radius_captured,
                                        new_log_luminosity=star_log_luminosity_captured,
                                        new_log_teff=star_log_teff_captured,
                                        new_X=star_X_captured,
                                        new_Y=star_Y_captured,
                                        new_Z=star_Z_captured,
                                        new_orb_inc=star_orb_inc_captured,
                                        new_orb_ang_mom=star_orb_ang_mom_captured,
                                        new_orb_ecc=star_orb_ecc_captured,
                                        new_orb_arg_periapse=star_orb_arg_periapse_captured,
                                        new_gen=np.full(num_star_captured, 1),
                                        new_galaxy=np.full(num_star_captured, galaxy),
                                        new_time_passed=np.full(num_star_captured, time_passed),
                                        new_id_num=np.arange(filing_cabinet.id_max + 1, num_star_captured + filing_cabinet.id_max + 1, 1)
                                        )
                    # Update filing cabinet
                    filing_cabinet.add_objects(new_id_num=np.arange(filing_cabinet.id_max + 1, num_star_captured + filing_cabinet.id_max + 1, 1),
                                               new_category=np.ones(num_star_captured),
                                               new_orb_a=star_orb_a_captured,
                                               new_mass=star_mass_captured,
                                               new_size=point_masses.r_g_from_units(opts.smbh_mass, (10 ** star_log_radius_captured) * astropy_units.Rsun).value,
                                               new_direction=np.ones(num_star_captured),
                                               new_disk_inner_outer=np.zeros(num_star_captured))

            # Test if any BH or BBH are in the danger-zone (<mininum_safe_distance, default =50r_g) from SMBH.
            # Potential EMRI/BBH EMRIs.
            # Find prograde BH in inner disk. Define inner disk as <=50r_g. 
            # Since a 10Msun BH will decay into a 10^8Msun SMBH at 50R_g in ~38Myr and decay time propto a^4.
            # e.g at 25R_g, decay time is only 2.3Myr.

            # Check if any prograde BHs are in the inner disk
            bh_id_num_pro_inner_disk = blackholes_pro.id_num[blackholes_pro.orb_a < opts.inner_disk_outer_radius]
            if (bh_id_num_pro_inner_disk.size > 0):
                # Add BH to inner_disk_arrays
                blackholes_inner_disk.add_blackholes(
                    new_mass=blackholes_pro.at_id_num(bh_id_num_pro_inner_disk, "mass"),
                    new_spin=blackholes_pro.at_id_num(bh_id_num_pro_inner_disk, "spin"),
                    new_spin_angle=blackholes_pro.at_id_num(bh_id_num_pro_inner_disk, "spin_angle"),
                    new_orb_a=blackholes_pro.at_id_num(bh_id_num_pro_inner_disk, "orb_a"),
                    new_orb_inc=blackholes_pro.at_id_num(bh_id_num_pro_inner_disk, "orb_inc"),
                    new_orb_ang_mom=blackholes_pro.at_id_num(bh_id_num_pro_inner_disk, "orb_ang_mom"),
                    new_orb_ecc=blackholes_pro.at_id_num(bh_id_num_pro_inner_disk, "orb_ecc"),
                    new_orb_arg_periapse=blackholes_pro.at_id_num(bh_id_num_pro_inner_disk, "orb_arg_periapse"),
                    new_gen=blackholes_pro.at_id_num(bh_id_num_pro_inner_disk, "gen"),
                    new_galaxy=blackholes_pro.at_id_num(bh_id_num_pro_inner_disk, "galaxy"),
                    new_time_passed=blackholes_pro.at_id_num(bh_id_num_pro_inner_disk, "time_passed"),
                    new_id_num=blackholes_pro.at_id_num(bh_id_num_pro_inner_disk, "id_num")
                )

                # Remove from blackholes_pro and update filing_cabinet
                blackholes_pro.remove_id_num(bh_id_num_pro_inner_disk)
                filing_cabinet.update(id_num=bh_id_num_pro_inner_disk,
                                      attr="disk_inner_outer",
                                      new_info=np.full(len(bh_id_num_pro_inner_disk), -1))

            # Check if any prograde stars are in the inner disk
            star_id_num_pro_inner_disk = stars_pro.id_num[stars_pro.orb_a < opts.inner_disk_outer_radius]
            if (star_id_num_pro_inner_disk.size > 0):
                # Add BH to inner_disk_arrays
                stars_inner_disk.add_stars(
                    new_mass=stars_pro.at_id_num(star_id_num_pro_inner_disk, "mass"),
                    new_log_radius=stars_pro.at_id_num(star_id_num_pro_inner_disk, "log_radius"),
                    new_log_teff=stars_pro.at_id_num(star_id_num_pro_inner_disk, "log_teff"),
                    new_log_luminosity=stars_pro.at_id_num(star_id_num_pro_inner_disk, "log_luminosity"),
                    new_X=stars_pro.at_id_num(star_id_num_pro_inner_disk, "star_X"),
                    new_Y=stars_pro.at_id_num(star_id_num_pro_inner_disk, "star_Y"),
                    new_Z=stars_pro.at_id_num(star_id_num_pro_inner_disk, "star_Z"),
                    new_orb_a=stars_pro.at_id_num(star_id_num_pro_inner_disk, "orb_a"),
                    new_orb_inc=stars_pro.at_id_num(star_id_num_pro_inner_disk, "orb_inc"),
                    new_orb_ang_mom=stars_pro.at_id_num(star_id_num_pro_inner_disk, "orb_ang_mom"),
                    new_orb_ecc=stars_pro.at_id_num(star_id_num_pro_inner_disk, "orb_ecc"),
                    new_orb_arg_periapse=stars_pro.at_id_num(star_id_num_pro_inner_disk, "orb_arg_periapse"),
                    new_gen=stars_pro.at_id_num(star_id_num_pro_inner_disk, "gen"),
                    new_galaxy=stars_pro.at_id_num(star_id_num_pro_inner_disk, "galaxy"),
                    new_time_passed=stars_pro.at_id_num(star_id_num_pro_inner_disk, "time_passed"),
                    new_id_num=stars_pro.at_id_num(star_id_num_pro_inner_disk, "id_num")
                )

                # Remove from stars_pro and update filing_cabinet
                stars_pro.remove_id_num(star_id_num_pro_inner_disk)
                filing_cabinet.update(id_num=star_id_num_pro_inner_disk,
                                      attr="disk_inner_outer",
                                      new_info=np.full(len(star_id_num_pro_inner_disk), -1))

            # Check if any retrograde BHs are in the inner disk
            bh_id_num_retro_inner_disk = blackholes_retro.id_num[blackholes_retro.orb_a < opts.inner_disk_outer_radius]
            if (bh_id_num_retro_inner_disk.size > 0):
                # Add BH to inner_disk_arrays
                blackholes_inner_disk.add_blackholes(
                    new_mass=blackholes_retro.at_id_num(bh_id_num_retro_inner_disk, "mass"),
                    new_spin=blackholes_retro.at_id_num(bh_id_num_retro_inner_disk, "spin"),
                    new_spin_angle=blackholes_retro.at_id_num(bh_id_num_retro_inner_disk, "spin_angle"),
                    new_orb_a=blackholes_retro.at_id_num(bh_id_num_retro_inner_disk, "orb_a"),
                    new_orb_inc=blackholes_retro.at_id_num(bh_id_num_retro_inner_disk, "orb_inc"),
                    new_orb_ang_mom=blackholes_retro.at_id_num(bh_id_num_retro_inner_disk, "orb_ang_mom"),
                    new_orb_ecc=blackholes_retro.at_id_num(bh_id_num_retro_inner_disk, "orb_ecc"),
                    new_orb_arg_periapse=blackholes_retro.at_id_num(bh_id_num_retro_inner_disk, "orb_arg_periapse"),
                    new_gen=blackholes_retro.at_id_num(bh_id_num_retro_inner_disk, "gen"),
                    new_galaxy=blackholes_retro.at_id_num(bh_id_num_retro_inner_disk, "galaxy"),
                    new_time_passed=blackholes_retro.at_id_num(bh_id_num_retro_inner_disk, "time_passed"),
                    new_id_num=blackholes_retro.at_id_num(bh_id_num_retro_inner_disk, "id_num")
                )
                # Remove from blackholes_retro and update filing_cabinet
                blackholes_retro.remove_id_num(bh_id_num_retro_inner_disk)
                filing_cabinet.update(id_num=bh_id_num_retro_inner_disk,
                                      attr="disk_inner_outer",
                                      new_info=np.full(len(bh_id_num_retro_inner_disk), -1))

            # Check if any retrograde stars are in the inner disk
            star_id_num_retro_inner_disk = stars_retro.id_num[stars_retro.orb_a < opts.inner_disk_outer_radius]
            if (star_id_num_retro_inner_disk.size > 0):
                # Add BH to inner_disk_arrays
                stars_inner_disk.add_stars(
                    new_mass=stars_retro.at_id_num(star_id_num_retro_inner_disk, "mass"),
                    new_log_radius=stars_retro.at_id_num(star_id_num_retro_inner_disk, "log_radius"),
                    new_log_luminosity=stars_retro.at_id_num(star_id_num_retro_inner_disk, "log_luminosity"),
                    new_log_teff=stars_retro.at_id_num(star_id_num_retro_inner_disk, "log_teff"),
                    new_X=stars_retro.at_id_num(star_id_num_retro_inner_disk, "star_X"),
                    new_Y=stars_retro.at_id_num(star_id_num_retro_inner_disk, "star_Y"),
                    new_Z=stars_retro.at_id_num(star_id_num_retro_inner_disk, "star_Z"),
                    new_orb_a=stars_retro.at_id_num(star_id_num_retro_inner_disk, "orb_a"),
                    new_orb_inc=stars_retro.at_id_num(star_id_num_retro_inner_disk, "orb_inc"),
                    new_orb_ang_mom=stars_retro.at_id_num(star_id_num_retro_inner_disk, "orb_ang_mom"),
                    new_orb_ecc=stars_retro.at_id_num(star_id_num_retro_inner_disk, "orb_ecc"),
                    new_orb_arg_periapse=stars_retro.at_id_num(star_id_num_retro_inner_disk, "orb_arg_periapse"),
                    new_gen=stars_retro.at_id_num(star_id_num_retro_inner_disk, "gen"),
                    new_galaxy=stars_retro.at_id_num(star_id_num_retro_inner_disk, "galaxy"),
                    new_time_passed=stars_retro.at_id_num(star_id_num_retro_inner_disk, "time_passed"),
                    new_id_num=stars_retro.at_id_num(star_id_num_retro_inner_disk, "id_num")
                )
                # Remove from stars_retro and update filing_cabinet
                stars_retro.remove_id_num(star_id_num_retro_inner_disk)
                filing_cabinet.update(id_num=star_id_num_retro_inner_disk,
                                      attr="disk_inner_outer",
                                      new_info=np.full(len(star_id_num_retro_inner_disk), -1))

            if (blackholes_inner_disk.num > 0):
                # FIX THIS: Return the new evolved bh_orb_ecc_inner_disk as they decay inwards.
                # Potentially move inner disk behaviour to module that is not dynamics (e.g inner disk module)
                blackholes_inner_disk.orb_a = dynamics.bh_near_smbh(
                    opts.smbh_mass,
                    blackholes_inner_disk.orb_a,
                    blackholes_inner_disk.mass,
                    blackholes_inner_disk.orb_ecc,
                    opts.timestep_duration_yr,
                    opts.inner_disk_outer_radius,
                    opts.disk_inner_stable_circ_orb,
                )

                # On 1st run through define old GW freqs (at say 9.e-7 Hz, since evolution change is 1e-6Hz)
                if blackholes_emris.num == 0:
                    old_gw_freq = 9.e-7*np.ones(blackholes_inner_disk.num)
                if (blackholes_emris.num > 0):
                    old_gw_freq = emri_gw_freq

                emri_gw_strain, emri_gw_freq = emri.evolve_emri_gw(
                    blackholes_inner_disk,
                    opts.timestep_duration_yr,
                    old_gw_freq,
                    opts.smbh_mass,
                    agn_redshift
                )

            if (stars_inner_disk.num > 0):
                # FIX THIS: Return the new evolved bh_orb_ecc_inner_disk as they decay inwards.
                # Potentially move inner disk behaviour to module that is not dynamics (e.g inner disk module)
                stars_inner_disk.orb_a = dynamics.bh_near_smbh( # KN: TDEs need their own method here bc drag
                    opts.smbh_mass,
                    stars_inner_disk.orb_a,
                    stars_inner_disk.mass,
                    stars_inner_disk.orb_ecc,
                    opts.timestep_duration_yr,
                    opts.inner_disk_outer_radius,
                    opts.disk_inner_stable_circ_orb,
                )

                # On 1st run through define old GW freqs (at say 9.e-7 Hz, since evolution change is 1e-6Hz)
                if stars_tdes.num == 0:
                    old_gw_tde_freq = 9.e-7*np.ones(stars_inner_disk.num)
                if (stars_tdes.num > 0):
                    old_gw_tde_freq = tde_gw_freq

                tde_gw_strain, tde_gw_freq = emri.evolve_emri_gw( # KN: TDEs need their own method here bc drag
                    stars_inner_disk,
                    opts.timestep_duration_yr,
                    old_gw_tde_freq,
                    opts.smbh_mass,
                    agn_redshift
                )

            if blackholes_inner_disk.num > 0:
                blackholes_emris.add_blackholes(new_mass=blackholes_inner_disk.mass,
                                                new_spin=blackholes_inner_disk.spin,
                                                new_spin_angle=blackholes_inner_disk.spin_angle,
                                                new_orb_a=blackholes_inner_disk.orb_a,
                                                new_orb_inc=blackholes_inner_disk.orb_inc,
                                                new_orb_ang_mom=blackholes_inner_disk.orb_ang_mom,
                                                new_orb_ecc=blackholes_inner_disk.orb_ecc,
                                                new_orb_arg_periapse=blackholes_inner_disk.orb_arg_periapse,
                                                new_gw_freq=emri_gw_freq,
                                                new_gw_strain=emri_gw_strain,
                                                new_gen=blackholes_inner_disk.gen,
                                                new_galaxy=np.full(emri_gw_freq.size, galaxy),
                                                new_time_passed=np.full(emri_gw_freq.size, time_passed),
                                                new_id_num=blackholes_inner_disk.id_num)

            #merger_dist = 1.0
            emri_merger_id_num = blackholes_inner_disk.id_num[blackholes_inner_disk.orb_a <= opts.disk_inner_stable_circ_orb]
            star_rlof_smbh_id_num = stars_inner_disk.id_num[stars_inner_disk.orb_a <= opts.disk_inner_stable_circ_orb]

            # if mergers occurs, remove from inner_disk arrays and stop evolving
            # still getting some nans, but I think that's bc there's retros that should have been
            #  moved to prograde arrays

            if np.size(emri_merger_id_num) > 0:
                blackholes_inner_disk.remove_id_num(emri_merger_id_num)
                # Remove merged EMRIs from filing_cabinet
                filing_cabinet.remove_id_num(emri_merger_id_num)

            # Here is where we need to move retro to prograde if they've flipped in this timestep
            # If they're IN the disk prograde, OR if they've circularized:
            # stop treating them with crude retro evolution--it will be sad
            # SF: fix the inc threshhold later to be truly 'in disk' but should be non-stupid as-is!!!
            inc_threshhold = 5.0 * np.pi/180.0
            bh_id_num_flip_to_pro = blackholes_retro.id_num[np.where((np.abs(blackholes_retro.orb_inc) <= inc_threshhold) | (blackholes_retro.orb_ecc == 0.0))]
            if (bh_id_num_flip_to_pro.size > 0):
                # add to prograde arrays
                blackholes_pro.add_blackholes(
                    new_mass=blackholes_retro.at_id_num(bh_id_num_flip_to_pro, "mass"),
                    new_orb_a=blackholes_retro.at_id_num(bh_id_num_flip_to_pro, "orb_a"),
                    new_spin=blackholes_retro.at_id_num(bh_id_num_flip_to_pro, "spin"),
                    new_spin_angle=blackholes_retro.at_id_num(bh_id_num_flip_to_pro, "spin_angle"),
                    new_orb_inc=blackholes_retro.at_id_num(bh_id_num_flip_to_pro, "orb_inc"),
                    new_orb_ang_mom=np.ones(bh_id_num_flip_to_pro.size),
                    new_orb_ecc=blackholes_retro.at_id_num(bh_id_num_flip_to_pro, "orb_ecc"),
                    new_orb_arg_periapse=blackholes_retro.at_id_num(bh_id_num_flip_to_pro, "orb_arg_periapse"),
                    new_galaxy=blackholes_retro.at_id_num(bh_id_num_flip_to_pro, "galaxy"),
                    new_time_passed=blackholes_retro.at_id_num(bh_id_num_flip_to_pro, "time_passed"),
                    new_gen=blackholes_retro.at_id_num(bh_id_num_flip_to_pro, "gen"),
                    new_id_num=blackholes_retro.at_id_num(bh_id_num_flip_to_pro, "id_num")
                )
                # delete from retro arrays
                blackholes_retro.remove_id_num(id_num_remove=bh_id_num_flip_to_pro)
                # Update filing_cabinet
                filing_cabinet.update(id_num=bh_id_num_flip_to_pro,
                                      attr="direction",
                                      new_info=np.ones(bh_id_num_flip_to_pro.size))

            star_id_num_flip_to_pro_or_tde = stars_retro.id_num[np.where((np.abs(stars_retro.orb_inc) <= inc_threshhold) | (stars_retro.orb_ecc == 0.0))]
            star_id_num_tde, star_id_num_flip_to_pro = tde.check_tde_or_flip(star_id_num_flip_to_pro_or_tde,
                                                                             stars_retro.at_id_num(star_id_num_flip_to_pro_or_tde, "mass"),
                                                                             stars_retro.at_id_num(star_id_num_flip_to_pro_or_tde, "log_radius"),
                                                                             stars_retro.at_id_num(star_id_num_flip_to_pro_or_tde, "orb_ecc"),
                                                                             stars_retro.at_id_num(star_id_num_flip_to_pro_or_tde, "orb_a"),
                                                                             opts.smbh_mass)
            if (star_id_num_flip_to_pro.size > 0):
                # add to prograde arrays
                stars_pro.add_stars(
                    new_mass=stars_retro.at_id_num(star_id_num_flip_to_pro, "mass"),
                    new_log_radius=stars_retro.at_id_num(star_id_num_flip_to_pro, "log_radius"),
                    new_log_luminosity=stars_retro.at_id_num(star_id_num_flip_to_pro, "log_luminosity"),
                    new_log_teff=stars_retro.at_id_num(star_id_num_flip_to_pro, "log_teff"),
                    new_X=stars_retro.at_id_num(star_id_num_flip_to_pro, "star_X"),
                    new_Y=stars_retro.at_id_num(star_id_num_flip_to_pro, "star_Y"),
                    new_Z=stars_retro.at_id_num(star_id_num_flip_to_pro, "star_Z"),
                    new_orb_a=stars_retro.at_id_num(star_id_num_flip_to_pro, "orb_a"),
                    new_orb_inc=stars_retro.at_id_num(star_id_num_flip_to_pro, "orb_inc"),
                    new_orb_ang_mom=np.ones(star_id_num_flip_to_pro.size),
                    new_orb_ecc=stars_retro.at_id_num(star_id_num_flip_to_pro, "orb_ecc"),
                    new_orb_arg_periapse=stars_retro.at_id_num(star_id_num_flip_to_pro, "orb_arg_periapse"),
                    new_galaxy=stars_retro.at_id_num(star_id_num_flip_to_pro, "galaxy"),
                    new_time_passed=stars_retro.at_id_num(star_id_num_flip_to_pro, "time_passed"),
                    new_gen=stars_retro.at_id_num(star_id_num_flip_to_pro, "gen"),
                    new_id_num=stars_retro.at_id_num(star_id_num_flip_to_pro, "id_num")
                )
                # delete from retro arrays
                stars_retro.remove_id_num(id_num_remove=star_id_num_flip_to_pro)
                # Update filing_cabinet
                filing_cabinet.update(id_num=star_id_num_flip_to_pro,
                                      attr="direction",
                                      new_info=np.ones(star_id_num_flip_to_pro.size))

            if (star_id_num_tde.size > 0):
                # add to TDE arrays
                stars_tdes.add_stars(
                    new_mass=stars_retro.at_id_num(star_id_num_tde, "mass"),
                    new_log_radius=stars_retro.at_id_num(star_id_num_tde, "log_radius"),
                    new_log_luminosity=stars_retro.at_id_num(star_id_num_tde, "log_luminosity"),
                    new_log_teff=stars_retro.at_id_num(star_id_num_tde, "log_teff"),
                    new_X=stars_retro.at_id_num(star_id_num_tde, "star_X"),
                    new_Y=stars_retro.at_id_num(star_id_num_tde, "star_Y"),
                    new_Z=stars_retro.at_id_num(star_id_num_tde, "star_Z"),
                    new_orb_a=stars_retro.at_id_num(star_id_num_tde, "orb_a"),
                    new_orb_inc=stars_retro.at_id_num(star_id_num_tde, "orb_inc"),
                    new_orb_ang_mom=np.ones(star_id_num_tde.size),
                    new_orb_ecc=stars_retro.at_id_num(star_id_num_tde, "orb_ecc"),
                    new_orb_arg_periapse=stars_retro.at_id_num(star_id_num_tde, "orb_arg_periapse"),
                    new_galaxy=stars_retro.at_id_num(star_id_num_tde, "galaxy"),
                    new_time_passed=stars_retro.at_id_num(star_id_num_tde, "time_passed"),
                    new_gen=stars_retro.at_id_num(star_id_num_tde, "gen"),
                    new_id_num=stars_retro.at_id_num(star_id_num_tde, "id_num")
                )
                # delete from retro arrays
                stars_retro.remove_id_num(id_num_remove=star_id_num_tde)

            # Iterate the time step
            time_passed = time_passed + opts.timestep_duration_yr
            # Print time passed every 10 timesteps for now
            time_galaxy_tracker = 10.0*opts.timestep_duration_yr
            if time_passed % time_galaxy_tracker == 0:
                print("Time passed=", time_passed)

        # End Loop of Timesteps at Final Time, end all changes & print out results

        print("End Loop!")
        print("Final Time (yrs) = ", time_passed)
        if opts.verbose:
            print("BH locations at Final Time")
            print(blackholes_pro.orb_a)
        print("Number of binaries = ", blackholes_binary.num)
        print("Total number of mergers = ", blackholes_merged.num)
        print("Total number of immortal stars = ", len(stars_pro.mass[stars_pro.mass == opts.disk_star_initial_mass_cutoff]))
        print("Nbh_disk", disk_bh_num)

        # Write out all singletons after AGN episode so we can use as input to another AGN phase

        # Assume that all BH binaries break apart
        # Note: eccentricity will relax, ignore
        # Inclination assumed 0deg
        blackholes_pro.add_blackholes(
            new_mass=np.concatenate([blackholes_binary.mass_1, blackholes_binary.mass_1]),
            new_spin=np.concatenate([blackholes_binary.spin_1, blackholes_binary.spin_2]),
            new_spin_angle=np.concatenate([blackholes_binary.spin_angle_1, blackholes_binary.spin_angle_2]),
            new_orb_a=np.concatenate([blackholes_binary.orb_a_1, blackholes_binary.orb_a_2]),
            new_orb_inc=np.zeros(blackholes_binary.num * 2),  # Assume orb_inc = 0.0
            new_orb_ang_mom=np.ones(blackholes_binary.num * 2),  # Assume all are prograde
            new_orb_ecc=np.zeros(blackholes_binary.num * 2),  # Assume orb_ecc = 0.0
            new_orb_arg_periapse=np.full(blackholes_binary.num * 2, -1.5),  # Assume orb_arg_periapse = -1
            new_galaxy=np.full(blackholes_binary.num * 2, galaxy),
            new_time_passed=np.full(blackholes_binary.num * 2, time_passed),
            new_gen=np.concatenate([blackholes_binary.gen_1, blackholes_binary.gen_2]),
            new_id_num=np.arange(filing_cabinet.id_max + 1, filing_cabinet.id_max + 1 + blackholes_binary.num * 2, 1)
        )

        # Update filing_cabinet
        filing_cabinet.add_objects(
            new_id_num=np.arange(filing_cabinet.id_max + 1, filing_cabinet.id_max + 1 + blackholes_binary.num * 2, 1),
            new_category=np.zeros(blackholes_binary.num * 2),
            new_orb_a=np.concatenate([blackholes_binary.orb_a_1, blackholes_binary.orb_a_2]),
            new_mass=np.concatenate([blackholes_binary.mass_1, blackholes_binary.mass_1]),
            new_size=np.full(blackholes_binary.num * 2, -1.5),
            new_direction=np.ones(blackholes_binary.num * 2),
            new_disk_inner_outer=np.zeros(blackholes_binary.num * 2)
        )
        blackholes_binary.remove_id_num(blackholes_binary.id_num)
        filing_cabinet.remove_id_num(blackholes_binary.id_num)

        # Add merged BH to the population level object
        blackholes_merged_pop.add_blackholes(new_id_num=blackholes_merged.id_num,
                                             new_galaxy=blackholes_merged.galaxy,
                                             new_bin_orb_a=blackholes_merged.bin_orb_a,
                                             new_mass_final=blackholes_merged.mass_final,
                                             new_spin_final=blackholes_merged.spin_final,
                                             new_spin_angle_final=blackholes_merged.spin_angle_final,
                                             new_mass_1=blackholes_merged.mass_1,
                                             new_mass_2=blackholes_merged.mass_2,
                                             new_spin_1=blackholes_merged.spin_1,
                                             new_spin_2=blackholes_merged.spin_2,
                                             new_spin_angle_1=blackholes_merged.spin_angle_1,
                                             new_spin_angle_2=blackholes_merged.spin_angle_2,
                                             new_gen_1=blackholes_merged.gen_1,
                                             new_gen_2=blackholes_merged.gen_2,
                                             new_chi_eff=blackholes_merged.chi_eff,
                                             new_chi_p=blackholes_merged.chi_p,
                                             new_time_merged=blackholes_merged.time_merged)

        # Add list of all binaries formed to the population level object
        blackholes_binary_gw_pop.add_binaries(new_id_num=blackholes_binary_gw.id_num,
                                              new_mass_1=blackholes_binary_gw.mass_1,
                                              new_mass_2=blackholes_binary_gw.mass_2,
                                              new_orb_a_1=blackholes_binary_gw.orb_a_1, 
                                              new_orb_a_2=blackholes_binary_gw.orb_a_2,
                                              new_spin_1=blackholes_binary_gw.spin_1,
                                              new_spin_2=blackholes_binary_gw.spin_2,
                                              new_spin_angle_1=blackholes_binary_gw.spin_angle_1,
                                              new_spin_angle_2=blackholes_binary_gw.spin_angle_2,
                                              new_bin_sep=blackholes_binary_gw.bin_sep,
                                              new_bin_orb_a=blackholes_binary_gw.bin_orb_a,
                                              new_time_to_merger_gw=blackholes_binary_gw.time_to_merger_gw,
                                              new_flag_merging=blackholes_binary_gw.flag_merging,
                                              new_time_merged=blackholes_binary_gw.time_merged,
                                              new_bin_ecc=blackholes_binary_gw.bin_ecc,
                                              new_gen_1=blackholes_binary_gw.gen_1,
                                              new_gen_2=blackholes_binary_gw.gen_2,
                                              new_bin_orb_ang_mom=blackholes_binary_gw.bin_orb_ang_mom,
                                              new_bin_orb_inc=blackholes_binary_gw.bin_orb_inc,
                                              new_bin_orb_ecc=blackholes_binary_gw.bin_orb_ecc,
                                              new_gw_freq=blackholes_binary_gw.gw_freq,
                                              new_gw_strain=blackholes_binary_gw.gw_strain,
                                              new_galaxy=blackholes_binary_gw.galaxy)

        # Save the mergers
        galaxy_save_name = f"gal{galaxy_zfilled_str}/{opts.fname_output_mergers}"
        blackholes_merged.to_txt(os.path.join(opts.work_directory, galaxy_save_name), cols=merger_cols)

        # Append each galaxy result to outputs

        emris_pop.add_blackholes(new_id_num=blackholes_emris.id_num,
                                 new_mass=blackholes_emris.mass,
                                 new_spin=blackholes_emris.spin,
                                 new_spin_angle=blackholes_emris.spin_angle,
                                 new_orb_a=blackholes_emris.orb_a,
                                 new_orb_inc=blackholes_emris.orb_inc,
                                 new_orb_ang_mom=blackholes_emris.orb_ang_mom,
                                 new_orb_ecc=blackholes_emris.orb_ecc,
                                 new_orb_arg_periapse=blackholes_emris.orb_arg_periapse,
                                 new_galaxy=blackholes_emris.galaxy,
                                 new_gen=blackholes_emris.gen,
                                 new_time_passed=blackholes_emris.time_passed,
                                 new_gw_freq=blackholes_emris.gw_freq,
                                 new_gw_strain=blackholes_emris.gw_strain)
        
        tdes_pop.add_stars(new_id_num=stars_tdes.id_num,
                           new_mass=stars_tdes.mass,
                           new_log_radius=stars_tdes.log_radius,
                           new_log_teff=stars_tdes.log_teff,
                           new_log_luminosity=stars_tdes.log_luminosity,
                           new_X=stars_tdes.star_X,
                           new_Y=stars_tdes.star_Y,
                           new_Z=stars_tdes.star_Z,
                           new_orb_a=stars_tdes.orb_a,
                           new_orb_inc=stars_tdes.orb_inc,
                           new_orb_ang_mom=stars_tdes.orb_ang_mom,
                           new_orb_ecc=stars_tdes.orb_ecc,
                           new_orb_arg_periapse=stars_tdes.orb_arg_periapse,
                           new_galaxy=stars_tdes.galaxy,
                           new_gen=stars_tdes.gen,
                           new_time_passed=stars_tdes.time_passed)
        
        stars_pop.add_stars(new_id_num=stars_pro.id_num,
                            new_mass=stars_pro.mass,
                            new_log_radius=stars_pro.log_radius,
                            new_log_teff=stars_pro.log_teff,
                            new_log_luminosity=stars_pro.log_luminosity,
                            new_X=stars_pro.star_X,
                            new_Y=stars_pro.star_Y,
                            new_Z=stars_pro.star_Z,
                            new_orb_a=stars_pro.orb_a,
                            new_orb_ang_mom=stars_pro.orb_ang_mom,
                            new_orb_ecc=stars_pro.orb_ecc,
                            new_orb_inc=stars_pro.orb_inc,
                            new_orb_arg_periapse=stars_pro.orb_arg_periapse,
                            new_galaxy=stars_pro.galaxy,
                            new_gen=stars_pro.gen,
                            new_time_passed=stars_pro.time_passed)
        
    # save all mergers from Monte Carlo
    basename, extension = os.path.splitext(opts.fname_output_mergers)
    population_save_name = f"{basename}_population{extension}"
    survivors_save_name = f"{basename}_survivors{extension}"
    emris_save_name = f"{basename}_emris{extension}"
    tdes_save_name = f"{basename}_tdes{extension}"
    gws_save_name = f"{basename}_lvk{extension}"
    stars_save_name = f"{basename}_stars{extension}"

    # Define columns to write
    emri_cols = ["galaxy", "time_passed", "orb_a", "mass", "orb_ecc", "gw_strain", "gw_freq", "id_num"]
    bh_surviving_cols = ["galaxy", "orb_a", "mass", "spin", "spin_angle", "gen", "id_num"]
    population_cols = ["galaxy", "bin_orb_a", "mass_final", "chi_eff", "spin_final", "spin_angle_final",
                       "mass_1", "mass_2", "spin_1", "spin_2", "spin_angle_1", "spin_angle_2",
                       "gen_1", "gen_2", "time_merged", "chi_p"]
    binary_gw_cols = ["galaxy", "time_merged", "bin_sep", "mass_total", "bin_ecc", "gw_strain", "gw_freq", "gen_1", "gen_2"]
    stars_cols = ["galaxy", "time_passed", "orb_a", "mass", "log_radius", "log_teff", "log_luminosity", "orb_ecc", "star_X", "star_Y", "star_Z", "gen", "id_num"]
    tde_cols = ["galaxy", "time_passed", "orb_a", "mass", "log_radius", "log_teff", "log_luminosity", "orb_ecc", "star_X", "star_Y", "star_Z", "gen", "id_num"]

    # Save things
    emris_pop.to_txt(os.path.join(opts.work_directory, emris_save_name),
                     cols=emri_cols)        

    blackholes_pro.to_txt(os.path.join(opts.work_directory, survivors_save_name),
                          cols=bh_surviving_cols)
    
    blackholes_binary_gw_pop.to_txt(os.path.join(opts.work_directory, gws_save_name),
                                    cols=binary_gw_cols)

    # Include initial seed in header
    blackholes_merged_pop.to_txt(os.path.join(opts.work_directory, population_save_name),
                                 cols=population_cols, extra_header=f"Initial seed: {opts.seed}\n")
    
    if opts.flag_add_stars:
        stars_pop.to_txt(os.path.join(opts.work_directory, stars_save_name),
                                    cols=stars_cols, extra_header=f"Initial seed: {opts.seed}\n")
        tdes_pop.to_txt(os.path.join(opts.work_directory, tdes_save_name),
                     cols=tde_cols)

    toc_perf = time.perf_counter()
    print("Perf time: %0.2f"%(toc_perf - tic_perf))

if __name__ == "__main__":
    main()<|MERGE_RESOLUTION|>--- conflicted
+++ resolved
@@ -539,14 +539,10 @@
                     disk_opacity,
                     opts.disk_bh_eddington_ratio,
                     opts.disk_alpha_viscosity,
-<<<<<<< HEAD
                     opts.disk_radius_outer,
                     opts.thermal_feedback_ratio_max)
             else:
                 ratio_heat_mig_torques = np.zeros(len(blackholes_pro.orb_a))
-=======
-                    opts.disk_radius_outer)
->>>>>>> c0ec205c
 
                 ratio_heat_mig_stars_torques = feedback.feedback_stars_hankla(
                     stars_pro.orb_a,
