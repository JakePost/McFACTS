#!/usr/bin/env python3
import os
from os.path import isfile, isdir
from pathlib import Path

from cgi import print_arguments
import numpy as np
import math
import matplotlib.pyplot as plt
import itertools
import scipy.interpolate

import sys
import argparse

from mcfacts.inputs import ReadInputs
from importlib import resources as impresources
from mcfacts.inputs import data as input_data

from mcfacts.objects.agnobject import AGNStar

from mcfacts.objects.agnobject import AGNStar

from mcfacts.setup import setupdiskblackholes
<<<<<<< HEAD
from mcfacts.setup import setupdiskneutronstars
from mcfacts.setup import setupdiskstars
from mcfacts.physics.migration.type1 import type1
from mcfacts.physics.accretion.eddington import changebhmass
from mcfacts.physics.accretion.eddington import changensmass
from mcfacts.physics.accretion.eddington import changestarsmass
from mcfacts.physics.accretion.torque import changebh
from mcfacts.physics.accretion.torque import changens
=======
from mcfacts.setup import setupdiskstars
from mcfacts.physics.migration.type1 import type1
from mcfacts.physics.accretion.eddington import changebhmass
from mcfacts.physics.accretion.eddington import changestarsmass
from mcfacts.physics.accretion.torque import changebh
>>>>>>> 087e4f18
from mcfacts.physics.accretion.torque import changestars
from mcfacts.physics.feedback.hankla21 import feedback_hankla21
from mcfacts.physics.feedback.hankla21 import feedback_ns
from mcfacts.physics.dynamics import dynamics
from mcfacts.physics.eccentricity import orbital_ecc
from mcfacts.physics.binary.formation import hillsphere
from mcfacts.physics.binary.formation import hillspherens
from mcfacts.physics.binary.formation import add_new_binary
from mcfacts.physics.binary.evolve import evolve
from mcfacts.physics.binary.harden import baruteau11
from mcfacts.physics.binary.merge import tichy08
from mcfacts.physics.binary.merge import chieff
from mcfacts.physics.binary.merge import tgw
#from mcfacts.physics.disk_capture.orb_inc_damping import orb_inc_damping

#from mcfacts.tests import tests
from mcfacts.outputs import mergerfile

binary_field_names="R1 R2 M1 M2 a1 a2 theta1 theta2 sep com t_gw merger_flag t_mgr  gen_1 gen_2  bin_ang_mom bin_ecc bin_incl bin_orb_ecc nu_gw h_bin"
<<<<<<< HEAD
binary_ns_field_names="R1 R2 M1 M2 a1 a2 theta1 theta2 sep com t_gw merger_flag t_mgr  gen_1 gen_2  bin_ang_mom bin_ecc bin_incl bin_orb_ecc nu_gw h_bin"
binary_nsbh_field_names="R1 R2 M1 M2 a1 a2 theta1 theta2 sep com t_gw merger_flag t_mgr  gen_1 gen_2  bin_ang_mom bin_ecc bin_incl bin_orb_ecc nu_gw h_bin"
binary_stars_field_names="R1 R2 M1 M2 R1_star R2_star a1 a2 theta1 theta2 sep com t_gw merger_flag t_mgr  gen_1 gen_2  bin_ang_mom bin_ecc bin_incl bin_orb_ecc nu_gw h_bin"
merger_field_names=' '.join(mergerfile.names_rec)
bh_initial_field_names = "disk_location mass spin spin_angle orb_ang_mom orb_ecc orb_incl"
ns_initial_field_names = "disk_location mass spin spin_angle orb_ang_mom orb_ecc orb_incl"
DEFAULT_INI = Path(__file__).parent.resolve() / ".." / "recipes" / "model_choice.ini"
#DEFAULT_INI = Path(__file__).parent.resolve() / ".." / "recipes" / "paper1_fig_dyn_on.ini"
=======
binary_stars_field_names="R1 R2 M1 M2 R1_star R2_star a1 a2 theta1 theta2 sep com t_gw merger_flag t_mgr  gen_1 gen_2  bin_ang_mom bin_ecc bin_incl bin_orb_ecc nu_gw h_bin"
merger_field_names=' '.join(mergerfile.names_rec)


# Do not change this line EVER
DEFAULT_INI = impresources.files(input_data) / "model_choice.ini"
bh_initial_field_names = "disk_location mass spin spin_angle orb_ang_mom orb_ecc orb_incl"
# Feature in testing do not use unless you know what you're doing.
>>>>>>> 087e4f18
#DEFAULT_PRIOR_POP = Path(__file__).parent.resolve() / ".." / "recipes" / "prior_mergers_population.dat"

assert DEFAULT_INI.is_file()
#assert DEFAULT_PRIOR_POP.is_file()

FORBIDDEN_ARGS = [
    "disk_outer_radius",
    "max_disk_radius_pc",
    "disk_inner_radius",
    ]

def arg():
    import argparse
    # parse command line arguments
    parser = argparse.ArgumentParser()
    # General
    parser.add_argument("--n_bins_max", default=1000, type=int)
    parser.add_argument("--n_bins_max_out", default=100, type=int)
    parser.add_argument("--fname-ini",help="Filename of configuration file",
        default=DEFAULT_INI,type=str)
    parser.add_argument("--fname-output-mergers",default="output_mergers.dat",
        help="output merger file (if any)",type=str)
    parser.add_argument("--fname-snapshots-bh",
        default="output_bh_[single|binary]_$(index).dat",
        help="output of BH index file ")
    parser.add_argument("--no-snapshots", action='store_true')
    parser.add_argument("--verbose",action='store_true')
    parser.add_argument("-w", "--work-directory",
        default=Path().parent.resolve(),
        help="Set the working directory for saving output. Default: current working directory",
        type=str
    )
    parser.add_argument("--seed", type=int, default=None,
        help="Set the random seed. Randomly sets one if not passed. Default: None")
    parser.add_argument("--fname-log", default="mcfacts_sim.log", type=str,
        help="Specify a file to save the arguments for mcfacts")
    
    ## Add inifile arguments
    # Read default inifile
    _variable_inputs = ReadInputs.ReadInputs_ini(DEFAULT_INI,False)
    # Loop the arguments
    for name in _variable_inputs:
        # Skip CL read of forbidden arguments
        if name in FORBIDDEN_ARGS:
            continue
        _metavar    = name
        _opt        = "--%s"%(name)
        _default    = _variable_inputs[name]
        _dtype      = type(_variable_inputs[name])
        parser.add_argument(
            _opt,
            default=_default,
            type=_dtype,
            metavar=_metavar,
           )

    ## Parse arguments
    opts = parser.parse_args()
    # Check that the inifile exists
    assert isfile(opts.fname_ini)
    # Convert to path objects
    opts.fname_ini = Path(opts.fname_ini)
    assert opts.fname_ini.is_file()
    opts.fname_snapshots_bh = Path(opts.fname_snapshots_bh)
    opts.fname_output_mergers = Path(opts.fname_output_mergers)

    ## Parse inifile
    # Read inifile
    variable_inputs = ReadInputs.ReadInputs_ini(opts.fname_ini, opts.verbose)
    # Okay, this is important. The priority of input arguments is:
    # command line > specified inifile > default inifile
    for name in variable_inputs:
        # Check for args not in parser. These were generated or changed in ReadInputs.py
        if not hasattr(opts, name):
            setattr(opts, name, variable_inputs[name])
            continue
        # Check for args not in the default_ini file
        if getattr(opts, name) != _variable_inputs[name]:
            # This is the case where the user has set the value of an argument
            # from the command line. We don't want to argue with the user.
            pass
        else:
            # This is the case where the user has not set the value of an
            # argument from the command line.
            # We can overwrite the default value with the inifile value
            setattr(opts, name, variable_inputs[name])
    # Case 3: if an attribute is in the default infile,
    #   and not the specified inifile,
    #   it remains unaltered.

    if opts.verbose:
        for item in opts.__dict__:
            print(item, getattr(opts, item))

    # Get the user-defined or default working directory / output location
    opts.work_directory = Path(opts.work_directory).resolve()
    if not isdir(opts.work_directory):
        os.mkdir(opts.work_directory)
    assert opts.work_directory.is_dir()
    try: # check if working directory for output exists
        os.stat(opts.work_directory)
    except FileNotFoundError as e:
        raise e
    print(f"Output will be saved to {opts.work_directory}")

    # Get the parent path to this file and cd to that location for runtime
    opts.runtime_directory = Path(__file__).parent.resolve()
    assert opts.runtime_directory.is_dir()
    os.chdir(opts.runtime_directory)

    # set the seed for random number generation and reproducibility if not user-defined
    if opts.seed == None:
        opts.seed = np.random.randint(low=0, high=int(1e18), dtype=np.int_)
        print(f'Random number generator seed set to: {opts.seed}')


    # Write parameters to log file
    with open(opts.work_directory / opts.fname_log, 'w') as F:
        for item in opts.__dict__:
            line = "%s = %s\n"%(item, str(opts.__dict__[item]))
            F.write(line)
    return opts


def main():
    """
    """
    # Setting up automated input parameters
    # see IOdocumentation.txt for documentation of variable names/types/etc.
    opts = arg()
    surf_dens_func, aspect_ratio_func = \
        ReadInputs.construct_disk_interp(
        opts.mass_smbh,
        opts.disk_outer_radius,
        opts.disk_model_name,
        opts.alpha,
        opts.frac_Eddington_ratio,
        max_disk_radius_pc      = opts.max_disk_radius_pc,
        disk_model_use_pagn     = opts.disk_model_use_pagn,
        verbose                 = opts.verbose
        )
        
    merged_bh_array_pop = []

    surviving_bh_array_pop = []
    
    emris_array_pop = []

    gw_array_pop = []

    #temp_emri_array = np.zeros(7)

    #emri_array = np.zeros(7)

    #temp_bbh_gw_array = np.zeros(7)

<<<<<<< HEAD
    temp_bns_gw_array = np.zeros(7)

    temp_bnsbh_gw_array = np.zeros(7)

    bbh_gw_array = np.zeros(7)
=======
    #bbh_gw_array = np.zeros(7)
>>>>>>> 087e4f18

    for iteration in range(opts.n_iterations):
        print("Iteration", iteration)
        # Set random number generator for this run with incremented seed
        # ALERT: ONLY this random number generator can be used throughout the code to ensure reproducibility.
        rng = np.random.default_rng(opts.seed + iteration)

        # Make subdirectories for each iteration
        # Fills run number with leading zeros to stay sequential
        iteration_zfilled_str = f"{iteration:>0{int(np.log10(opts.n_iterations))+1}}"
        try: # Make subdir, exit if it exists to avoid clobbering.
            os.makedirs(os.path.join(opts.work_directory, f"run{iteration_zfilled_str}"), exist_ok=False)
        except FileExistsError:
            raise FileExistsError(f"Directory \'run{iteration_zfilled_str}\' exists. Exiting so I don't delete your data.")

        # can index other parameter lists here if needed.
        # galaxy_type = galaxy_models[iteration] # e.g. star forming/spiral vs. elliptical
        # NSC mass
        # SMBH mass
        #Housekeeping for array initialization
        temp_emri_array = np.zeros(7)

        emri_array = np.zeros(7)

        temp_bbh_gw_array = np.zeros(7)

        bbh_gw_array = np.zeros(7)    

        #Set up number of BH in disk
        n_bh = setupdiskblackholes.setup_disk_nbh(
            opts.M_nsc,
            opts.nbh_nstar_ratio,
            opts.mbh_mstar_ratio,
            opts.r_nsc_out,
            opts.nsc_index_outer,
            opts.mass_smbh,
            opts.disk_outer_radius,
            opts.h_disk_average,
            opts.r_nsc_crit,
            opts.nsc_index_inner,
        )

<<<<<<< HEAD
        #Set up number of NS in disk
        n_ns = setupdiskneutronstars.setup_disk_nns(
            opts.M_nsc,
            opts.nbh_nns_ratio,
            opts.mns_mstar_ratio,
            opts.r_nsc_out,
            opts.nsc_index_outer,
            opts.mass_smbh,
            opts.disk_outer_radius,
            opts.h_disk_average,
            opts.r_nsc_crit,
            opts.nsc_index_inner,
        )

=======
>>>>>>> 087e4f18
        #This generates 10^6 more stars than BH so for right now I have artificially limited it to 5000 stars.
        n_stars = setupdiskstars.setup_disk_nstars(
            opts.M_nsc,
            opts.nbh_nstar_ratio,
            opts.mbh_mstar_ratio,
            opts.r_nsc_out,
            opts.nsc_index_outer,
            opts.mass_smbh,
            opts.disk_outer_radius,
            opts.h_disk_average,
            opts.r_nsc_crit,
            opts.nsc_index_inner,
        )
        n_stars = np.int64(5000)

<<<<<<< HEAD
        print('n_bh = {}, n_ns = {} n_stars = {}'.format(n_bh,n_ns,n_stars))
        
=======
        print('n_bh = {}, n_stars = {}'.format(n_bh,n_stars))

>>>>>>> 087e4f18

        # generate initial BH parameter arrays
        print("Generate initial BH parameter arrays")
        bh_initial_locations = setupdiskblackholes.setup_disk_blackholes_location(
            rng,
            n_bh,
            opts.disk_outer_radius,
        )
        bh_initial_masses = setupdiskblackholes.setup_disk_blackholes_masses(
            rng,
            n_bh,
            opts.mode_mbh_init,
            opts.max_initial_bh_mass,
            opts.mbh_powerlaw_index,
        )
        bh_initial_spins = setupdiskblackholes.setup_disk_blackholes_spins(
            rng,
            n_bh,
            opts.mu_spin_distribution,
            opts.sigma_spin_distribution
        )
        bh_initial_spin_angles = setupdiskblackholes.setup_disk_blackholes_spin_angles(
            rng,
            n_bh,
            bh_initial_spins
        )
        bh_initial_orb_ang_mom = setupdiskblackholes.setup_disk_blackholes_orb_ang_mom(
            rng,
            n_bh
        )
        if opts.orb_ecc_damping == 1:
            bh_initial_orb_ecc = setupdiskblackholes.setup_disk_blackholes_eccentricity_uniform(rng,n_bh,opts.max_initial_eccentricity)
        else:
            bh_initial_orb_ecc = setupdiskblackholes.setup_disk_blackholes_circularized(rng,n_bh,opts.crit_ecc)

        bh_initial_orb_incl = setupdiskblackholes.setup_disk_blackholes_inclination(rng,n_bh)
         
        bh_initial_generations = np.ones((n_bh,),dtype=int)

<<<<<<< HEAD

        # generate initial NS parameter arrays
        print("Generate initial NS parameter arrays")
        ns_initial_locations = setupdiskneutronstars.setup_disk_neutronstars_location(
            rng,
            n_ns,
            opts.disk_outer_radius,
        )
        ns_initial_masses = setupdiskneutronstars.setup_disk_neutronstars_masses(
            n_ns,
        )
        ns_initial_spins = setupdiskneutronstars.setup_disk_neutronstars_spins(
            rng,
            n_ns,
            opts.mu_spin_distribution,
            opts.sigma_spin_distribution
        )
        ns_initial_spin_angles = setupdiskneutronstars.setup_disk_neutronstars_spin_angles(
            rng,
            n_ns,
            ns_initial_spins
        )
        ns_initial_orb_ang_mom = setupdiskneutronstars.setup_disk_neutronstars_orb_ang_mom(
            rng,
            n_ns
        )
        if opts.orb_ecc_damping == 1:
            ns_initial_orb_ecc = setupdiskneutronstars.setup_disk_neutronstars_eccentricity_uniform(rng,n_ns)
        else:
            ns_initial_orb_ecc = setupdiskneutronstars.setup_disk_neutronstars_circularized(rng,n_ns,opts.crit_ecc)

        ns_initial_orb_incl = setupdiskneutronstars.setup_disk_neutronstars_inclination(rng,n_ns)
         
        ns_initial_generations = np.ones((n_ns,),dtype=int)


=======
>>>>>>> 087e4f18
        #----------now stars
        n_stars = 200 #working on making this physical

        #Need to write an initialization function so we don't have to generate the arrays by hand.
        print("Generate initial star parameter arrays")

        star_mass = setupdiskstars.setup_disk_stars_masses(rng, n_stars, opts.min_initial_star_mass,opts.max_initial_star_mass,opts.star_mass_powerlaw_index)
        star_radius = setupdiskstars.setup_disk_stars_radii(star_mass)
        star_spin = setupdiskstars.setup_disk_stars_spins(rng, n_stars, opts.mu_star_spin_distribution, opts.sigma_star_spin_distribution)
        star_spin_angle = setupdiskstars.setup_disk_stars_spin_angles(rng, n_stars, star_spin)
        star_orbit_a = setupdiskstars.setup_disk_stars_location(rng, n_stars, opts.disk_outer_radius)
        star_orbit_inclination = setupdiskstars.setup_disk_stars_inclination(rng,n_stars)
        star_orb_ang_mom = setupdiskstars.setup_disk_stars_orb_ang_mom(rng,n_stars)
        if opts.orb_ecc_damping == 1:
            star_orbit_e = setupdiskstars.setup_disk_stars_eccentricity_uniform(rng,n_stars)
        else:
            star_orbit_e = setupdiskstars.setup_disk_stars_circularized(rng,n_stars,opts.crit_ecc)
        star_Y = opts.stars_initial_Y
        star_Z = opts.stars_initial_Z

        stars = AGNStar(mass = star_mass,
                        spin = star_spin,
                        spin_angle = star_spin_angle,
                        orbit_a = star_orbit_a, #this is location
                        orbit_inclination = star_orbit_inclination,
                        orbit_e = star_orbit_e,
                        orb_ang_mom = star_orb_ang_mom,
                        star_radius = star_radius,
                        star_Y = star_Y,
                        star_Z = star_Z,
                        n_stars = n_stars)


<<<<<<< HEAD
        #Generate initial inner disk arrays for objects that end up in the inner disk. 
=======
        #Generate initial inner disk arrays for objects that end up in the inner disk.
>>>>>>> 087e4f18
        #Assume all drawn from prograde population for now.
        inner_disk_locations = []
        inner_disk_masses =[]
        inner_disk_spins = []
        inner_disk_spin_angles = []
        inner_disk_orb_ecc = []
        inner_disk_orb_inc = []
        inner_disk_gens = []

        # assign functions to variable names (continuity issue)
        # Disk surface density (in kg/m^2) is a function of radius, where radius is in r_g
        disk_surface_density = surf_dens_func
        # and disk aspect ratio is also a function of radius, where radius is in r_g
        disk_aspect_ratio = aspect_ratio_func
        # Housekeeping: Set up time
        initial_time = 0.0
        final_time = opts.timestep*opts.number_of_timesteps

        # Find prograde BH orbiters. Identify BH with orb. ang mom =+1
        bh_orb_ang_mom_indices = np.array(bh_initial_orb_ang_mom)
        prograde_orb_ang_mom_indices = np.where(bh_orb_ang_mom_indices == 1)
        #retrograde_orb_ang_mom_indices = np.where(bh_orb_ang_mom_indices == -1)
        prograde_bh_locations = bh_initial_locations[prograde_orb_ang_mom_indices]
        sorted_prograde_bh_locations = np.sort(prograde_bh_locations)
        #Use masses of prograde BH only
        prograde_bh_masses = bh_initial_masses[prograde_orb_ang_mom_indices]
        # Orbital eccentricities
        prograde_bh_orb_ecc = bh_initial_orb_ecc[prograde_orb_ang_mom_indices]
<<<<<<< HEAD
        print("Prograde BH orbital eccentricities",prograde_bh_orb_ecc)
=======
        print("Prograde orbital eccentricities",prograde_bh_orb_ecc)
>>>>>>> 087e4f18
        # Find which orbital eccentricities are <=h the disk aspect ratio and set up a mask
        #prograde_bh_crit_ecc = np.ma.masked_where(prograde_bh_orb_ecc >= aspect_ratio_func(prograde_bh_locations),prograde_bh_orb_ecc)
        # Orb eccentricities <2h (simple exponential damping): mask entries > 2*aspect_ratio
        #prograde_bh_modest_ecc = np.ma.masked_where(prograde_bh_orb_ecc > 2.0*aspect_ratio_func(prograde_bh_locations),prograde_bh_orb_ecc)
        #Orb eccentricities >2h (modified exponential damping): mask entries < 2*aspect_ratio
        #prograde_bh_large_ecc = np.ma.masked_where(prograde_bh_orb_ecc < 2.0*aspect_ratio_func(prograde_bh_locations),prograde_bh_orb_ecc)
        # Apply ecc damping to this masked array (where true)
        #prograde_bh_orb_ecc_damp = orbital_ecc.orbital_ecc_damping(opts.mass_smbh, prograde_bh_locations, prograde_bh_masses, surf_dens_func, aspect_ratio_func, prograde_bh_orb_ecc, opts.timestep, opts.crit_ecc)

        #print('modest ecc ',prograde_bh_modest_ecc)
<<<<<<< HEAD
        #print('damped ecc',prograde_bh_orb_ecc_damp) 
        
        # Test dynamics
        #post_dynamics_orb_ecc = dynamics.circular_singles_encounters_prograde(rng,opts.mass_smbh, prograde_bh_locations, prograde_bh_masses, surf_dens_func, aspect_ratio_func, prograde_bh_orb_ecc, opts.timestep, opts.crit_ecc, de)
    
        # Find prograde NS orbiters. Identify NS with orb. ang mom =+1
        ns_orb_ang_mom_indices = np.array(ns_initial_orb_ang_mom)
        prograde_ns_orb_ang_mom_indices = np.where(ns_orb_ang_mom_indices == 1)
        #retrograde_ns_orb_ang_mom_indices = np.where(ns_orb_ang_mom_indices == -1)
        prograde_ns_locations = ns_initial_locations[prograde_ns_orb_ang_mom_indices]
        sorted_prograde_ns_locations = np.sort(prograde_ns_locations)
        #Use masses of prograde NS only
        prograde_ns_masses = ns_initial_masses[prograde_ns_orb_ang_mom_indices]
        # Orbital eccentricities
        prograde_ns_orb_ecc = ns_initial_orb_ecc[prograde_ns_orb_ang_mom_indices]
        print("Prograde NS orbital eccentricities",prograde_ns_orb_ecc)
=======
        #print('damped ecc',prograde_bh_orb_ecc_damp)

        # Test dynamics
        #post_dynamics_orb_ecc = dynamics.circular_singles_encounters_prograde(rng,opts.mass_smbh, prograde_bh_locations, prograde_bh_masses, surf_dens_func, aspect_ratio_func, prograde_bh_orb_ecc, opts.timestep, opts.crit_ecc, de)
>>>>>>> 087e4f18

        #First sort all stars by location
        stars.sort(stars.orbit_a)

        #prograde stars stuff
        prograde_stars_orb_ang_mom_indices = np.where(stars.orb_ang_mom == 1)
        prograde_stars = AGNStar(mass = stars.mass[prograde_stars_orb_ang_mom_indices],
                                 spin = stars.spin[prograde_stars_orb_ang_mom_indices],
                                 spin_angle = stars.spin_angle[prograde_stars_orb_ang_mom_indices],
                                 orbit_a = stars.orbit_a[prograde_stars_orb_ang_mom_indices],
                                 orbit_inclination = stars.orbit_inclination[prograde_stars_orb_ang_mom_indices],
                                 orb_ang_mom = stars.orb_ang_mom[prograde_stars_orb_ang_mom_indices],
                                 orbit_e = stars.orbit_e[prograde_stars_orb_ang_mom_indices],
                                 star_radius=stars.star_radius[prograde_stars_orb_ang_mom_indices],
                                 star_Y=stars.star_Y[prograde_stars_orb_ang_mom_indices],
                                 star_Z=stars.star_Z[prograde_stars_orb_ang_mom_indices])




<<<<<<< HEAD
        
=======

>>>>>>> 087e4f18

        # Migrate
        # First if feedback present, find ratio of feedback heating torque to migration torque
        #if feedback > 0:
        #        ratio_heat_mig_torques = feedback_hankla21.feedback_hankla(prograde_bh_locations, surf_dens_func, opts.frac_Eddington_ratio, opts.alpha)
        #else:
<<<<<<< HEAD
        #        ratio_heat_mig_torques = np.ones(len(prograde_bh_locations))   
        # then migrate as usual
        #prograde_bh_locations_new = type1.type1_migration(opts.mass_smbh , prograde_bh_locations, prograde_bh_masses, disk_surface_density, disk_aspect_ratio, opts.timestep, ratio_heat_mig_torques, opts.trap_radius, prograde_bh_orb_ecc,opts.crit_ecc)
        

        #Orbital inclinations
        prograde_bh_orb_incl = bh_initial_orb_incl[prograde_orb_ang_mom_indices]
        prograde_ns_orb_incl = ns_initial_orb_incl[prograde_ns_orb_ang_mom_indices]
=======
        #        ratio_heat_mig_torques = np.ones(len(prograde_bh_locations))
        # then migrate as usual
        #prograde_bh_locations_new = type1.type1_migration(opts.mass_smbh , prograde_bh_locations, prograde_bh_masses, disk_surface_density, disk_aspect_ratio, opts.timestep, ratio_heat_mig_torques, opts.trap_radius, prograde_bh_orb_ecc,opts.crit_ecc)


        #Orbital inclinations
        prograde_bh_orb_incl = bh_initial_orb_incl[prograde_orb_ang_mom_indices]
>>>>>>> 087e4f18
        #prograde_stars_orb_incl = stars_initial_orb_incl[prograde_stars_orb_ang_mom_indices]
        #print("Prograde orbital inclinations")

        # Housekeeping: Fractional rate of mass growth per year at 
        # the Eddington rate(2.3e-8/yr)
        mass_growth_Edd_rate = 2.3e-8
    
        # Housekeeping: minimum spin angle resolution 
        # (ie less than this value gets fixed to zero) 
        # e.g 0.02 rad=1deg
        spin_minimum_resolution = 0.02
        #Torque prograde orbiting BH only
        prograde_bh_spins = bh_initial_spins[prograde_orb_ang_mom_indices]
        prograde_bh_spin_angles = bh_initial_spin_angles[prograde_orb_ang_mom_indices]
        prograde_bh_generations = bh_initial_generations[prograde_orb_ang_mom_indices]

<<<<<<< HEAD
        # Torque prograde orbiting NS only
        prograde_ns_spins = ns_initial_spins[prograde_ns_orb_ang_mom_indices]
        prograde_ns_spin_angles = ns_initial_spin_angles[prograde_ns_orb_ang_mom_indices]
        prograde_ns_generations = ns_initial_generations[prograde_ns_orb_ang_mom_indices]

=======
>>>>>>> 087e4f18
        #Torque prograde orbiting stars only
        """prograde_stars_spins = stars_initial_spins[prograde_stars_orb_ang_mom_indices]
        prograde_stars_spin_angles = stars_initial_spin_angles[prograde_stars_orb_ang_mom_indices]
        prograde_stars_generations = stars_initial_generations[prograde_stars_orb_ang_mom_indices]
        prograde_stars_radii = stars_initial_radii[prograde_stars_orb_ang_mom_indices]
        prograde_stars_X = stars_initial_X[prograde_stars_orb_ang_mom_indices]
        prograde_stars_Y = stars_initial_Y[prograde_stars_orb_ang_mom_indices]
        prograde_stars_Z = stars_initial_Z[prograde_stars_orb_ang_mom_indices] """



        # Writing initial parameters to file
        np.savetxt(
                os.path.join(opts.work_directory, f"run{iteration_zfilled_str}/initial_params_bh.dat"),
<<<<<<< HEAD
                np.c_[bh_initial_locations.T, 
                      bh_initial_masses.T, 
                      bh_initial_spins.T, 
                      bh_initial_spin_angles.T, 
                      bh_initial_orb_ang_mom.T, 
                      bh_initial_orb_ecc.T, 
=======
                np.c_[bh_initial_locations.T,
                      bh_initial_masses.T,
                      bh_initial_spins.T,
                      bh_initial_spin_angles.T,
                      bh_initial_orb_ang_mom.T,
                      bh_initial_orb_ecc.T,
>>>>>>> 087e4f18
                      bh_initial_orb_incl.T],
                header = bh_initial_field_names
        )

<<<<<<< HEAD
        np.savetxt(
            os.path.join(opts.work_directory, f"run{iteration_zfilled_str}/initial_params_ns.dat"),
            np.c_[ns_initial_locations.T, 
                    ns_initial_masses.T, 
                    ns_initial_spins.T, 
                    ns_initial_spin_angles.T, 
                    ns_initial_orb_ang_mom.T, 
                    ns_initial_orb_ecc.T, 
                    ns_initial_orb_incl.T],
            header = ns_initial_field_names
        )

=======
>>>>>>> 087e4f18
        stars.to_file(os.path.join(opts.work_directory, f"run{iteration_zfilled_str}/initial_params_stars2.dat"))


        # Housekeeping:
        # Number of binary properties that we want to record (e.g. R1,R2,M1,M2,a1,a2,theta1,theta2,sep,com,t_gw,merger_flag,time of merger, gen_1,gen_2, bin_ang_mom, bin_ecc, bin_incl,bin_orb_ecc, nu_gw, h_bin)
        number_of_bin_properties = len(binary_field_names.split())+1
        integer_nbinprop = int(number_of_bin_properties)
        bin_index = 0
        nbin_ever_made_index = 0
        test_bin_number = opts.n_bins_max
        integer_test_bin_number = int(test_bin_number)
        number_of_mergers = 0
        int_n_timesteps = int(opts.number_of_timesteps)

<<<<<<< HEAD
        number_of_ns_bin_properties = len(binary_ns_field_names.split())+1
        integer_ns_nbinprop = int(number_of_ns_bin_properties)
        bin_ns_index = 0
        nbin_ns_ever_made_index = 0
        test_bin_ns_number = opts.n_bins_max
        integer_test_bin_ns_number = int(test_bin_ns_number)
        number_of_ns_mergers = 0

        number_of_nsbh_bin_properties = len(binary_nsbh_field_names.split())+1
        integer_nsbh_nbinprop = int(number_of_nsbh_bin_properties)
        bin_nsbh_index = 0
        nbin_nsbh_ever_made_index = 0
        test_bin_nsbh_number = opts.n_bins_max
        integer_test_bin_nsbh_number = int(test_bin_nsbh_number)
        number_of_nsbh_mergers = 0

=======
>>>>>>> 087e4f18
        number_of_stars_bin_properties = len(binary_stars_field_names.split())+1
        integer_stars_nbinprop = int(number_of_stars_bin_properties)
        bin_stars_index = 0
        nbin_stars_ever_made_index = 0
        test_bin_stars_number = opts.n_bins_max
        integer_test_bin_stars_number = int(test_bin_stars_number)
        number_of_stars_mergers = 0
        # Set up EMRI output array with properties we want to record (iteration, time, R,M,e,h_char,f_gw)
        
        num_of_emri_properties = 7
        nemri = 0

        #Set up BBH gw array with properties we want to record (iteration, time, sep, Mb, eb(around c.o.m.),h_char,f_gw)
        #Set up empty list of indices of BBH to track
        bbh_gw_indices = []
        num_of_bbh_gw_properties = 7
        nbbhgw = 0
        num_bbh_gw_tracked = 0

        # Set up empty initial Binary array
        # Initially all zeros, then add binaries plus details as appropriate
        binary_bh_array = np.zeros((integer_nbinprop,integer_test_bin_number))
<<<<<<< HEAD
        binary_ns_array = np.zeros((integer_ns_nbinprop,integer_test_bin_ns_number))
        binary_nsbh_array = np.zeros((integer_nsbh_nbinprop,integer_test_bin_nsbh_number))
=======
>>>>>>> 087e4f18
        binary_stars_array = np.zeros((integer_stars_nbinprop,integer_test_bin_stars_number))
        # Set up empty initial Binary gw array. Initially all zeros, but records gw freq and strain for all binaries ever made at each timestep, including ones that don't merge or are ionized
        gw_data_array =np.zeros((int_n_timesteps,integer_test_bin_number))
        # Set up normalization for t_gw (SF: I do not like this way of handling, flag for update)
        norm_t_gw = tgw.normalize_tgw(opts.mass_smbh)
        print("Scale of t_gw (yrs)=", norm_t_gw)
    
        # Set up merger array (identical to binary array)
        merger_array = np.zeros((integer_nbinprop,integer_test_bin_number))
<<<<<<< HEAD
        merger_ns_array = np.zeros((integer_ns_nbinprop,integer_test_bin_ns_number))
        merger_stars_array = np.zeros((integer_stars_nbinprop,integer_test_bin_stars_number))
    
=======
        merger_stars_array = np.zeros((integer_stars_nbinprop,integer_test_bin_stars_number))

>>>>>>> 087e4f18
        # Set up output array (mergerfile)
        nprop_mergers=len(mergerfile.names_rec)
        integer_nprop_merge=int(nprop_mergers)
        merged_bh_array = np.zeros((integer_nprop_merge,integer_test_bin_number))

<<<<<<< HEAD
        nprop_ns_mergers=len(mergerfile.names_rec)
        integer_nprop_ns_merge=int(nprop_ns_mergers)
        merged_ns_array=np.zeros((integer_nprop_ns_merge,integer_test_bin_ns_number))

        nprop_stars_mergers=len(mergerfile.names_rec)
        integer_nprop_stars_merge=int(nprop_stars_mergers)
        merged_stars_array = np.zeros((integer_nprop_stars_merge,integer_test_bin_stars_number))
        
=======
        nprop_stars_mergers=len(mergerfile.names_rec)
        integer_nprop_stars_merge=int(nprop_stars_mergers)
        merged_stars_array = np.zeros((integer_nprop_stars_merge,integer_test_bin_stars_number))

>>>>>>> 087e4f18
        # Multiple AGN episodes:
        # If you want to use the output of a previous AGN simulation as an input to another AGN phase
        # Make sure you have a file 'recipes/prior_model_name_population.dat' so that ReadInputs can take it in
        # and in your .ini file set switch prior_agn = 1.0.
        # Initial orb ecc is prior_ecc_factor*uniform[0,0.99]=[0,0.33] for prior_ecc_factor=0.3 (default)
        if opts.prior_agn == 1.0:
            
            prior_radii, prior_masses, prior_spins, prior_spin_angles, prior_gens \
                = ReadInputs.ReadInputs_prior_mergers()
            num_of_progrades = prograde_bh_locations.size
            prior_indices = setupdiskblackholes.setup_prior_blackholes_indices(rng,num_of_progrades,prior_radii)
            prior_indices = prior_indices.astype('int32') 
            prograde_bh_locations = prior_radii[prior_indices]
            prograde_bh_masses = prior_masses[prior_indices]
            prograde_bh_spins = prior_spins[prior_indices]
            prograde_bh_spin_angles = prior_spin_angles[prior_indices]
            prograde_bh_generations = prior_gens[prior_indices]
            print("prior indices",prior_indices)
            print("prior locations",prograde_bh_locations) 
            print("prior gens",prograde_bh_generations)
            prior_ecc_factor = 0.3
            prograde_bh_orb_ecc = setupdiskblackholes.setup_disk_blackholes_eccentricity_uniform_modified(rng,prior_ecc_factor,num_of_progrades)
            print("prior ecc",prograde_bh_orb_ecc)
        # Start Loop of Timesteps
        print("Start Loop!")
        time_passed = initial_time
        print("Initial Time(yrs) = ",time_passed)

        n_its = 0
        n_mergers_so_far = 0
<<<<<<< HEAD
        n_ns_mergers_so_far = 0
=======
>>>>>>> 087e4f18
        n_stars_mergers_so_far = 0
        n_timestep_index = 0
        n_merger_limit = 1e4

        while time_passed < final_time:
            # Record 
            if not(opts.no_snapshots):
                n_bh_out_size = len(prograde_bh_locations)
<<<<<<< HEAD
                n_ns_out_size = len(prograde_ns_locations)
=======
>>>>>>> 087e4f18
                n_stars_out_size = len(prograde_stars.orbit_a)

                #svals = list(map( lambda x: x.shape,[prograde_bh_locations, prograde_bh_masses, prograde_bh_spins, prograde_bh_spin_angles, prograde_bh_orb_ecc, prograde_bh_generations[:n_bh_out_size]]))
                # Single output:  does work
                np.savetxt(
                    os.path.join(opts.work_directory, f"run{iteration_zfilled_str}/output_bh_single_{n_timestep_index}.dat"),
                    np.c_[prograde_bh_locations.T, prograde_bh_masses.T, prograde_bh_spins.T, prograde_bh_spin_angles.T, prograde_bh_orb_ecc.T, prograde_bh_generations[:n_bh_out_size].T],
                    header="r_bh m a theta ecc gen"
                )
                # np.savetxt(os.path.join(work_directory, "output_bh_single_{}.dat".format(n_timestep_index)), np.c_[prograde_bh_locations.T, prograde_bh_masses.T, prograde_bh_spins.T, prograde_bh_spin_angles.T, prograde_bh_orb_ecc.T, prograde_bh_generations[:n_bh_out_size].T], header="r_bh m a theta ecc gen")
                # Binary output: does not work
                np.savetxt(
                    os.path.join(opts.work_directory, f"run{iteration_zfilled_str}/output_bh_binary_{n_timestep_index}.dat"),
                    binary_bh_array[:,:n_mergers_so_far+1].T,
                    header=binary_field_names
                )

<<<<<<< HEAD
                #Save NS params
                np.savetxt(
                    os.path.join(opts.work_directory, f"run{iteration_zfilled_str}/output_ns_single_{n_timestep_index}.dat"),
                    np.c_[prograde_ns_locations.T, prograde_ns_masses.T, prograde_ns_spins.T, prograde_ns_spin_angles.T, prograde_ns_orb_ecc.T, prograde_ns_generations[:n_ns_out_size].T],
                    header="r_ns m a theta ecc gen"
                )
                # Binary output: does not work
                np.savetxt(
                    os.path.join(opts.work_directory, f"run{iteration_zfilled_str}/output_ns_binary_{n_timestep_index}.dat"),
                    binary_ns_array[:,:n_ns_mergers_so_far+1].T,
                    header=binary_ns_field_names
                )

=======
>>>>>>> 087e4f18
                #Save star params
                prograde_stars.to_file(os.path.join(opts.work_directory, f"run{iteration_zfilled_str}/output_stars_single_{n_timestep_index}.dat"))

                # np.savetxt(os.path.join(work_directory, "output_bh_single_{}.dat".format(n_timestep_index)), np.c_[prograde_bh_locations.T, prograde_bh_masses.T, prograde_bh_spins.T, prograde_bh_spin_angles.T, prograde_bh_orb_ecc.T, prograde_bh_generations[:n_bh_out_size].T], header="r_bh m a theta ecc gen")
                # Binary output: does not work
                np.savetxt(
                    os.path.join(opts.work_directory, f"run{iteration_zfilled_str}/output_stars_binary_{n_timestep_index}.dat"),
                    binary_stars_array[:,:n_stars_mergers_so_far+1].T,
                    header=binary_stars_field_names
                )
                # np.savetxt(os.path.join(work_directory, "output_bh_binary_{}.dat".format(n_timestep_index)), binary_bh_array[:,:n_mergers_so_far+1].T, header=binary_field_names)
                n_timestep_index +=1

            #Order of operations:        
            # No migration until orbital eccentricity damped to e_crit 
            # 1. check orb. eccentricity to see if any prograde_bh_location BH have orb. ecc. <e_crit.
            #    Create array prograde_bh_location_ecrit for those (mask prograde_bh_locations?)
            #       If yes, migrate those BH.
            #       All other BH, damp ecc and spin *down* BH (retrograde accretion), accrete mass.
            # 2. Run close encounters only on those prograde_bh_location_ecrit members.
        
            # Migrate
            # First if feedback present, find ratio of feedback heating torque to migration torque
            if opts.feedback > 0:
                ratio_heat_mig_torques = feedback_hankla21.feedback_hankla(
                    prograde_bh_locations, surf_dens_func, opts.frac_Eddington_ratio, opts.alpha)
            else:
<<<<<<< HEAD
                ratio_heat_mig_torques = np.ones(len(prograde_bh_locations))  
            
            #then for NS
            if opts.feedback > 0:
                ratio_heat_mig_ns_torques = feedback_ns.feedback_hankla(
                    prograde_ns_locations, surf_dens_func, opts.frac_ns_Eddington_ratio, opts.alpha)
            else:
                ratio_heat_mig_ns_torques = np.ones(len(prograde_ns_locations))
=======
                ratio_heat_mig_torques = np.ones(len(prograde_bh_locations))
>>>>>>> 087e4f18

            #now for stars
            if opts.feedback > 0:
                ratio_heat_mig_stars_torques = feedback_hankla21.feedback_hankla(
                    prograde_stars.orbit_a, surf_dens_func, opts.frac_star_Eddington_ratio, opts.alpha)
            else:
<<<<<<< HEAD
                ratio_heat_mig_stars_torques = np.ones(len(prograde_stars.orbit_a))   
=======
                ratio_heat_mig_stars_torques = np.ones(len(prograde_stars.orbit_a))
>>>>>>> 087e4f18
            # then migrate as usual
            
            prograde_bh_locations = type1.type1_migration(
                opts.mass_smbh,
                prograde_bh_locations,
                prograde_bh_masses,
                disk_surface_density,
                disk_aspect_ratio,
                opts.timestep,
                ratio_heat_mig_torques,
                opts.trap_radius,
                prograde_bh_orb_ecc,
                opts.crit_ecc
            )
            
            prograde_ns_locations = type1.type1_migration(
                opts.mass_smbh,
                prograde_ns_locations,
                prograde_ns_masses,
                disk_surface_density,
                disk_aspect_ratio,
                opts.timestep,
                ratio_heat_mig_ns_torques,
                opts.trap_radius,
                prograde_ns_orb_ecc,
                opts.crit_ecc,
            )
            
            # Accrete
            prograde_bh_masses = changebhmass.change_mass(
                prograde_bh_masses,
                opts.frac_Eddington_ratio,
                mass_growth_Edd_rate,
                opts.timestep
            )

            prograde_ns_masses = changensmass.change_mass(
                prograde_ns_masses,
                opts.frac_ns_Eddington_ratio,
                mass_growth_Edd_rate,
                opts.timestep
            )

            # Spin up
            prograde_bh_spins = changebh.change_spin_magnitudes(
                prograde_bh_spins,
                opts.frac_Eddington_ratio,
                opts.spin_torque_condition,
                opts.timestep,
                prograde_bh_orb_ecc,
                opts.crit_ecc,
            )
            
            prograde_ns_spins = changens.change_spin_magnitudes(
                prograde_ns_spins,
                opts.frac_ns_Eddington_ratio,
                opts.spin_torque_condition,
                opts.timestep,
                prograde_ns_orb_ecc,
                opts.crit_ecc,
            )
            
            # Torque spin angle
            prograde_bh_spin_angles = changebh.change_spin_angles(
                prograde_bh_spin_angles,
                opts.frac_Eddington_ratio,
                opts.spin_torque_condition,
                spin_minimum_resolution,
                opts.timestep,
                prograde_bh_orb_ecc,
                opts.crit_ecc
            )

            prograde_ns_spin_angles = changens.change_spin_angles(
                prograde_ns_spin_angles,
                opts.frac_ns_Eddington_ratio,
                opts.spin_torque_condition,
                spin_minimum_resolution,
                opts.timestep,
                prograde_ns_orb_ecc,
                opts.crit_ecc
            )

            # Damp BH orbital eccentricity
            prograde_bh_orb_ecc = orbital_ecc.orbital_ecc_damping(
                opts.mass_smbh,
                prograde_bh_locations,
                prograde_bh_masses,
                surf_dens_func,
                aspect_ratio_func,
                prograde_bh_orb_ecc,
                opts.timestep,
                opts.crit_ecc,
            )

            prograde_ns_orb_ecc = orbital_ecc.orbital_ecc_damping(
                opts.mass_smbh,
                prograde_ns_locations,
                prograde_ns_masses,
                surf_dens_func,
                aspect_ratio_func,
                prograde_ns_orb_ecc,
                opts.timestep,
                opts.crit_ecc,
            )

            # Perturb eccentricity via dynamical encounters
            if opts.dynamic_enc > 0:
                prograde_bh_locn_orb_ecc = dynamics.circular_singles_encounters_prograde(
                    rng,
                    opts.mass_smbh,
                    prograde_bh_locations,
                    prograde_bh_masses,
                    surf_dens_func,
                    aspect_ratio_func,
                    prograde_bh_orb_ecc,
                    opts.timestep,
                    opts.crit_ecc,
                    opts.de,
                )

                prograde_ns_locn_orb_ecc = dynamics.circular_singles_encounters_prograde(
                    rng,
                    opts.mass_smbh,
                    prograde_ns_locations,
                    prograde_ns_masses,
                    surf_dens_func,
                    aspect_ratio_func,
                    prograde_ns_orb_ecc,
                    opts.timestep,
                    opts.crit_ecc,
                    opts.de,
                )

                prograde_bh_locations = prograde_bh_locn_orb_ecc[0][0]
                prograde_bh_orb_ecc = prograde_bh_locn_orb_ecc[1][0]
#                prograde_bh_locations = prograde_bh_locations[0]
#                prograde_bh_orb_ecc = prograde_bh_orb_ecc[0]

                prograde_ns_locations = prograde_ns_locn_orb_ecc[0][0]
                prograde_ns_orb_ecc = prograde_ns_locn_orb_ecc[1][0]
#                prograde_ns_locations = prograde_ns_locations[0]
#                prograde_ns_orb_ecc = prograde_ns_orb_ecc[0]
            
            # Do things to the binaries--first check if there are any:
            if bin_index > 0:
                #First check that binaries are real. Discard any columns where the location or the mass is 0.
                reality_flag = evolve.reality_check(binary_bh_array, bin_index, integer_nbinprop)
                if reality_flag >= 0:
                   #One of the key parameter (mass or location is zero). Not real. Delete binary. Remove column at index = ionization_flag
                    binary_bh_array = np.delete(binary_bh_array,reality_flag,1) 
                    bin_index = bin_index - 1
                else:
                #If there are still binaries after this, evolve them.
                #if bin_index > 0:
                    # If there are binaries, evolve them
                    #Damp binary orbital eccentricity
                    binary_bh_array = orbital_ecc.orbital_bin_ecc_damping(
                        opts.mass_smbh,
                        binary_bh_array,
                        disk_surface_density,
                        disk_aspect_ratio,
                        opts.timestep,
                        opts.crit_ecc
                    )
                    if (opts.dynamic_enc > 0):
                    # Harden/soften binaries via dynamical encounters
                    #Harden binaries due to encounters with circular singletons (e.g. Leigh et al. 2018)
                        binary_bh_array = dynamics.circular_binaries_encounters_circ_prograde(
                            rng,
                            opts.mass_smbh,
                            prograde_bh_locations,
                            prograde_bh_masses,
                            prograde_bh_orb_ecc ,
                            opts.timestep,
                            opts.crit_ecc,
                            opts.de,
                            binary_bh_array,
                            bin_index
                        )

                        #Soften/ ionize binaries due to encounters with eccentric singletons
                        binary_bh_array = dynamics.circular_binaries_encounters_ecc_prograde(
                            rng,
                            opts.mass_smbh,
                            prograde_bh_locations,
                            prograde_bh_masses,
                            prograde_bh_orb_ecc ,
                            opts.timestep,
                            opts.crit_ecc,
                            opts.de,
                            binary_bh_array,
                            bin_index
                        ) 
                    # Harden binaries via gas
                    #Choose between Baruteau et al. 2011 gas hardening, or gas hardening from LANL simulations. To do: include dynamical hardening/softening from encounters
                    binary_bh_array = baruteau11.bin_harden_baruteau(
                        binary_bh_array,
                        integer_nbinprop,
                        opts.mass_smbh,
                        opts.timestep,
                        norm_t_gw,
                        bin_index,
                        time_passed,
                    )
                    #print("Harden binary")
                    #Check closeness of binary. Are black holes at merger condition separation
                    binary_bh_array = evolve.contact_check(binary_bh_array, bin_index, opts.mass_smbh)
                    #print("Time passed = ", time_passed)
                    # Accrete gas onto binary components
                    binary_bh_array = evolve.change_bin_mass(
                        binary_bh_array,
                        opts.frac_Eddington_ratio,
                        mass_growth_Edd_rate,
                        opts.timestep,
                        integer_nbinprop,
                        bin_index
                    )
                    # Spin up binary components
                    binary_bh_array = evolve.change_bin_spin_magnitudes(
                        binary_bh_array,
                        opts.frac_Eddington_ratio,
                        opts.spin_torque_condition,
                        opts.timestep,
                        integer_nbinprop,
                        bin_index
                    )
                    # Torque angle of binary spin components
                    binary_bh_array = evolve.change_bin_spin_angles(
                        binary_bh_array,
                        opts.frac_Eddington_ratio,
                        opts.spin_torque_condition,
                        spin_minimum_resolution,
                        opts.timestep,
                        integer_nbinprop,
                        bin_index
                    )

                    if (opts.dynamic_enc > 0):
                        #Spheroid encounters
                        binary_bh_array = dynamics.bin_spheroid_encounter(
                            rng,
                            opts.mass_smbh,
                            opts.timestep,
                            binary_bh_array,
                            time_passed,
                            bin_index,
                            opts.mbh_powerlaw_index,
                            opts.mode_mbh_init,
                            opts.de,
                            opts.sph_norm
                        )

                    if (opts.dynamic_enc > 0):
                        #Recapture bins out of disk plane
                        binary_bh_array = dynamics.bin_recapture(
                            bin_index,
                            binary_bh_array,
                            opts.timestep
                        )
                        #binary_bh_array = disk_capture.orb_inc_damping.orb_inc_damping(
                        #    opts.mass_smbh,
                        #    retrograde_bh_locations,
                        #    retrograde_bh_masses,
                        #    retrograde_bh_orb_ecc,
                        #    retrograde_bh_orb_inc,
                        #    retro_arg_periapse,
                        #    timestep,disk_surf_model
                        #)    
                    
                    #Migrate binaries
                    # First if feedback present, find ratio of feedback heating torque to migration torque
                    #print("feedback",feedback)
                    if opts.feedback > 0:
                        ratio_heat_mig_torques_bin_com = evolve.com_feedback_hankla(
                            binary_bh_array,
                            surf_dens_func,
                            opts.frac_Eddington_ratio,
                            opts.alpha
                        )
                    else:
                        ratio_heat_mig_torques_bin_com = np.ones(len(binary_bh_array[9,:]))   

                    # Migrate binaries center of mass
                    binary_bh_array = evolve.bin_migration(
                        opts.mass_smbh,
                        binary_bh_array,
                        disk_surface_density,
                        disk_aspect_ratio,
                        opts.timestep,
                        ratio_heat_mig_torques_bin_com,
                        opts.trap_radius,
                        opts.crit_ecc
                    )

                    # Test to see if any binaries separation is O(1r_g)
                    # If so, track them for GW freq, strain.
                    #Minimum BBH separation (in units of r_g)
                    min_bbh_gw_separation = 2.0
                    # If there are binaries AND if any separations are < min_bbh_gw_separation
                    bbh_gw_indices = np.where( (binary_bh_array[8,:] < min_bbh_gw_separation) & (binary_bh_array[8,:]>0))
                    
                    # If bbh_indices exists (ie is not empty)
                    if bbh_gw_indices:
                        #1st time around.
                        if num_bbh_gw_tracked == 0:
                            old_bbh_gw_freq = 9.e-7*np.ones(np.size(bbh_gw_indices,1))        
                        if num_bbh_gw_tracked > 0:
                            old_bbh_gw_freq = bbh_gw_freq

                        num_bbh_gw_tracked = np.size(bbh_gw_indices,1)
                        #print("N_tracked",num_bbh_gw_tracked)
                        nbbhgw = nbbhgw + num_bbh_gw_tracked
                        
                        #Now update BBH & generate NEW frequency & evolve  
                        
                        bbh_gw_strain,bbh_gw_freq = evolve.bbh_gw_params(
                            binary_bh_array, 
                            bbh_gw_indices,
                            opts.mass_smbh,
                            opts.timestep,
                            old_bbh_gw_freq
                        )
                        
                        if num_bbh_gw_tracked == 1:        
                            index = bbh_gw_indices[0]
                            #print("index",index)
                            # If index is empty (=[]) then assume we're tracking 1 BBH only, i.e. the 0th element.
                            #if not index:
                            #   index = 0
                               #print("actual index used",index)

                            temp_bbh_gw_array[0] = iteration
                            temp_bbh_gw_array[1] = time_passed
                            temp_bbh_gw_array[2] = binary_bh_array[8,index]
                            temp_bbh_gw_array[3] = binary_bh_array[2,index] + binary_bh_array[3,index]
                            temp_bbh_gw_array[4] = binary_bh_array[13,index]
                            temp_bbh_gw_array[5] = bbh_gw_strain
                            temp_bbh_gw_array[6] = bbh_gw_freq
                            
                            bbh_gw_array = np.vstack((bbh_gw_array,temp_bbh_gw_array))
                            
                        if num_bbh_gw_tracked > 1:
                            index = 0
                            for i in range(0,num_bbh_gw_tracked-1):
                                
                                index = bbh_gw_indices[0][i]
                            
                                #Record: iteration, time_passed, bin sep, bin_mass, bin_ecc(around c.o.m.),bin strain, bin freq       
                                temp_bbh_gw_array[0] = iteration
                                temp_bbh_gw_array[1] = time_passed
                                temp_bbh_gw_array[2] = binary_bh_array[8,index]
                                temp_bbh_gw_array[3] = binary_bh_array[2,index] + binary_bh_array[3,index]
                                temp_bbh_gw_array[4] = binary_bh_array[13,index]
                                temp_bbh_gw_array[5] = bbh_gw_strain[i]
                                temp_bbh_gw_array[6] = bbh_gw_freq[i]
                                #print("temp_bbh_gw_array",temp_bbh_gw_array)
                                bbh_gw_array = np.vstack((bbh_gw_array,temp_bbh_gw_array))
                                #print("bbh_gw_array",bbh_gw_array)
                            
                    
                    #Evolve GW frequency and strain
                    binary_bh_array = evolve.evolve_gw(
                        binary_bh_array,
                        bin_index,
                        opts.mass_smbh
                    )
                    
                    #Check and see if merger flagged during hardening (row 11, if negative)
                    merger_flags = binary_bh_array[11,:]
                    any_merger = np.count_nonzero(merger_flags)

                    # Check and see if binary ionization flag raised. 
                    ionization_flag = evolve.ionization_check(binary_bh_array, bin_index, opts.mass_smbh)
                    # Default is ionization flag = -1
                    # If ionization flag >=0 then ionize bin_array[ionization_flag,;]
                    if ionization_flag >= 0:
                        #Comment out for now
                        #print("Ionize binary here!")
                        #print("Number of binaries before ionizing",bin_index)
                        #print("Index of binary to be ionized=",ionization_flag )
                        #print("Bin sep.,Bin a_com",binary_bh_array[8,ionization_flag],binary_bh_array[9,ionization_flag])

                        # Append 2 new BH to arrays of single BH locations, masses, spins, spin angles & gens
                        # For now add 2 new orb ecc term of 0.01. TO DO: calculate v_kick and resulting perturbation to orb ecc.
                        new_location_1 = binary_bh_array[0,ionization_flag]
                        new_location_2 = binary_bh_array[1,ionization_flag]
                        new_mass_1 = binary_bh_array[2,ionization_flag]
                        new_mass_2 = binary_bh_array[3,ionization_flag]
                        new_spin_1 = binary_bh_array[4,ionization_flag]
                        new_spin_2 = binary_bh_array[5,ionization_flag]
                        new_spin_angle_1 = binary_bh_array[6,ionization_flag]
                        new_spin_angle_2 = binary_bh_array[7,ionization_flag]
                        new_gen_1 = binary_bh_array[14,ionization_flag]
                        new_gen_2 = binary_bh_array[15,ionization_flag]
                        new_orb_ecc_1 = 0.01
                        new_orb_ecc_2 = 0.01
                        new_orb_inc_1 = 0.0
                        new_orb_inc_2 = 0.0


                        prograde_bh_locations = np.append(prograde_bh_locations,new_location_1)
                        prograde_bh_locations = np.append(prograde_bh_locations,new_location_2)
                        prograde_bh_masses = np.append(prograde_bh_masses,new_mass_1)
                        prograde_bh_masses = np.append(prograde_bh_masses,new_mass_2)
                        prograde_bh_spins = np.append(prograde_bh_spins,new_spin_1)
                        prograde_bh_spins = np.append(prograde_bh_spins,new_spin_2)
                        prograde_bh_spin_angles = np.append(prograde_bh_spin_angles,new_spin_angle_1)
                        prograde_bh_spin_angles = np.append(prograde_bh_spin_angles,new_spin_angle_2)
                        prograde_bh_generations = np.append(prograde_bh_generations,new_gen_1)
                        prograde_bh_generations = np.append(prograde_bh_generations,new_gen_2)
                        prograde_bh_orb_ecc = np.append(prograde_bh_orb_ecc,new_orb_ecc_1)
                        prograde_bh_orb_ecc = np.append(prograde_bh_orb_ecc,new_orb_ecc_2)
                        prograde_bh_orb_incl = np.append(prograde_bh_orb_incl,new_orb_inc_1)
                        prograde_bh_orb_incl = np.append(prograde_bh_orb_incl,new_orb_inc_2)
                        #Sort new prograde bh_locations
                        sorted_prograde_bh_locations=np.sort(prograde_bh_locations)

                        #Delete binary. Remove column at index = ionization_flag
                        binary_bh_array = np.delete(binary_bh_array,ionization_flag,1)
                        #Reduce number of binaries
                        bin_index = bin_index - 1
                        #Comment out for now
                        #print("Number of binaries remaining", bin_index)

                    #Test dynamics of encounters between binaries and eccentric singleton orbiters
                    #dynamics_binary_array = dynamics.circular_binaries_encounters_prograde(rng,opts.mass_smbh, prograde_bh_locations, prograde_bh_masses, disk_surf_model, disk_aspect_ratio_model, bh_orb_ecc, timestep, opts.crit_ecc, opts.de,norm_tgw,bin_array,bindex,integer_nbinprop)         
                
                    if opts.verbose:
                        print(merger_flags)
                    merger_indices = np.where(merger_flags < 0.0)
                    if isinstance(merger_indices,tuple):
                        merger_indices = merger_indices[0]
                    if opts.verbose:
                        print(merger_indices)
                    #print(binary_bh_array[:,merger_indices])
                    if any_merger > 0:
                        for i in range(any_merger):
                            #print("Merger!")
                            # send properties of merging objects to static variable names
                            #mass_1[i] = binary_bh_array[2,merger_indices[i]]
                            #mass_2[i] = binary_bh_array[3,merger_indices[i]]
                            #spin_1[i] = binary_bh_array[4,merger_indices[i]]
                            #spin_2[i] = binary_bh_array[5,merger_indices[i]]
                            #angle_1[i] = binary_bh_array[6,merger_indices[i]]
                            #angle_2[i] = binary_bh_array[7,merger_indices[i]]
                            #bin_ang_mom[i] = binary_bh_array[16,merger_indices]
                            if time_passed <= opts.timestep:
                                print("time_passed,loc1,loc2",time_passed,binary_bh_array[0,merger_indices[i]],binary_bh_array[1,merger_indices[i]])

                        # calculate merger properties
                            merged_mass = tichy08.merged_mass(
                                binary_bh_array[2,merger_indices[i]],
                                binary_bh_array[3,merger_indices[i]],
                                binary_bh_array[4,merger_indices[i]],
                                binary_bh_array[5,merger_indices[i]]
                            )
                            merged_spin = tichy08.merged_spin(
                                binary_bh_array[2,merger_indices[i]],
                                binary_bh_array[3,merger_indices[i]],
                                binary_bh_array[4,merger_indices[i]],
                                binary_bh_array[5,merger_indices[i]],
                                binary_bh_array[16,merger_indices[i]]
                            )
                            merged_chi_eff = chieff.chi_effective(
                                binary_bh_array[2,merger_indices[i]],
                                binary_bh_array[3,merger_indices[i]],
                                binary_bh_array[4,merger_indices[i]],
                                binary_bh_array[5,merger_indices[i]],
                                binary_bh_array[6,merger_indices[i]],
                                binary_bh_array[7,merger_indices[i]],
                                binary_bh_array[16,merger_indices[i]]
                            )
                            merged_chi_p = chieff.chi_p(
                                binary_bh_array[2,merger_indices[i]],
                                binary_bh_array[3,merger_indices[i]],
                                binary_bh_array[4,merger_indices[i]],
                                binary_bh_array[5,merger_indices[i]],
                                binary_bh_array[6,merger_indices[i]],
                                binary_bh_array[7,merger_indices[i]],
                                binary_bh_array[16,merger_indices[i]],
                                binary_bh_array[17,merger_indices[i]]
                            )
                            merged_bh_array[:,n_mergers_so_far + i] = mergerfile.merged_bh(
                                merged_bh_array,
                                binary_bh_array,
                                merger_indices,
                                i,
                                merged_chi_eff,
                                merged_mass,
                                merged_spin,
                                nprop_mergers,
                                n_mergers_so_far,
                                merged_chi_p,
                                time_passed
                            )
                        #    print("Merger properties (M_f,a_f,Chi_eff,Chi_p,theta1,theta2", merged_mass, merged_spin, merged_chi_eff, merged_chi_p,binary_bh_array[6,merger_indices[i]], binary_bh_array[7,merger_indices[i]],)
                        # do another thing
                        merger_array[:,merger_indices] = binary_bh_array[:,merger_indices]
                        #Reset merger marker to zero
                        #n_mergers_so_far=int(number_of_mergers)
                        #Remove merged binary from binary array. Delete column where merger_indices is the label.
                        #print("!Merger properties!",binary_bh_array[:,merger_indices],merger_array[:,merger_indices],merged_bh_array)
                        binary_bh_array=np.delete(binary_bh_array,merger_indices,1)
                
                        #Reduce number of binaries by number of mergers
                        bin_index = bin_index - len(merger_indices)
                        #print("bin index",bin_index)
                        #Find relevant properties of merged BH to add to single BH arrays
                        num_mergers_this_timestep = len(merger_indices)
                
                        #print("num mergers this timestep",num_mergers_this_timestep)
                        #print("n_mergers_so_far",n_mergers_so_far)    
                        for i in range (0, num_mergers_this_timestep):
                            merged_bh_com = merged_bh_array[0,n_mergers_so_far + i]
                            merged_mass = merged_bh_array[1,n_mergers_so_far + i]
                            merged_spin = merged_bh_array[3,n_mergers_so_far + i]
                            merged_spin_angle = merged_bh_array[4,n_mergers_so_far + i]
                        #New bh generation is max of generations involved in merger plus 1
                            merged_bh_gen = np.maximum(merged_bh_array[11,n_mergers_so_far + i],merged_bh_array[12,n_mergers_so_far + i]) + 1.0 
                        #print("Merger at=",merged_bh_com,merged_mass,merged_spin,merged_spin_angle,merged_bh_gen)
                        # Add to number of mergers
                        n_mergers_so_far += len(merger_indices)
                        number_of_mergers += len(merger_indices)

                        # Append new merged BH to arrays of single BH locations, masses, spins, spin angles & gens
                        # For now add 1 new orb ecc term of 0.01. TO DO: calculate v_kick and resulting perturbation to orb ecc.
                        prograde_bh_locations = np.append(prograde_bh_locations,merged_bh_com)
                        prograde_bh_masses = np.append(prograde_bh_masses,merged_mass)
                        prograde_bh_spins = np.append(prograde_bh_spins,merged_spin)
                        prograde_bh_spin_angles = np.append(prograde_bh_spin_angles,merged_spin_angle)
                        prograde_bh_generations = np.append(prograde_bh_generations,merged_bh_gen)
                        prograde_bh_orb_ecc = np.append(prograde_bh_orb_ecc,0.01)
                        prograde_bh_orb_incl = np.append(prograde_bh_orb_incl,0.0)
                        sorted_prograde_bh_locations=np.sort(prograde_bh_locations)
                        if opts.verbose:
                            print("New BH locations", sorted_prograde_bh_locations)
                        #print("Merger Flag!")
                        #print(number_of_mergers)
                        #print("Time ", time_passed)
                        if opts.verbose:
                            print(merger_array)
                    else:                
                        # No merger
                        # do nothing! hardening should happen FIRST (and now it does!)
                        if opts.verbose:
                            if bin_index>0: # verbose:
                                #print(" BH binaries ", bin_index,  binary_bh_array[:,:int(bin_index)].shape)
                                print(binary_bh_array[:,:int(bin_index)].T)  # this makes printing work as expected
            else:            
                    if opts.verbose:
                        print("No BH binaries formed yet")
                        # No Binaries present in bin_array. Nothing to do.

            # Do things to the NS binaries--first check if there are any:
            if bin_ns_index > 0:
                #First check that NS binaries are real. Discard any columns where the location or the mass is 0.
                reality_flag_ns = evolve.reality_check(binary_ns_array, bin_ns_index, integer_ns_nbinprop)
                if reality_flag_ns >= 0:
                   #One of the key parameter (mass or location is zero). Not real. Delete binary. Remove column at index = ionization_flag
                    binary_ns_array = np.delete(binary_ns_array, reality_flag_ns, 1) 
                    bin_ns_index = bin_ns_index - 1
                else:
                #If there are still NS binaries after this, evolve them.
                #if bin_ns_index > 0:
                    # If there are NS binaries, evolve them
                    #Damp NS binary orbital eccentricity
                    binary_ns_array = orbital_ecc.orbital_bin_ecc_damping(
                        opts.mass_smbh,
                        binary_ns_array,
                        disk_surface_density,
                        disk_aspect_ratio,
                        opts.timestep,
                        opts.crit_ecc
                    )
                    if (opts.dynamic_enc > 0):
                    # Harden/soften NS binaries via dynamical encounters
                    #Harden NS binaries due to encounters with circular singletons (e.g. Leigh et al. 2018)
                        binary_bh_array = dynamics.circular_binaries_encounters_circ_prograde(
                            rng,
                            opts.mass_smbh,
                            prograde_ns_locations,
                            prograde_ns_masses,
                            prograde_ns_orb_ecc ,
                            opts.timestep,
                            opts.crit_ecc,
                            opts.de,
                            binary_ns_array,
                            bin_ns_index
                        )

                        #Soften/ionize NS binaries due to encounters with eccentric singletons
                        binary_ns_array = dynamics.circular_binaries_encounters_ecc_prograde(
                            rng,
                            opts.mass_smbh,
                            prograde_ns_locations,
                            prograde_ns_masses,
                            prograde_ns_orb_ecc,
                            opts.timestep,
                            opts.crit_ecc,
                            opts.de,
                            binary_ns_array,
                            bin_ns_index
                        ) 
                    # Harden NS binaries via gas
                    #Choose between Baruteau et al. 2011 gas hardening, or gas hardening from LANL simulations. To do: include dynamical hardening/softening from encounters
                    binary_ns_array = baruteau11.bin_harden_baruteau(
                        binary_ns_array,
                        integer_ns_nbinprop,
                        opts.mass_smbh,
                        opts.timestep,
                        norm_t_gw,
                        bin_ns_index,
                        time_passed,
                    )
                    #print("Harden NS binary")
                    #Check closeness of NS binary. Are neutron stars at merger condition separation
                    binary_ns_array = evolve.contact_check(binary_ns_array, bin_ns_index, opts.mass_smbh)
                    #print("Time passed = ", time_passed)
                    # Accrete gas onto NS binary components
                    binary_ns_array = evolve.change_bin_mass(
                        binary_ns_array,
                        opts.frac_ns_Eddington_ratio,
                        mass_growth_Edd_rate,
                        opts.timestep,
                        integer_ns_nbinprop,
                        bin_ns_index
                    )
                    # Spin up NS binary components
                    binary_ns_array = evolve.change_bin_spin_magnitudes(
                        binary_ns_array,
                        opts.frac_ns_Eddington_ratio,
                        opts.spin_torque_condition,
                        opts.timestep,
                        integer_ns_nbinprop,
                        bin_ns_index
                    )
                    # Torque angle of NS binary spin components
                    binary_ns_array = evolve.change_bin_spin_angles(
                        binary_ns_array,
                        opts.frac_ns_Eddington_ratio,
                        opts.spin_torque_condition,
                        spin_minimum_resolution,
                        opts.timestep,
                        integer_ns_nbinprop,
                        bin_ns_index
                    )

                    if (opts.dynamic_enc > 0):
                        #Spheroid encounters
                        binary_ns_array = dynamics.bin_spheroid_encounter(
                            opts.mass_smbh,
                            opts.timestep,
                            binary_ns_array,
                            time_passed,
                            bin_ns_index,
                            opts.mbh_powerlaw_index,
                            opts.mode_mbh_init,
                            opts.de,
                            opts.sph_norm
                        )

                    if (opts.dynamic_enc > 0):
                        #Recapture bins out of disk plane
                        binary_ns_array = dynamics.bin_recapture(
                            bin_ns_index,
                            binary_ns_array,
                            opts.timestep
                        )    
                    #Migrate NS binaries
                    # First if feedback present, find ratio of feedback heating torque to migration torque
                    #print("feedback",feedback)
                    if opts.feedback > 0:
                        ratio_heat_mig_ns_torques_bin_com = evolve.com_feedback_hankla(
                            binary_ns_array,
                            surf_dens_func,
                            opts.frac_ns_Eddington_ratio,
                            opts.alpha
                        )
                    else:
                        ratio_heat_mig_ns_torques_bin_com = np.ones(len(binary_bh_array[9,:]))   

                    # Migrate binaries center of mass
                    binary_ns_array = evolve.bin_migration(
                        opts.mass_smbh,
                        binary_ns_array,
                        disk_surface_density,
                        disk_aspect_ratio,
                        opts.timestep,
                        ratio_heat_mig_ns_torques_bin_com,
                        opts.trap_radius,
                        opts.crit_ecc
                    )

                    # Test to see if any NS binaries separation is O(1r_g)
                    # If so, track them for GW freq, strain.
                    #Minimum BNS separation (in units of r_g)
                    min_bns_gw_separation = 2.0
                    # If there are binaries AND if any separations are < min_bbh_gw_separation
                    bns_gw_indices = np.where( (binary_ns_array[8,:] < min_bns_gw_separation) & (binary_ns_array[8,:]>0))
                    #print("bns_gw_indices",bns_gw_indices)
                    # If bns_indices exists (ie is not empty)
                    if bns_gw_indices:
                        
                        num_bns_gw_tracked = np.size(bns_gw_indices,1)
                        #print("N_tracked",num_bns_gw_tracked)
                        nbnsgw = nbnsgw + num_bns_gw_tracked
                        #if num_bns_gw_tracked:
                        #    print("num_bns_gw_tracked",num_bns_gw_tracked)
                        #print("NS gw indices",bns_gw_indices,binary_ns_array[8,bns_gw_indices])
                        bns_gw_strain,bns_gw_freq = evolve.bbh_gw_params(
                            binary_ns_array, 
                            bns_gw_indices,
                            opts.mass_smbh
                        )
                        #print("BNS strain, freq",bns_gw_strain,bns_gw_freq)
                        #print("num tracked",num_bns_gw_tracked)
                        if num_bns_gw_tracked == 1:        
                            index = bns_gw_indices[0]
                            #print("index",index)
                            # If index is empty (=[]) then assume we're tracking 1 BNS only, i.e. the 0th element.
                            #if not index:
                            #   index = 0
                               #print("actual index used",index)

                            temp_bns_gw_array[0] = iteration
                            temp_bns_gw_array[1] = time_passed
                            temp_bns_gw_array[2] = binary_ns_array[8,index]
                            temp_bns_gw_array[3] = binary_ns_array[2,index] + binary_ns_array[3,index]
                            temp_bns_gw_array[4] = binary_ns_array[13,index]
                            temp_bns_gw_array[5] = bns_gw_strain
                            temp_bns_gw_array[6] = bns_gw_freq
                            #temp_bns_gw_array[2] = binary_ns_array[8,index][0]
                            #temp_bns_gw_array[3] = binary_ns_array[2,index][0] + binary_ns_array[3,index][0]
                            #temp_bns_gw_array[4] = binary_ns_array[13,index][0]
                            #temp_bns_gw_array[5] = bns_gw_strain[0]
                            #temp_bns_gw_array[6] = bns_gw_freq[0]
                            #print("temp_bns_gw_array",temp_bns_gw_array)
                            bns_gw_array = np.vstack((bns_gw_array,temp_bns_gw_array))
                            
                        if num_bns_gw_tracked > 1:
                            index = 0
                            for i in range(0,num_bns_gw_tracked-1):
                                #print("num_gw_tracked",num_bns_gw_tracked)
                                #print("i,bns_gw_indices",i,bns_gw_indices,bns_gw_indices[0],bns_gw_strain,bns_gw_strain[i])
                                
                                index = bns_gw_indices[0][i]
                            
                                #Record: iteration, time_passed, bin sep, bin_mass, bin_ecc(around c.o.m.),bin strain, bin freq       
                                temp_bns_gw_array[0] = iteration
                                temp_bns_gw_array[1] = time_passed
                                temp_bns_gw_array[2] = binary_ns_array[8,index]
                                temp_bns_gw_array[3] = binary_ns_array[2,index] + binary_ns_array[3,index]
                                temp_bns_gw_array[4] = binary_ns_array[13,index]
                                temp_bns_gw_array[5] = bns_gw_strain[i]
                                temp_bns_gw_array[6] = bns_gw_freq[i]
                                #print("temp_bns_gw_array",temp_bns_gw_array)
                                bns_gw_array = np.vstack((bns_gw_array,temp_bns_gw_array))
                                #print("bns_gw_array",bns_gw_array)
                            
                    
                    #Evolve GW frequency and strain
                    binary_ns_array = evolve.evolve_gw(
                        binary_ns_array,
                        bin_ns_index,
                        opts.mass_smbh
                    )
                    
                    #Check and see if merger flagged during hardening (row 11, if negative)
                    merger_flags = binary_ns_array[11,:]
                    any_merger = np.count_nonzero(merger_flags)

                    # Check and see if binary ionization flag raised. 
                    ionization_flag = evolve.ionization_check(binary_ns_array, bin_ns_index, opts.mass_smbh)
                    # Default is ionization flag = -1
                    # If ionization flag >=0 then ionize bin_array[ionization_flag,;]
                    if ionization_flag >= 0:
                        #Comment out for now
                        #print("Ionize binary here!")
                        #print("Number of binaries before ionizing",bin_ns_index)
                        #print("Index of binary to be ionized=",ionization_flag )
                        #print("Bin sep.,Bin a_com",binary_ns_array[8,ionization_flag],binary_ns_array[9,ionization_flag])

                        # Append 2 new NS to arrays of single NS locations, masses, spins, spin angles & gens
                        # For now add 2 new orb ecc term of 0.01. TO DO: calculate v_kick and resulting perturbation to orb ecc.
                        new_location_1 = binary_ns_array[0,ionization_flag]
                        new_location_2 = binary_ns_array[1,ionization_flag]
                        new_mass_1 = binary_ns_array[2,ionization_flag]
                        new_mass_2 = binary_ns_array[3,ionization_flag]
                        new_spin_1 = binary_ns_array[4,ionization_flag]
                        new_spin_2 = binary_ns_array[5,ionization_flag]
                        new_spin_angle_1 = binary_ns_array[6,ionization_flag]
                        new_spin_angle_2 = binary_ns_array[7,ionization_flag]
                        new_gen_1 = binary_ns_array[14,ionization_flag]
                        new_gen_2 = binary_ns_array[15,ionization_flag]
                        new_orb_ecc_1 = 0.01
                        new_orb_ecc_2 = 0.01
                        new_orb_inc_1 = 0.0
                        new_orb_inc_2 = 0.0


                        prograde_ns_locations = np.append(prograde_ns_locations,new_location_1)
                        prograde_ns_locations = np.append(prograde_ns_locations,new_location_2)
                        prograde_ns_masses = np.append(prograde_ns_masses,new_mass_1)
                        prograde_ns_masses = np.append(prograde_ns_masses,new_mass_2)
                        prograde_ns_spins = np.append(prograde_ns_spins,new_spin_1)
                        prograde_ns_spins = np.append(prograde_ns_spins,new_spin_2)
                        prograde_ns_spin_angles = np.append(prograde_ns_spin_angles,new_spin_angle_1)
                        prograde_ns_spin_angles = np.append(prograde_ns_spin_angles,new_spin_angle_2)
                        prograde_ns_generations = np.append(prograde_ns_generations,new_gen_1)
                        prograde_ns_generations = np.append(prograde_ns_generations,new_gen_2)
                        prograde_ns_orb_ecc = np.append(prograde_ns_orb_ecc,new_orb_ecc_1)
                        prograde_ns_orb_ecc = np.append(prograde_ns_orb_ecc,new_orb_ecc_2)
                        prograde_ns_orb_incl = np.append(prograde_ns_orb_incl,new_orb_inc_1)
                        prograde_ns_orb_incl = np.append(prograde_ns_orb_incl,new_orb_inc_2)
                        #Sort new prograde ns_locations
                        sorted_prograde_ns_locations=np.sort(prograde_ns_locations)

                        #Delete binary. Remove column at index = ionization_flag
                        binary_ns_array = np.delete(binary_ns_array,ionization_flag,1)
                        #Reduce number of binaries
                        bin_ns_index = bin_ns_index - 1
                        #Comment out for now
                        #print("Number of binaries remaining", bin_ns_index)

                    #Test dynamics of encounters between binaries and eccentric singleton orbiters
                    #dynamics_binary_array = dynamics.circular_binaries_encounters_prograde(rng,opts.mass_smbh, prograde_ns_locations, prograde_ns_masses, disk_surf_model, disk_aspect_ratio_model, ns_orb_ecc, timestep, opts.crit_ecc, opts.de,norm_tgw,bin_array,bindex,integer_ns_nbinprop)         
                
                    if opts.verbose:
                        print(merger_flags)
                    merger_indices = np.where(merger_flags < 0.0)
                    if isinstance(merger_indices,tuple):
                        merger_indices = merger_indices[0]
                    if opts.verbose:
                        print(merger_indices)
                    #print(binary_ns_array[:,merger_indices])
                    if any_merger > 0:
                        for i in range(any_merger):
                            #print("Merger!")
                            # send properties of merging objects to static variable names
                            #mass_1[i] = binary_ns_array[2,merger_indices[i]]
                            #mass_2[i] = binary_ns_array[3,merger_indices[i]]
                            #spin_1[i] = binary_ns_array[4,merger_indices[i]]
                            #spin_2[i] = binary_ns_array[5,merger_indices[i]]
                            #angle_1[i] = binary_ns_array[6,merger_indices[i]]
                            #angle_2[i] = binary_ns_array[7,merger_indices[i]]
                            #bin_ang_mom[i] = binary_ns_array[16,merger_indices]
                            if time_passed <= opts.timestep:
                                print("time_passed,loc1,loc2",time_passed,binary_ns_array[0,merger_indices[i]],binary_ns_array[1,merger_indices[i]])

                        # calculate merger properties
                            merged_mass = tichy08.merged_mass(
                                binary_ns_array[2,merger_indices[i]],
                                binary_ns_array[3,merger_indices[i]],
                                binary_ns_array[4,merger_indices[i]],
                                binary_ns_array[5,merger_indices[i]]
                            )
                            merged_spin = tichy08.merged_spin(
                                binary_ns_array[2,merger_indices[i]],
                                binary_ns_array[3,merger_indices[i]],
                                binary_ns_array[4,merger_indices[i]],
                                binary_ns_array[5,merger_indices[i]],
                                binary_ns_array[16,merger_indices[i]]
                            )
                            merged_chi_eff = chieff.chi_effective(
                                binary_ns_array[2,merger_indices[i]],
                                binary_ns_array[3,merger_indices[i]],
                                binary_ns_array[4,merger_indices[i]],
                                binary_ns_array[5,merger_indices[i]],
                                binary_ns_array[6,merger_indices[i]],
                                binary_ns_array[7,merger_indices[i]],
                                binary_ns_array[16,merger_indices[i]]
                            )
                            merged_chi_p = chieff.chi_p(
                                binary_ns_array[2,merger_indices[i]],
                                binary_ns_array[3,merger_indices[i]],
                                binary_ns_array[4,merger_indices[i]],
                                binary_ns_array[5,merger_indices[i]],
                                binary_ns_array[6,merger_indices[i]],
                                binary_ns_array[7,merger_indices[i]],
                                binary_ns_array[16,merger_indices[i]],
                                binary_ns_array[17,merger_indices[i]]
                            )
                            merged_ns_array[:,n_ns_mergers_so_far + i] = mergerfile.merged_ns(
                                merged_ns_array,
                                binary_ns_array,
                                merger_indices,
                                i,
                                merged_chi_eff,
                                merged_mass,
                                merged_spin,
                                nprop_mergers,
                                n_ns_mergers_so_far,
                                merged_chi_p,
                                time_passed
                            )
                        #    print("Merger properties (M_f,a_f,Chi_eff,Chi_p,theta1,theta2", merged_mass, merged_spin, merged_chi_eff, merged_chi_p,binary_ns_array[6,merger_indices[i]], binary_ns_array[7,merger_indices[i]],)
                        # do another thing
                        merger_array[:,merger_indices] = binary_ns_array[:,merger_indices]
                        #Reset merger marker to zero
                        #n_ns_mergers_so_far=int(number_of_mergers)
                        #Remove merged binary from binary array. Delete column where merger_indices is the label.
                        #print("!Merger properties!",binary_ns_array[:,merger_indices],merger_array[:,merger_indices],merged_ns_array)
                        binary_ns_array=np.delete(binary_ns_array,merger_indices,1)
                
                        #Reduce number of binaries by number of mergers
                        bin_ns_index = bin_ns_index - len(merger_indices)
                        #print("bin index",bin_ns_index)
                        #Find relevant properties of merged NS to add to single NS arrays
                        num_mergers_this_timestep = len(merger_indices)
                
                        #print("num mergers this timestep",num_mergers_this_timestep)
                        #print("n_ns_mergers_so_far",n_ns_mergers_so_far)    
                        for i in range (0, num_mergers_this_timestep):
                            merged_ns_com = merged_ns_array[0,n_ns_mergers_so_far + i]
                            merged_mass = merged_ns_array[1,n_ns_mergers_so_far + i]
                            merged_spin = merged_ns_array[3,n_ns_mergers_so_far + i]
                            merged_spin_angle = merged_ns_array[4,n_ns_mergers_so_far + i]
                        #New NS generation is max of generations involved in merger plus 1
                            merged_ns_gen = np.maximum(merged_ns_array[11,n_ns_mergers_so_far + i],merged_ns_array[12,n_ns_mergers_so_far + i]) + 1.0 
                        #print("Merger at=",merged_ns_com,merged_mass,merged_spin,merged_spin_angle,merged_ns_gen)
                        # Add to number of mergers
                        n_ns_mergers_so_far += len(merger_indices)
                        number_of_mergers += len(merger_indices)

                        # Append new merged NS to arrays of single NS locations, masses, spins, spin angles & gens
                        # For now add 1 new orb ecc term of 0.01. TO DO: calculate v_kick and resulting perturbation to orb ecc.
                        prograde_ns_locations = np.append(prograde_ns_locations,merged_ns_com)
                        prograde_ns_masses = np.append(prograde_ns_masses,merged_mass)
                        prograde_ns_spins = np.append(prograde_ns_spins,merged_spin)
                        prograde_ns_spin_angles = np.append(prograde_ns_spin_angles,merged_spin_angle)
                        prograde_ns_generations = np.append(prograde_ns_generations,merged_ns_gen)
                        prograde_ns_orb_ecc = np.append(prograde_ns_orb_ecc,0.01)
                        prograde_ns_orb_incl = np.append(prograde_ns_orb_incl,0.0)
                        sorted_prograde_ns_locations=np.sort(prograde_ns_locations)
                        if opts.verbose:
                            print("New NS locations", sorted_prograde_ns_locations)
                        #print("Merger Flag!")
                        #print(number_of_mergers)
                        #print("Time ", time_passed)
                        if opts.verbose:
                            print(merger_array)
                    else:                
                        # No merger
                        # do nothing! hardening should happen FIRST (and now it does!)
                        if opts.verbose:
                            if bin_ns_index>0: # verbose:
                                #print(" NS binaries ", bin_ns_index,  binary_ns_array[:,:int(bin_ns_index)].shape)
                                print(binary_ns_array[:,:int(bin_ns_index)].T)  # this makes printing work as expected
            else:            
                    if opts.verbose:
                        print("No NS binaries formed yet")
                        # No Binaries present in bin_array. Nothing to do.

                #Finished evolving binaries

#                #If a close encounter within mutual Hill sphere add a new Binary
#
#                # check which binaries should get made
#            close_encounters2 = hillsphere.binary_check2(
#                prograde_bh_locations, prograde_bh_masses, opts.mass_smbh, prograde_bh_orb_ecc, opts.crit_ecc
#            )
#            close_encounters_ns = hillspherens.binary_check2(
#                prograde_ns_locations, prograde_ns_masses, opts.mass_smbh, prograde_ns_orb_ecc, opts.crit_ecc
#            )
#
#                #print("Output of close encounters", close_encounters2)
#                # print(close_encounters)
#            if np.size(close_encounters2) > 0:
#                    #print("Make binary at time ", time_passed)
#                    #print("shape1",np.shape(close_encounters2)[1])
#                    #print("shape0",np.shape(close_encounters2)[0])
#                    # number of new binaries is length of 2nd dimension of close_encounters2
#                    #number_of_new_bins = np.shape(close_encounters2)[1]
#                    number_of_new_bins = np.shape(close_encounters2)[1]
#                    #print("number of new bins", number_of_new_bins)
#                    # make new binaries
#                    binary_bh_array = add_new_binary.add_to_binary_array2(
#                        rng,
#                        binary_bh_array,
#                        prograde_bh_locations,
#                        prograde_bh_masses,
#                        prograde_bh_spins,
#                        prograde_bh_spin_angles,
#                        prograde_bh_generations,
#                        close_encounters2,
#                        bin_index,
#                        opts.retro,
#                        opts.mass_smbh,
#                    )
#                    bin_index = bin_index + number_of_new_bins
#                    #Count towards total of any binary ever made (including those that are ionized)
#                    nbin_ever_made_index = nbin_ever_made_index + number_of_new_bins
#                    #print("Binary array",binary_bh_array[:,0])
#                    # delete corresponding entries for new binary members from singleton arrays
#                    prograde_bh_locations = np.delete(prograde_bh_locations, close_encounters2)
#                    prograde_bh_masses = np.delete(prograde_bh_masses, close_encounters2)
#                    prograde_bh_spins = np.delete(prograde_bh_spins, close_encounters2)
#                    prograde_bh_spin_angles = np.delete(prograde_bh_spin_angles, close_encounters2)
#                    prograde_bh_generations = np.delete(prograde_bh_generations, close_encounters2)
#                    prograde_bh_orb_ecc = np.delete(prograde_bh_orb_ecc, close_encounters2)
#                    prograde_bh_orb_incl = np.delete(prograde_bh_orb_incl, close_encounters2)
#            
#                    #Empty close encounters
#                    empty = []
#                    close_encounters2 = np.array(empty)
#
#            if np.size(close_encounters_ns) > 0:
#                    #print("Make binary at time ", time_passed)
#                    #print("shape1",np.shape(close_encounters_ns)[1])
#                    #print("shape0",np.shape(close_encounters_ns)[0])
#                    # number of new binaries is length of 2nd dimension of close_encounters_ns
#                    #number_of_new_ns_bins = np.shape(close_encounters_ns)[1]
#                    number_of_new_ns_bins = np.shape(close_encounters_ns)[1]
#                    #print("number of new NS bins", number_of_new_ns_bins)
#                    # make new binaries
#                    binary_ns_array = add_new_binary.add_to_binary_array2(
#                        rng,
#                        binary_ns_array,
#                        prograde_ns_locations,
#                        prograde_ns_masses,
#                        prograde_ns_spins,
#                        prograde_ns_spin_angles,
#                        prograde_ns_generations,
#                        close_encounters_ns,
#                        bin_ns_index,
#                        opts.retro,
#                        opts.mass_smbh,
#                    )
#                    bin_ns_index = bin_ns_index + number_of_new_ns_bins
#                    #Count towards total of any binary ever made (including those that are ionized)
#                    nbin_ns_ever_made_index = nbin_ns_ever_made_index + number_of_new_ns_bins
#                    #print("Binary array",binary_ns_array[:,0])
#                    # delete corresponding entries for new binary members from singleton arrays
#                    prograde_ns_locations = np.delete(prograde_ns_locations, close_encounters_ns)
#                    prograde_ns_masses = np.delete(prograde_ns_masses, close_encounters_ns)
#                    prograde_ns_spins = np.delete(prograde_ns_spins, close_encounters_ns)
#                    prograde_ns_spin_angles = np.delete(prograde_ns_spin_angles, close_encounters_ns)
#                    prograde_ns_generations = np.delete(prograde_ns_generations, close_encounters_ns)
#                    prograde_ns_orb_ecc = np.delete(prograde_ns_orb_ecc, close_encounters_ns)
#                    prograde_ns_orb_incl = np.delete(prograde_ns_orb_incl, close_encounters_ns)
#            
#                    #Empty close encounters
#                    empty = []
#                    close_encounters_ns = np.array(empty)

            prograde_nsbh_locations = np.append(prograde_bh_locations,prograde_ns_locations)
            prograde_nsbh_masses = np.append(prograde_bh_masses,prograde_ns_masses)
            prograde_nsbh_spins = np.append(prograde_bh_spins,prograde_ns_spins)
            prograde_nsbh_spin_angles = np.append(prograde_bh_spin_angles,prograde_ns_spin_angles)
            prograde_nsbh_generations = np.append(prograde_bh_generations,prograde_ns_generations)
            prograde_nsbh_orb_ecc = np.append(prograde_bh_orb_ecc,prograde_ns_orb_ecc)
            prograde_nsbh_orb_incl = np.append(prograde_bh_orb_incl,prograde_ns_orb_incl)

            close_encounters_nsbh = hillsphere.binary_check2(
                prograde_nsbh_locations, prograde_nsbh_masses, opts.mass_smbh, prograde_nsbh_orb_ecc, opts.crit_ecc
            )

            if np.size(close_encounters_nsbh) > 0:
                    #print("Make NS-BH binary at time ", time_passed)
                    #print("shape1",np.shape(close_encounters_nsbh)[1])
                    #print("shape0",np.shape(close_encounters_nsbh)[0])
                    # number of new binaries is length of 2nd dimension of close_encounters_nsbh
                    #number_of_new_nsbh_bins = np.shape(close_encounters_nsbh)[1]
                    number_of_new_nsbh_bins = np.shape(close_encounters_nsbh)[1]
                    #print("number of new NS-BH bins", number_of_new_nsbh_bins)
                    # make new binaries
                    binary_nsbh_array = add_new_binary.add_to_binary_array2(
                        rng,
                        binary_nsbh_array,
                        prograde_nsbh_locations,
                        prograde_nsbh_masses,
                        prograde_nsbh_spins,
                        prograde_nsbh_spin_angles,
                        prograde_nsbh_generations,
                        close_encounters_nsbh,
                        bin_nsbh_index,
                        opts.retro,
                        opts.mass_smbh,
                    )
                    bin_nsbh_index = bin_nsbh_index + number_of_new_nsbh_bins
                    #Count towards total of any NS-BH binary ever made (including those that are ionized)
                    nbin_nsbh_ever_made_index = nbin_nsbh_ever_made_index + number_of_new_nsbh_bins
                    #print("Binary array",binary_nsbh_array[:,0])
                    #Split combined close encounters array into NS and BH versions, used to filter indices to be deleted from singleton arrays as normal
                    close_encounters2 = np.where(close_encounters_nsbh < np.shape(prograde_bh_locations))
                    close_encounters_ns = np.where(close_encounters_nsbh >= np.shape(prograde_bh_locations))
                    #Remove offset from NS indices, since they're all after the black holes in the combined array
                    close_encounters_ns = close_encounters_ns - np.shape(prograde_bh_locations)
                    
                    # delete corresponding entries for new BH binary members from singleton arrays
                    prograde_bh_locations = np.delete(prograde_bh_locations, close_encounters2)
                    prograde_bh_masses = np.delete(prograde_bh_masses, close_encounters2)
                    prograde_bh_spins = np.delete(prograde_bh_spins, close_encounters2)
                    prograde_bh_spin_angles = np.delete(prograde_bh_spin_angles, close_encounters2)
                    prograde_bh_generations = np.delete(prograde_bh_generations, close_encounters2)
                    prograde_bh_orb_ecc = np.delete(prograde_bh_orb_ecc, close_encounters2)
                    prograde_bh_orb_incl = np.delete(prograde_bh_orb_incl, close_encounters2)
                    # delete corresponding entries for new NS binary members from singleton arrays
                    prograde_ns_locations = np.delete(prograde_ns_locations, close_encounters_ns)
                    prograde_ns_masses = np.delete(prograde_ns_masses, close_encounters_ns)
                    prograde_ns_spins = np.delete(prograde_ns_spins, close_encounters_ns)
                    prograde_ns_spin_angles = np.delete(prograde_ns_spin_angles, close_encounters_ns)
                    prograde_ns_generations = np.delete(prograde_ns_generations, close_encounters_ns)
                    prograde_ns_orb_ecc = np.delete(prograde_ns_orb_ecc, close_encounters_ns)
                    prograde_ns_orb_incl = np.delete(prograde_ns_orb_incl, close_encounters_ns)

                    #Empty close encounters and NSBH arrays
                    empty = []
                    prograde_nsbh_locations = np.array(empty)
                    prograde_nsbh_masses = np.array(empty)
                    prograde_nsbh_spins = np.array(empty)
                    prograde_nsbh_spin_angles = np.array(empty)
                    prograde_nsbh_generations = np.array(empty)
                    prograde_nsbh_orb_ecc = np.array(empty)
                    prograde_nsbh_orb_incl = np.array(empty)
                    close_encounters2 = np.array(empty)
                    close_encounters_ns = np.array(empty)
                    close_encounters_nsbh = np.array(empty)

            #After this time period, was there a disk capture via orbital grind-down?
            # To do: What eccentricity do we want the captured BH to have? Right now ecc=0.0? Should it be ecc<h at a?             
            # Assume 1st gen BH captured and orb ecc =0.0
            # To do: Bias disk capture to more massive BH!
            capture = time_passed % opts.capture_time
            if capture == 0:
                bh_capture_location = setupdiskblackholes.setup_disk_blackholes_location(
                    rng, 1, opts.outer_capture_radius)
                bh_capture_mass = setupdiskblackholes.setup_disk_blackholes_masses(
                    rng, 1, opts.mode_mbh_init, opts.max_initial_bh_mass, opts.mbh_powerlaw_index)
                bh_capture_spin = setupdiskblackholes.setup_disk_blackholes_spins(
                    rng, 1, opts.mu_spin_distribution, opts.sigma_spin_distribution)
                bh_capture_spin_angle = setupdiskblackholes.setup_disk_blackholes_spin_angles(
                    rng, 1, bh_capture_spin)
                bh_capture_gen = 1
                bh_capture_orb_ecc = 0.0
                bh_capture_orb_incl = 0.0
                #print("CAPTURED BH",bh_capture_location,bh_capture_mass,bh_capture_spin,bh_capture_spin_angle)
                # Append captured BH to existing singleton arrays. Assume prograde and 1st gen BH.
                prograde_bh_locations = np.append(prograde_bh_locations,bh_capture_location) 
                prograde_bh_masses = np.append(prograde_bh_masses,bh_capture_mass)
                prograde_bh_spins = np.append(prograde_bh_spins,bh_capture_spin)
                prograde_bh_spin_angles = np.append(prograde_bh_spin_angles,bh_capture_spin_angle) 
                prograde_bh_generations = np.append(prograde_bh_generations,bh_capture_gen)
                prograde_bh_orb_ecc = np.append(prograde_bh_orb_ecc,bh_capture_orb_ecc)
                prograde_bh_orb_incl = np.append(prograde_bh_orb_incl,bh_capture_orb_incl)
            
            # Test if any BH or BBH are in the danger-zone (<mininum_safe_distance, default =50r_g) from SMBH. 
            # Potential EMRI/BBH EMRIs.
            # Find prograde BH in inner disk. Define inner disk as <=50r_g. 
            # Since a 10Msun BH will decay into a 10^8Msun SMBH at 50R_g in ~38Myr and decay time propto a^4. 
            # e.g at 25R_g, decay time is only 2.3Myr.
            min_safe_distance = 50.0
            inner_disk_indices = np.where( prograde_bh_locations < min_safe_distance)
            #retrograde_orb_ang_mom_indices = np.where(bh_orb_ang_mom_indices == -1)
            #print("inner disk indices",inner_disk_indices)
            #print(prograde_bh_locations[inner_disk_indices],np.size(inner_disk_indices))
            if np.size(inner_disk_indices) > 0:
                # Add BH to inner_disk_arrays
                inner_disk_locations = np.append(inner_disk_locations,prograde_bh_locations[inner_disk_indices])
                inner_disk_masses = np.append(inner_disk_masses,prograde_bh_masses[inner_disk_indices])
                inner_disk_spins = np.append(inner_disk_spins,prograde_bh_spins[inner_disk_indices])
                inner_disk_spin_angles = np.append(inner_disk_spin_angles,prograde_bh_spin_angles[inner_disk_indices])
                inner_disk_orb_ecc = np.append(inner_disk_orb_ecc,prograde_bh_orb_ecc[inner_disk_indices])
                inner_disk_orb_inc = np.append(inner_disk_orb_inc,prograde_bh_orb_incl[inner_disk_indices])
                inner_disk_gens = np.append(inner_disk_gens,prograde_bh_generations[inner_disk_indices])
                #Remove BH from prograde_disk_arrays
                prograde_bh_locations = np.delete(prograde_bh_locations,inner_disk_indices)
                prograde_bh_masses = np.delete(prograde_bh_masses, inner_disk_indices)
                prograde_bh_spins = np.delete(prograde_bh_spins, inner_disk_indices)
                prograde_bh_spin_angles = np.delete(prograde_bh_spin_angles, inner_disk_indices)
                prograde_bh_orb_ecc = np.delete(prograde_bh_orb_ecc, inner_disk_indices)
                prograde_bh_orb_incl = np.delete(prograde_bh_orb_incl,inner_disk_indices)
                prograde_bh_generations = np.delete(prograde_bh_generations,inner_disk_indices)
                # Empty disk_indices array
                empty=[]
                inner_disk_indices = np.array(empty)

            if np.size(inner_disk_locations) > 0:
                inner_disk_locations = dynamics.bh_near_smbh(opts.mass_smbh,
                                                             inner_disk_locations,
                                                             inner_disk_masses,
                                                             inner_disk_orb_ecc,
                                                             opts.timestep)
                num_in_inner_disk = np.size(inner_disk_locations)
                # On 1st run through define old GW freqs (at say 9.e-7 Hz, since evolution change is 1e-6Hz)
                if nemri ==0:
                    old_gw_freq = 9.e-7*np.ones(num_in_inner_disk)
                if nemri > 0:
                    old_gw_freq = emri_gw_freq
                #Now update emris & generate NEW frequency & evolve   
                emri_gw_strain,emri_gw_freq = evolve.evolve_emri_gw(inner_disk_locations,
                                                                    inner_disk_masses, 
                                                                    opts.mass_smbh,
                                                                    opts.timestep,
                                                                    old_gw_freq)
                
                #print("EMRI gw strain",emri_gw_strain)
                #print("EMRI gw freq",emri_gw_freq)
            
            num_in_inner_disk = np.size(inner_disk_locations)
            nemri = nemri + num_in_inner_disk
            if num_in_inner_disk > 0:
                for i in range(0,num_in_inner_disk):
                    #print(iteration,time_passed,inner_disk_locations[i],inner_disk_masses[i],inner_disk_orb_ecc[i],emri_gw_strain[i],emri_gw_freq[i])        
                    temp_emri_array[0] = iteration
                    temp_emri_array[1] = time_passed
                    temp_emri_array[2] = inner_disk_locations[i]
                    temp_emri_array[3] = inner_disk_masses[i]
                    temp_emri_array[4] = inner_disk_orb_ecc[i]
                    temp_emri_array[5] = emri_gw_strain[i]
                    temp_emri_array[6] = emri_gw_freq[i]
                    
                    
                    emri_array = np.vstack((emri_array,temp_emri_array))
                
            # if inner_disk_locations[i] <1R_g then merger!
            inner_disk_index = -2
            num_in_inner_disk = np.size(inner_disk_locations)
            for j in range(0,num_in_inner_disk):
                if inner_disk_locations[j] <= 1.0:
                #    print("EMRI merger!!")
                    inner_disk_index = j
            
            if inner_disk_index > -2:                
                inner_disk_locations = np.delete(inner_disk_locations,inner_disk_index)
                inner_disk_masses = np.delete(inner_disk_masses,inner_disk_index)
                inner_disk_spins = np.delete(inner_disk_spins,inner_disk_index)
                inner_disk_spin_angles = np.delete(inner_disk_spin_angles,inner_disk_index)
                inner_disk_orb_ecc = np.delete(inner_disk_orb_ecc,inner_disk_index)
                inner_disk_orb_inc = np.delete(inner_disk_orb_inc,inner_disk_index)
                inner_disk_gens = np.delete(inner_disk_gens,inner_disk_index)


            #binary_bh_array = dynamics.bbh_near_smbh(opts.mass_smbh,bin_index,binary_bh_array)
            
            #Iterate the time step
            time_passed = time_passed + opts.timestep
            #Print time passed every 10 timesteps for now
            time_iteration_tracker = 10.0*opts.timestep
            if time_passed % time_iteration_tracker == 0:
                print("Time passed=",time_passed)
            n_its = n_its + 1
        #End Loop of Timesteps at Final Time, end all changes & print out results
    
        print("End Loop!")
        print("Final Time (yrs) = ",time_passed)
        if opts.verbose:
            print("BH locations at Final Time")
            print(prograde_bh_locations)
        print("Number of binaries = ",bin_index)
        print("Total number of mergers = ",number_of_mergers)
        print("Mergers", merged_bh_array.shape)
        print("Nbh_disk",n_bh)
        #Number of rows in each array, EMRIs and BBH_GW
        # If emri_array is 2-d then this line is ok, but if emri-array is empty then this line defaults to 7 (#elements in 1d)
        if len(emri_array.shape) > 1:
            total_emris = emri_array.shape[0]
        elif len(emri_array.shape) == 1:
            total_emris = 0
    
        if len(bbh_gw_array.shape) > 1:
            total_bbh_gws = bbh_gw_array.shape[0]
        elif len(bbh_gw_array.shape) == 1:
            total_bbh_gws = 0

            
        # Write out all the singletons after AGN episode, so can use this as input to another AGN phase.
        # Want to store [Radius, Mass, Spin mag., Spin. angle, gen.]
        # So num_properties_stored = 5 (for now)
        # Note eccentricity will relax, so ignore. Inclination assumed 0deg.
        
        # Set up array for population that survives AGN episode, so can use as a draw for next episode.
        # Need total of 1) size of prograde_bh_array for number of singles at end of run and 
        # 2) size of bin_array for number of BH in binaries at end of run for
        # number of survivors.
        # print("No. of singles",prograde_bh_locations.shape[0])
        # print("No of bh in bins",2*bin_index)
        # print("binary array",binary_bh_array)
        total_bh_survived = prograde_bh_locations.shape[0] + 2*bin_index
        # print("Total bh=",total_bh_survived)
        num_properties_stored = 5
        # Set up arrays for properties:
        bin_r1 = np.zeros(bin_index)
        bin_r2 = np.zeros(bin_index)
        bin_m1 = np.zeros(bin_index)
        bin_m2 = np.zeros(bin_index)
        bin_a1 = np.zeros(bin_index)
        bin_a2 = np.zeros(bin_index)
        bin_theta1 = np.zeros(bin_index)
        bin_theta2 = np.zeros(bin_index)
        bin_gen1 = np.zeros(bin_index)
        bin_gen2 = np.zeros(bin_index)        

        for i in range(0,bin_index):
            bin_r1[i] = binary_bh_array[0,i]
            bin_r2[i] = binary_bh_array[1,i]
            bin_m1[i] = binary_bh_array[2,i]
            bin_m2[i] = binary_bh_array[3,i]
            bin_a1[i] = binary_bh_array[4,i]
            bin_a2[i] = binary_bh_array[5,i]
            bin_theta1[i] = binary_bh_array[6,i]
            bin_theta2[i] = binary_bh_array[7,i]
            bin_gen1[i] = binary_bh_array[14,i]
            bin_gen2[i] = binary_bh_array[15,i]

        total_emri_array = np.zeros((total_emris,num_of_emri_properties))
        surviving_bh_array = np.zeros((total_bh_survived,num_properties_stored))
        total_bbh_gw_array = np.zeros((total_bbh_gws,num_of_bbh_gw_properties))
        #print("BH locs,bin_r1,bin_r2",prograde_bh_locations,bin_r1,bin_r2)
        prograde_bh_locations = np.append(prograde_bh_locations,bin_r1)
        prograde_bh_locations = np.append(prograde_bh_locations,bin_r2)
        #print("prograde BH locs =",prograde_bh_locations)
        prograde_bh_masses = np.append(prograde_bh_masses,bin_m1)
        prograde_bh_masses = np.append(prograde_bh_masses,bin_m2)
        prograde_bh_spins = np.append(prograde_bh_spins,bin_a1)
        prograde_bh_spins = np.append(prograde_bh_spins,bin_a2)
        prograde_bh_spin_angles = np.append(prograde_bh_spin_angles,bin_theta1)
        prograde_bh_spin_angles = np.append(prograde_bh_spin_angles,bin_theta2)
        prograde_bh_generations = np.append(prograde_bh_generations,bin_gen1)
        prograde_bh_generations = np.append(prograde_bh_generations,bin_gen2)


        surviving_bh_array[:,0] = prograde_bh_locations
        surviving_bh_array[:,1] = prograde_bh_masses
        surviving_bh_array[:,2] = prograde_bh_spins
        surviving_bh_array[:,3] = prograde_bh_spin_angles
        surviving_bh_array[:,4] = prograde_bh_generations

        total_emri_array = emri_array
        total_bbh_gw_array = bbh_gw_array
        if True and number_of_mergers > 0: #verbose:
                print(merged_bh_array[:,:number_of_mergers].T)

        iteration_save_name = f"run{iteration_zfilled_str}/{opts.fname_output_mergers}"
        np.savetxt(os.path.join(opts.work_directory, iteration_save_name), merged_bh_array[:,:number_of_mergers].T, header=merger_field_names)

        # Add mergers to population array including the iteration number 
        # this line is linebreak between iteration outputs consisting of the repeated iteration number in each column
        iteration_row = np.repeat(iteration, number_of_mergers)
        survivor_row = np.repeat(iteration,num_properties_stored)
        emri_row = np.repeat(iteration,num_of_emri_properties)
        gw_row = np.repeat(iteration,num_of_bbh_gw_properties)
        #Append each iteration result to output arrays
        merged_bh_array_pop.append(np.concatenate((iteration_row[np.newaxis], merged_bh_array[:,:number_of_mergers])).T)
        #surviving_bh_array_pop.append(np.concatenate((survivor_row[np.newaxis], surviving_bh_array[:,:total_bh_survived])).T)
        surviving_bh_array_pop.append(np.concatenate((survivor_row[np.newaxis], surviving_bh_array[:total_bh_survived,:])))
        
        #print("total_emris,total_bbh_gws",total_emris,total_bbh_gws)
        #print("gw_row",gw_row)
        #print("gw_array_pop",gw_array_pop)
        #print("total_bbh_gw_array",total_bbh_gw_array)
        #if np.any(total_bbh_gw_array):
        #    print("total_bbh_gw_array[]",total_bbh_gw_array[:,:total_bbh_gws])
        #    print("total_bbh_gw_array[,:]",total_bbh_gw_array[:total_bbh_gws,:])
        #print("concatenate",np.concatenate((gw_row,total_bbh_gw_array)))
        #If there are non-zero elements in total_emri_array, concatenate to main EMRI file
        
        #print("total_emris",total_emris)
        if total_emris > 0:
        #if np.any(total_emri_array):
        #emris_array_pop.append(np.concatenate((emri_row[np.newaxis],total_emri_array[:total_emris,:])))
        
            #emris_array_pop.append(np.concatenate((emri_row[np.newaxis],total_emri_array[:,:total_emris])))
            #emris_array_pop.append(total_emri_array[:,:total_emris])
            emris_array_pop.append(total_emri_array[:total_emris,:])
            #print("emris_array_pop",emris_array_pop)
        #    emris_array_pop.append(np.concatenate((emri_row[np.newaxis],total_emri_array[:total_emris,:])).T)
        #If there are non-zero elements in total_bbh_gw_array
        if total_bbh_gws > 0:
        #if np.any(total_bbh_gw_array):
        #gw_array_pop.append(np.concatenate((gw_row[np.newaxis],total_bbh_gw_array[:total_bbh_gws,:])))
            #gw_array_pop.append(np.concatenate((gw_row[np.newaxis],total_bbh_gw_array[:,:total_bbh_gws])))
            gw_array_pop.append(total_bbh_gw_array[:total_bbh_gws,:])
            #gw_array_pop.append(np.concatenate((gw_row[np.newaxis],total_bbh_gw_array[:total_bbh_gws,:])).T)
        #if n_its == 1:
        #    print("emris_array_pop",emris_array_pop)
     # save all mergers from Monte Carlo
    merger_pop_field_names = "iter " + merger_field_names # Add "Iter" to field names
    population_header = f"Initial seed: {opts.seed}\n{merger_pop_field_names}" # Include initial seed
    basename, extension = os.path.splitext(opts.fname_output_mergers)
    population_save_name = f"{basename}_population{extension}"
    survivors_save_name = f"{basename}_survivors{extension}"
    emris_save_name = f"{basename}_emris{extension}"
    gws_save_name = f"{basename}_lvk{extension}"
    #print("emris_array_pop",emris_array_pop)
    np.savetxt(os.path.join(opts.work_directory, population_save_name), np.vstack(merged_bh_array_pop), header=population_header)
    np.savetxt(os.path.join(opts.work_directory, survivors_save_name), np.vstack(surviving_bh_array_pop))
    np.savetxt(os.path.join(opts.work_directory,emris_save_name),np.vstack(emris_array_pop))
    #np.savetxt(os.path.join(opts.work_directory,emris_save_name),(emris_array_pop))
    np.savetxt(os.path.join(opts.work_directory,gws_save_name),np.vstack(gw_array_pop))
if __name__ == "__main__":
    main()<|MERGE_RESOLUTION|>--- conflicted
+++ resolved
@@ -19,10 +19,7 @@
 
 from mcfacts.objects.agnobject import AGNStar
 
-from mcfacts.objects.agnobject import AGNStar
-
 from mcfacts.setup import setupdiskblackholes
-<<<<<<< HEAD
 from mcfacts.setup import setupdiskneutronstars
 from mcfacts.setup import setupdiskstars
 from mcfacts.physics.migration.type1 import type1
@@ -31,13 +28,6 @@
 from mcfacts.physics.accretion.eddington import changestarsmass
 from mcfacts.physics.accretion.torque import changebh
 from mcfacts.physics.accretion.torque import changens
-=======
-from mcfacts.setup import setupdiskstars
-from mcfacts.physics.migration.type1 import type1
-from mcfacts.physics.accretion.eddington import changebhmass
-from mcfacts.physics.accretion.eddington import changestarsmass
-from mcfacts.physics.accretion.torque import changebh
->>>>>>> 087e4f18
 from mcfacts.physics.accretion.torque import changestars
 from mcfacts.physics.feedback.hankla21 import feedback_hankla21
 from mcfacts.physics.feedback.hankla21 import feedback_ns
@@ -57,25 +47,17 @@
 from mcfacts.outputs import mergerfile
 
 binary_field_names="R1 R2 M1 M2 a1 a2 theta1 theta2 sep com t_gw merger_flag t_mgr  gen_1 gen_2  bin_ang_mom bin_ecc bin_incl bin_orb_ecc nu_gw h_bin"
-<<<<<<< HEAD
 binary_ns_field_names="R1 R2 M1 M2 a1 a2 theta1 theta2 sep com t_gw merger_flag t_mgr  gen_1 gen_2  bin_ang_mom bin_ecc bin_incl bin_orb_ecc nu_gw h_bin"
 binary_nsbh_field_names="R1 R2 M1 M2 a1 a2 theta1 theta2 sep com t_gw merger_flag t_mgr  gen_1 gen_2  bin_ang_mom bin_ecc bin_incl bin_orb_ecc nu_gw h_bin"
 binary_stars_field_names="R1 R2 M1 M2 R1_star R2_star a1 a2 theta1 theta2 sep com t_gw merger_flag t_mgr  gen_1 gen_2  bin_ang_mom bin_ecc bin_incl bin_orb_ecc nu_gw h_bin"
 merger_field_names=' '.join(mergerfile.names_rec)
-bh_initial_field_names = "disk_location mass spin spin_angle orb_ang_mom orb_ecc orb_incl"
-ns_initial_field_names = "disk_location mass spin spin_angle orb_ang_mom orb_ecc orb_incl"
-DEFAULT_INI = Path(__file__).parent.resolve() / ".." / "recipes" / "model_choice.ini"
-#DEFAULT_INI = Path(__file__).parent.resolve() / ".." / "recipes" / "paper1_fig_dyn_on.ini"
-=======
-binary_stars_field_names="R1 R2 M1 M2 R1_star R2_star a1 a2 theta1 theta2 sep com t_gw merger_flag t_mgr  gen_1 gen_2  bin_ang_mom bin_ecc bin_incl bin_orb_ecc nu_gw h_bin"
-merger_field_names=' '.join(mergerfile.names_rec)
 
 
 # Do not change this line EVER
 DEFAULT_INI = impresources.files(input_data) / "model_choice.ini"
 bh_initial_field_names = "disk_location mass spin spin_angle orb_ang_mom orb_ecc orb_incl"
+ns_initial_field_names = "disk_location mass spin spin_angle orb_ang_mom orb_ecc orb_incl"
 # Feature in testing do not use unless you know what you're doing.
->>>>>>> 087e4f18
 #DEFAULT_PRIOR_POP = Path(__file__).parent.resolve() / ".." / "recipes" / "prior_mergers_population.dat"
 
 assert DEFAULT_INI.is_file()
@@ -230,17 +212,13 @@
 
     #emri_array = np.zeros(7)
 
-    #temp_bbh_gw_array = np.zeros(7)
-
-<<<<<<< HEAD
+    temp_bbh_gw_array = np.zeros(7)
+
     temp_bns_gw_array = np.zeros(7)
 
     temp_bnsbh_gw_array = np.zeros(7)
 
-    bbh_gw_array = np.zeros(7)
-=======
     #bbh_gw_array = np.zeros(7)
->>>>>>> 087e4f18
 
     for iteration in range(opts.n_iterations):
         print("Iteration", iteration)
@@ -283,7 +261,6 @@
             opts.nsc_index_inner,
         )
 
-<<<<<<< HEAD
         #Set up number of NS in disk
         n_ns = setupdiskneutronstars.setup_disk_nns(
             opts.M_nsc,
@@ -298,8 +275,6 @@
             opts.nsc_index_inner,
         )
 
-=======
->>>>>>> 087e4f18
         #This generates 10^6 more stars than BH so for right now I have artificially limited it to 5000 stars.
         n_stars = setupdiskstars.setup_disk_nstars(
             opts.M_nsc,
@@ -315,13 +290,8 @@
         )
         n_stars = np.int64(5000)
 
-<<<<<<< HEAD
         print('n_bh = {}, n_ns = {} n_stars = {}'.format(n_bh,n_ns,n_stars))
         
-=======
-        print('n_bh = {}, n_stars = {}'.format(n_bh,n_stars))
-
->>>>>>> 087e4f18
 
         # generate initial BH parameter arrays
         print("Generate initial BH parameter arrays")
@@ -361,7 +331,6 @@
          
         bh_initial_generations = np.ones((n_bh,),dtype=int)
 
-<<<<<<< HEAD
 
         # generate initial NS parameter arrays
         print("Generate initial NS parameter arrays")
@@ -398,8 +367,6 @@
         ns_initial_generations = np.ones((n_ns,),dtype=int)
 
 
-=======
->>>>>>> 087e4f18
         #----------now stars
         n_stars = 200 #working on making this physical
 
@@ -433,11 +400,7 @@
                         n_stars = n_stars)
 
 
-<<<<<<< HEAD
-        #Generate initial inner disk arrays for objects that end up in the inner disk. 
-=======
         #Generate initial inner disk arrays for objects that end up in the inner disk.
->>>>>>> 087e4f18
         #Assume all drawn from prograde population for now.
         inner_disk_locations = []
         inner_disk_masses =[]
@@ -466,11 +429,7 @@
         prograde_bh_masses = bh_initial_masses[prograde_orb_ang_mom_indices]
         # Orbital eccentricities
         prograde_bh_orb_ecc = bh_initial_orb_ecc[prograde_orb_ang_mom_indices]
-<<<<<<< HEAD
         print("Prograde BH orbital eccentricities",prograde_bh_orb_ecc)
-=======
-        print("Prograde orbital eccentricities",prograde_bh_orb_ecc)
->>>>>>> 087e4f18
         # Find which orbital eccentricities are <=h the disk aspect ratio and set up a mask
         #prograde_bh_crit_ecc = np.ma.masked_where(prograde_bh_orb_ecc >= aspect_ratio_func(prograde_bh_locations),prograde_bh_orb_ecc)
         # Orb eccentricities <2h (simple exponential damping): mask entries > 2*aspect_ratio
@@ -481,7 +440,6 @@
         #prograde_bh_orb_ecc_damp = orbital_ecc.orbital_ecc_damping(opts.mass_smbh, prograde_bh_locations, prograde_bh_masses, surf_dens_func, aspect_ratio_func, prograde_bh_orb_ecc, opts.timestep, opts.crit_ecc)
 
         #print('modest ecc ',prograde_bh_modest_ecc)
-<<<<<<< HEAD
         #print('damped ecc',prograde_bh_orb_ecc_damp) 
         
         # Test dynamics
@@ -498,12 +456,6 @@
         # Orbital eccentricities
         prograde_ns_orb_ecc = ns_initial_orb_ecc[prograde_ns_orb_ang_mom_indices]
         print("Prograde NS orbital eccentricities",prograde_ns_orb_ecc)
-=======
-        #print('damped ecc',prograde_bh_orb_ecc_damp)
-
-        # Test dynamics
-        #post_dynamics_orb_ecc = dynamics.circular_singles_encounters_prograde(rng,opts.mass_smbh, prograde_bh_locations, prograde_bh_masses, surf_dens_func, aspect_ratio_func, prograde_bh_orb_ecc, opts.timestep, opts.crit_ecc, de)
->>>>>>> 087e4f18
 
         #First sort all stars by location
         stars.sort(stars.orbit_a)
@@ -524,18 +476,13 @@
 
 
 
-<<<<<<< HEAD
         
-=======
-
->>>>>>> 087e4f18
 
         # Migrate
         # First if feedback present, find ratio of feedback heating torque to migration torque
         #if feedback > 0:
         #        ratio_heat_mig_torques = feedback_hankla21.feedback_hankla(prograde_bh_locations, surf_dens_func, opts.frac_Eddington_ratio, opts.alpha)
         #else:
-<<<<<<< HEAD
         #        ratio_heat_mig_torques = np.ones(len(prograde_bh_locations))   
         # then migrate as usual
         #prograde_bh_locations_new = type1.type1_migration(opts.mass_smbh , prograde_bh_locations, prograde_bh_masses, disk_surface_density, disk_aspect_ratio, opts.timestep, ratio_heat_mig_torques, opts.trap_radius, prograde_bh_orb_ecc,opts.crit_ecc)
@@ -544,15 +491,6 @@
         #Orbital inclinations
         prograde_bh_orb_incl = bh_initial_orb_incl[prograde_orb_ang_mom_indices]
         prograde_ns_orb_incl = ns_initial_orb_incl[prograde_ns_orb_ang_mom_indices]
-=======
-        #        ratio_heat_mig_torques = np.ones(len(prograde_bh_locations))
-        # then migrate as usual
-        #prograde_bh_locations_new = type1.type1_migration(opts.mass_smbh , prograde_bh_locations, prograde_bh_masses, disk_surface_density, disk_aspect_ratio, opts.timestep, ratio_heat_mig_torques, opts.trap_radius, prograde_bh_orb_ecc,opts.crit_ecc)
-
-
-        #Orbital inclinations
-        prograde_bh_orb_incl = bh_initial_orb_incl[prograde_orb_ang_mom_indices]
->>>>>>> 087e4f18
         #prograde_stars_orb_incl = stars_initial_orb_incl[prograde_stars_orb_ang_mom_indices]
         #print("Prograde orbital inclinations")
 
@@ -569,14 +507,11 @@
         prograde_bh_spin_angles = bh_initial_spin_angles[prograde_orb_ang_mom_indices]
         prograde_bh_generations = bh_initial_generations[prograde_orb_ang_mom_indices]
 
-<<<<<<< HEAD
         # Torque prograde orbiting NS only
         prograde_ns_spins = ns_initial_spins[prograde_ns_orb_ang_mom_indices]
         prograde_ns_spin_angles = ns_initial_spin_angles[prograde_ns_orb_ang_mom_indices]
         prograde_ns_generations = ns_initial_generations[prograde_ns_orb_ang_mom_indices]
 
-=======
->>>>>>> 087e4f18
         #Torque prograde orbiting stars only
         """prograde_stars_spins = stars_initial_spins[prograde_stars_orb_ang_mom_indices]
         prograde_stars_spin_angles = stars_initial_spin_angles[prograde_stars_orb_ang_mom_indices]
@@ -591,26 +526,16 @@
         # Writing initial parameters to file
         np.savetxt(
                 os.path.join(opts.work_directory, f"run{iteration_zfilled_str}/initial_params_bh.dat"),
-<<<<<<< HEAD
                 np.c_[bh_initial_locations.T, 
                       bh_initial_masses.T, 
                       bh_initial_spins.T, 
                       bh_initial_spin_angles.T, 
                       bh_initial_orb_ang_mom.T, 
                       bh_initial_orb_ecc.T, 
-=======
-                np.c_[bh_initial_locations.T,
-                      bh_initial_masses.T,
-                      bh_initial_spins.T,
-                      bh_initial_spin_angles.T,
-                      bh_initial_orb_ang_mom.T,
-                      bh_initial_orb_ecc.T,
->>>>>>> 087e4f18
                       bh_initial_orb_incl.T],
                 header = bh_initial_field_names
         )
 
-<<<<<<< HEAD
         np.savetxt(
             os.path.join(opts.work_directory, f"run{iteration_zfilled_str}/initial_params_ns.dat"),
             np.c_[ns_initial_locations.T, 
@@ -623,8 +548,6 @@
             header = ns_initial_field_names
         )
 
-=======
->>>>>>> 087e4f18
         stars.to_file(os.path.join(opts.work_directory, f"run{iteration_zfilled_str}/initial_params_stars2.dat"))
 
 
@@ -639,7 +562,6 @@
         number_of_mergers = 0
         int_n_timesteps = int(opts.number_of_timesteps)
 
-<<<<<<< HEAD
         number_of_ns_bin_properties = len(binary_ns_field_names.split())+1
         integer_ns_nbinprop = int(number_of_ns_bin_properties)
         bin_ns_index = 0
@@ -656,8 +578,6 @@
         integer_test_bin_nsbh_number = int(test_bin_nsbh_number)
         number_of_nsbh_mergers = 0
 
-=======
->>>>>>> 087e4f18
         number_of_stars_bin_properties = len(binary_stars_field_names.split())+1
         integer_stars_nbinprop = int(number_of_stars_bin_properties)
         bin_stars_index = 0
@@ -680,11 +600,8 @@
         # Set up empty initial Binary array
         # Initially all zeros, then add binaries plus details as appropriate
         binary_bh_array = np.zeros((integer_nbinprop,integer_test_bin_number))
-<<<<<<< HEAD
         binary_ns_array = np.zeros((integer_ns_nbinprop,integer_test_bin_ns_number))
         binary_nsbh_array = np.zeros((integer_nsbh_nbinprop,integer_test_bin_nsbh_number))
-=======
->>>>>>> 087e4f18
         binary_stars_array = np.zeros((integer_stars_nbinprop,integer_test_bin_stars_number))
         # Set up empty initial Binary gw array. Initially all zeros, but records gw freq and strain for all binaries ever made at each timestep, including ones that don't merge or are ionized
         gw_data_array =np.zeros((int_n_timesteps,integer_test_bin_number))
@@ -694,20 +611,14 @@
     
         # Set up merger array (identical to binary array)
         merger_array = np.zeros((integer_nbinprop,integer_test_bin_number))
-<<<<<<< HEAD
         merger_ns_array = np.zeros((integer_ns_nbinprop,integer_test_bin_ns_number))
         merger_stars_array = np.zeros((integer_stars_nbinprop,integer_test_bin_stars_number))
     
-=======
-        merger_stars_array = np.zeros((integer_stars_nbinprop,integer_test_bin_stars_number))
-
->>>>>>> 087e4f18
         # Set up output array (mergerfile)
         nprop_mergers=len(mergerfile.names_rec)
         integer_nprop_merge=int(nprop_mergers)
         merged_bh_array = np.zeros((integer_nprop_merge,integer_test_bin_number))
 
-<<<<<<< HEAD
         nprop_ns_mergers=len(mergerfile.names_rec)
         integer_nprop_ns_merge=int(nprop_ns_mergers)
         merged_ns_array=np.zeros((integer_nprop_ns_merge,integer_test_bin_ns_number))
@@ -716,12 +627,6 @@
         integer_nprop_stars_merge=int(nprop_stars_mergers)
         merged_stars_array = np.zeros((integer_nprop_stars_merge,integer_test_bin_stars_number))
         
-=======
-        nprop_stars_mergers=len(mergerfile.names_rec)
-        integer_nprop_stars_merge=int(nprop_stars_mergers)
-        merged_stars_array = np.zeros((integer_nprop_stars_merge,integer_test_bin_stars_number))
-
->>>>>>> 087e4f18
         # Multiple AGN episodes:
         # If you want to use the output of a previous AGN simulation as an input to another AGN phase
         # Make sure you have a file 'recipes/prior_model_name_population.dat' so that ReadInputs can take it in
@@ -752,22 +657,17 @@
 
         n_its = 0
         n_mergers_so_far = 0
-<<<<<<< HEAD
         n_ns_mergers_so_far = 0
-=======
->>>>>>> 087e4f18
         n_stars_mergers_so_far = 0
         n_timestep_index = 0
+        n_merger_limit = 1e4
         n_merger_limit = 1e4
 
         while time_passed < final_time:
             # Record 
             if not(opts.no_snapshots):
                 n_bh_out_size = len(prograde_bh_locations)
-<<<<<<< HEAD
                 n_ns_out_size = len(prograde_ns_locations)
-=======
->>>>>>> 087e4f18
                 n_stars_out_size = len(prograde_stars.orbit_a)
 
                 #svals = list(map( lambda x: x.shape,[prograde_bh_locations, prograde_bh_masses, prograde_bh_spins, prograde_bh_spin_angles, prograde_bh_orb_ecc, prograde_bh_generations[:n_bh_out_size]]))
@@ -785,7 +685,6 @@
                     header=binary_field_names
                 )
 
-<<<<<<< HEAD
                 #Save NS params
                 np.savetxt(
                     os.path.join(opts.work_directory, f"run{iteration_zfilled_str}/output_ns_single_{n_timestep_index}.dat"),
@@ -799,8 +698,6 @@
                     header=binary_ns_field_names
                 )
 
-=======
->>>>>>> 087e4f18
                 #Save star params
                 prograde_stars.to_file(os.path.join(opts.work_directory, f"run{iteration_zfilled_str}/output_stars_single_{n_timestep_index}.dat"))
 
@@ -828,7 +725,6 @@
                 ratio_heat_mig_torques = feedback_hankla21.feedback_hankla(
                     prograde_bh_locations, surf_dens_func, opts.frac_Eddington_ratio, opts.alpha)
             else:
-<<<<<<< HEAD
                 ratio_heat_mig_torques = np.ones(len(prograde_bh_locations))  
             
             #then for NS
@@ -837,20 +733,13 @@
                     prograde_ns_locations, surf_dens_func, opts.frac_ns_Eddington_ratio, opts.alpha)
             else:
                 ratio_heat_mig_ns_torques = np.ones(len(prograde_ns_locations))
-=======
-                ratio_heat_mig_torques = np.ones(len(prograde_bh_locations))
->>>>>>> 087e4f18
 
             #now for stars
             if opts.feedback > 0:
                 ratio_heat_mig_stars_torques = feedback_hankla21.feedback_hankla(
                     prograde_stars.orbit_a, surf_dens_func, opts.frac_star_Eddington_ratio, opts.alpha)
             else:
-<<<<<<< HEAD
                 ratio_heat_mig_stars_torques = np.ones(len(prograde_stars.orbit_a))   
-=======
-                ratio_heat_mig_stars_torques = np.ones(len(prograde_stars.orbit_a))
->>>>>>> 087e4f18
             # then migrate as usual
             
             prograde_bh_locations = type1.type1_migration(
