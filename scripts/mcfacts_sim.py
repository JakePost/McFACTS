#!/usr/bin/env python3
import os
import time
import warnings
from importlib import resources as impresources
from os.path import isfile, isdir
from pathlib import Path

import numpy as np
from astropy import units as u

from mcfacts.inputs import ReadInputs
from mcfacts.inputs import data as input_data
from mcfacts.modules import accretion, merge, formation, gas_hardening, damping
from mcfacts.modules import disk_capture
from mcfacts.modules import dynamics
from mcfacts.modules import eccentricity
from mcfacts.modules import gw
from mcfacts.modules import migration
from mcfacts.modules import stellar_interpolation
from mcfacts.modules import tde
from mcfacts.objects.agnobject import AGNBlackHole, AGNBinaryBlackHole, AGNMergedBlackHole, AGNStar, AGNMergedStar, AGNExplodedStar, AGNFilingCabinet
from mcfacts.setup import setupdiskblackholes, setupdiskstars, initializediskstars
<<<<<<< HEAD
from mcfacts.utilities import checks, unit_conversion
from mcfacts.utilities.random_state import reset_random
=======
from mcfacts.outputs import merger_cols, binary_cols
from mcfacts.outputs import emri_cols, bh_surviving_cols, \
    population_cols, binary_gw_cols, stars_cols, stars_explode_cols, \
    tde_cols, stars_merge_cols
>>>>>>> 686d32dd

#binary_field_names = "bin_orb_a1 bin_orb_a2 mass1 mass2 spin1 spin2 theta1 theta2 sep bin_com time_gw merger_flag time_mgr  gen_1 gen_2  bin_ang_mom bin_ecc bin_incl bin_orb_ecc nu_gw h_bin"
# This one isn't used anywhere

# Do not change this line EVER
DEFAULT_INI = impresources.files(input_data) / "model_choice.ini"
# Feature in testing do not use unless you know what you're doing.

assert DEFAULT_INI.is_file()

FORBIDDEN_ARGS = [
    "disk_radius_outer",
    "disk_radius_max_pc",
    "disk_radius_inner",
    ]


def arg():
    import argparse
    # parse command line arguments
    parser = argparse.ArgumentParser()
    # General
    parser.add_argument("--bin_num_max", default=1000, type=int)
    parser.add_argument("--fname-ini", help="Filename of configuration file",
                        default=DEFAULT_INI, type=str)
    parser.add_argument("--fname-output-mergers", default="output_mergers.dat",
                        help="output merger file (if any)", type=str)
    parser.add_argument("--fname-output", default="output.dat",
                        help="output file (if any)", type=str)
    parser.add_argument("--fname-snapshots-bh",
                        default="output_bh_[single|binary]_pro_$(timestep_current_num).dat",
                        help="output of BH snapshot file ")
    parser.add_argument("--save-snapshots", action='store_true')
    parser.add_argument("--verbose", action='store_true')
    parser.add_argument("-w", "--work-directory",
                        default=Path().parent.resolve(),
                        help="Set the working directory for saving output. Default: current working directory",
                        type=str
                        )
    parser.add_argument("--seed", type=int, default=None,
                        help="Set the random seed. Randomly sets one if not passed. Default: None")
    parser.add_argument("--fname-log", default="mcfacts.log", type=str,
                        help="Specify a file in which to save the arguments and some runtime information. Default: mcfacts.log")

    #### Begin Argparse Nonsense
    #### Please do not modify between this line and the END Argparse Nonsense
    ####  line unless you have a good reason.
    # Add inifile arguments
    # Read default inifile
    _variable_inputs = ReadInputs.ReadInputs_ini(DEFAULT_INI, False)
    # Loop the arguments
    for name in _variable_inputs:
        # Skip CL read of forbidden arguments
        if name in FORBIDDEN_ARGS:
            continue
        _metavar = name
        _opt = "--%s" % (name)
        _default = _variable_inputs[name]
        _dtype = type(_variable_inputs[name])
        parser.add_argument(_opt,
                            default=None,
                            type=_dtype,
                            metavar=_metavar,
                            )


    # Parse arguments, using the opts namespace
    # This causes the default inifile values to be overwritten
    # by CLI arguments
    opts = parser.parse_args()
    # Check that the inifile exists
    assert isfile(opts.fname_ini)
    # Convert to path objects
    opts.fname_ini = Path(opts.fname_ini)
    assert opts.fname_ini.is_file()

    # Parse inifile
    print("opts.fname_ini", opts.fname_ini)
    # Read inifile
    variable_inputs = ReadInputs.ReadInputs_ini(opts.fname_ini, opts.verbose)
    print("variable_inputs", variable_inputs)
    # Hidden variable inputs
    print("_variable_inputs", _variable_inputs)
    # Okay, this is important. The priority of input arguments is:
    # command line > specified inifile > default inifile
    for name in variable_inputs:
        # Check for args not in parser. These were generated or changed in ReadInputs.py
        if not hasattr(opts, name):
            setattr(opts, name, variable_inputs[name])
            continue
        # Check for args not in the default_ini file
        if getattr(opts, name) is not None:
            # This is the case where the user has set the value of an argument
            # from the command line. We don't want to argue with the user.
            pass
        else:
            # This is the case where the user has not set the value of an
            # argument from the command line.
            # We can overwrite the default value with the inifile value
            setattr(opts, name, variable_inputs[name])
    # Case 3: if an attribute is in the default infile,
    #   and not the specified inifile,
    #   it remains unaltered.
    #### End Argparse Nonsense ####

    # Update paths of arguments to Path type
    opts.fname_snapshots_bh = Path(opts.fname_snapshots_bh)
    opts.fname_output_mergers = Path(opts.fname_output_mergers)
    opts.fname_output = Path(opts.fname_output)
    if opts.verbose:
        for item in opts.__dict__:
            print(item, getattr(opts, item))
    print("variable_inputs", variable_inputs)
    # Get the user-defined or default working directory / output location
    opts.work_directory = Path(opts.work_directory).resolve()
    if not isdir(opts.work_directory):
        os.mkdir(opts.work_directory)
    assert opts.work_directory.is_dir()
    try:  # check if working directory for output exists
        os.stat(opts.work_directory)
    except FileNotFoundError as e:
        raise e
    print(f"Output will be saved to {opts.work_directory}")

    # Get the parent path to this file and cd to that location for runtime
    opts.runtime_directory = Path(__file__).parent.resolve()
    assert opts.runtime_directory.is_dir()
    os.chdir(opts.runtime_directory)

    # set the seed for random number generation and reproducibility if not user-defined
    if opts.seed is None:
        opts.seed = np.random.randint(low=0, high=int(1e9), dtype=np.int_)
        print(f'Random number generator seed set to: {opts.seed}')

    # Check ISCO
    if opts.inner_disk_outer_radius < opts.disk_inner_stable_circ_orb:
        warnings.warn(
            "Warning: inner_disk_outer_radius < disk_inner_stable_circ_orb;\n" +\
            "Setting opts.inner_disk_outer_radius = disk_inner_stable_circ_orb"
        )
        opts.inner_disk_outer_radius = opts.disk_inner_stable_circ_orb

    # Write parameters to log file
    with open(opts.work_directory / opts.fname_log, 'w') as F:
        for item in opts.__dict__:
            # Convert booleans to integers
            if opts.__dict__[item] == False:
                line = "%s = %s\n" % (item, 0)
            elif opts.__dict__[item] == True:
                line = "%s = %s\n" % (item, 1)
            else: # everything else
                line = "%s = %s\n" % (item, str(opts.__dict__[item]))
            F.write(line)
    return opts

def main():
    """
    """
    tic_perf = time.perf_counter()
    # Setting up automated input parameters
    # see IOdocumentation.txt for documentation of variable names/types/etc.
    opts = arg()
    # Disk surface density (in kg/m^2) is a function of radius, where radius is in r_g
    # Disk aspect ratio is a function of radius, where radius is in r_g
    # Disk opacity ...
    # Disk sound speed [m/s] is a function of radius, where radius is in r_g
    # Disk density [kg/m^3] is a function of radius, where radius is in r_g
    # Return disk log of disk surface density as a function of log (R)
    disk_surface_density, disk_aspect_ratio, disk_opacity, disk_sound_speed, disk_density, disk_pressure_grad, disk_omega, disk_surface_density_log, temp_func, disk_dlog10surfdens_dlog10R_func, disk_dlog10temp_dlog10R_func, disk_dlog10pressure_dlog10R_func = \
        ReadInputs.construct_disk_interp(opts.smbh_mass,
                                         opts.disk_radius_outer,
                                         opts.disk_model_name,
                                         opts.disk_alpha_viscosity,
                                         opts.disk_bh_eddington_ratio, 
                                         disk_radius_max_pc=opts.disk_radius_max_pc,
                                         flag_use_pagn=opts.flag_use_pagn,
                                         verbose=opts.verbose
                                         )

    blackholes_merged_pop = AGNMergedBlackHole()
    emris_pop = AGNBlackHole()
    blackholes_binary_gw_pop = AGNBinaryBlackHole()
    stars_pop = AGNStar()
    tdes_pop = AGNStar()
    stars_plunge_pop = AGNStar()
    stars_explode_pop = AGNExplodedStar()
    stars_merge_pop = AGNMergedStar()

    # Setting up arrays to keep track of how much mass is cycled through stars
    disk_arr_galaxy = []
    disk_arr_timestep_pop = np.array([])
    disk_arr_mass_lost_pop = np.array([])
    disk_arr_mass_gained_pop = np.array([])

    # tdes_pop = AGNStar()

    print("opts.__dict__", opts.__dict__)
    print("opts.smbh_mass", opts.smbh_mass)
    print("opts.fraction_bin_retro", opts.fraction_bin_retro)

    for galaxy in range(opts.galaxy_num):
        print("Galaxy", galaxy)
        # Set random number generator for this run with incremented seed
        rng = reset_random(opts.seed+galaxy)

        # Make subdirectories for each galaxy
        # Fills run number with leading zeros to stay sequential
        galaxy_zfilled_str = f"{galaxy:>0{int(np.log10(opts.galaxy_num))+1}}"
        try:  # Make subdir, exit if it exists to avoid clobbering.
            os.makedirs(os.path.join(opts.work_directory, f"gal{galaxy_zfilled_str}"), exist_ok=False)
        except FileExistsError:
            raise FileExistsError(f"Directory \'gal{galaxy_zfilled_str}\' exists. Exiting so I don't delete your data.")

        # Housekeeping for array initialization
        blackholes_binary = AGNBinaryBlackHole()
        blackholes_binary_gw = AGNBinaryBlackHole()
        blackholes_merged = AGNMergedBlackHole()

        # Fractional rate of mass growth per year set to
        # the Eddington rate(2.3e-8/yr)
        disk_bh_eddington_mass_growth_rate = 2.3e-8
        # minimum spin angle resolution
        # (ie less than this value gets fixed to zero)
        # e.g 0.02 rad=1deg
        disk_bh_spin_resolution_min = 0.02
        agn_redshift = 0.1
        #------------------       HARDCODING agn_redshift = 0.1 HERE       -----------------------------------
        # This is for computing the gw strain for sources and NOTHING else if you are 
        #   not using our strain this parameter will do nothing. If you are using our strain and you want to put 
        #   your sources at a different distance, scale them to the value here DO NOT CHANGE 

        # region Setup Single Black Holes
        # Set up number of BH in disk
        disk_bh_num = setupdiskblackholes.setup_disk_nbh(
            opts.nsc_mass,
            opts.nsc_ratio_bh_num_star_num,
            opts.nsc_ratio_bh_mass_star_mass,
            opts.nsc_radius_outer,
            opts.nsc_density_index_outer,
            opts.smbh_mass,
            opts.disk_radius_outer,
            opts.disk_aspect_ratio_avg,
            opts.nsc_radius_crit,
            opts.nsc_density_index_inner,
        )

        '''
        # Skip the whole galaxy if there are no black holes
        if disk_bh_num < 1:
            # Warn the user once, even if verbose is off
            warnings.warn("No black holes in the disk. Skipping galaxy %d."%(galaxy))
            # Warn the user more often if verbose is on
            if opts.verbose:
                print("No black holes in the disk. Skipping galaxy %d."%(galaxy))
            # Set total emris to zero
            if not "total_emris" in locals():
                total_emris = 0
            continue
        '''

        # generate initial BH parameter arrays
        print("Generate initial BH parameter arrays")
        bh_orb_a_initial = setupdiskblackholes.setup_disk_blackholes_location_NSC_powerlaw(
                disk_bh_num, opts.disk_radius_outer, opts.disk_inner_stable_circ_orb,
                opts.smbh_mass, opts.nsc_radius_crit, opts.nsc_density_index_inner,
                opts.nsc_density_index_outer, volume_scaling=True)
        bh_mass_initial = setupdiskblackholes.setup_disk_blackholes_masses(
                disk_bh_num,
                opts.nsc_imf_bh_mode, opts.nsc_imf_bh_mass_max, opts.nsc_imf_bh_powerlaw_index, opts.mass_pile_up)
        bh_spin_initial = setupdiskblackholes.setup_disk_blackholes_spins(
                disk_bh_num,
                opts.nsc_bh_spin_dist_mu, opts.nsc_bh_spin_dist_sigma)
        bh_spin_angle_initial = setupdiskblackholes.setup_disk_blackholes_spin_angles(
                disk_bh_num,
                bh_spin_initial)
        bh_orb_ang_mom_initial = setupdiskblackholes.setup_disk_blackholes_orb_ang_mom(
                disk_bh_num)
        if opts.flag_orb_ecc_damping == 1:
            bh_orb_ecc_initial = setupdiskblackholes.setup_disk_blackholes_eccentricity_uniform(disk_bh_num, opts.disk_bh_orb_ecc_max_init)
        else:
            bh_orb_ecc_initial = setupdiskblackholes.setup_disk_blackholes_circularized(disk_bh_num, opts.disk_bh_pro_orb_ecc_crit)

        bh_orb_inc_initial = setupdiskblackholes.setup_disk_blackholes_incl(disk_bh_num, bh_orb_a_initial, bh_orb_ang_mom_initial, disk_aspect_ratio)
        bh_orb_arg_periapse_initial = setupdiskblackholes.setup_disk_blackholes_arg_periapse(disk_bh_num)

        # Initialize black holes
        blackholes = AGNBlackHole(mass=bh_mass_initial,
                                  spin=bh_spin_initial,
                                  spin_angle=bh_spin_angle_initial,
                                  orb_ang_mom=bh_orb_ang_mom_initial,
                                  orb_a=bh_orb_a_initial,
                                  orb_inc=bh_orb_inc_initial,
                                  orb_ecc=bh_orb_ecc_initial,
                                  orb_arg_periapse=bh_orb_arg_periapse_initial,
                                  bh_num=disk_bh_num,
                                  galaxy=np.full(disk_bh_num, galaxy),
                                  time_passed=np.zeros(disk_bh_num))

        # Initialize filing_cabinet
        filing_cabinet = AGNFilingCabinet(id_num=blackholes.id_num,
                                          category=np.full(blackholes.num, 0),
                                          orb_a=blackholes.orb_a,
                                          mass=blackholes.mass,
                                          orb_ecc=blackholes.orb_ecc,
                                          size=np.full(blackholes.num, -1.5),
                                          )
        # endregion

        # region Setup Single Stars
        # Initialize stars
        if opts.flag_add_stars:
            stars, disk_star_num = initializediskstars.init_single_stars(opts, disk_aspect_ratio, galaxy, id_start_val=filing_cabinet.id_max+1)
        else:
            stars, disk_star_num = AGNStar(), 0

        print(f"{disk_bh_num} black holes, {disk_star_num} stars")
        filing_cabinet.add_objects(new_id_num=stars.id_num,
                                   new_category=np.full(stars.num, 1),
                                   new_orb_a=stars.orb_a,
                                   new_mass=stars.mass,
                                   new_orb_ecc=stars.orb_ecc,
                                   new_size=unit_conversion.r_g_from_units(opts.smbh_mass, (10 ** stars.log_radius) * u.Rsun).value,
                                   new_direction=np.zeros(stars.num),
                                   new_disk_inner_outer=np.zeros(stars.num))
        # endregion

        # Writing initial parameters to file
        if opts.flag_add_stars:
            stars.to_txt(os.path.join(opts.work_directory, f"gal{galaxy_zfilled_str}/initial_params_star.dat"))
        blackholes.to_txt(os.path.join(opts.work_directory, f"gal{galaxy_zfilled_str}/initial_params_bh.dat"))

        # Write torques stuff to file
        star_torque_array_radius_outer = stellar_interpolation.ratio_star_torques(disk_density, disk_pressure_grad, disk_aspect_ratio, disk_surface_density, disk_omega, opts.disk_radius_outer, opts.smbh_mass)
        np.savetxt(os.path.join(opts.work_directory) + "/star_torques_disk_radius_outer.dat", star_torque_array_radius_outer, header="drag_torque mig_torque ratio_torque v_phi v_kep v_rel")
        star_torque_array_radius_trap = stellar_interpolation.ratio_star_torques(disk_density, disk_pressure_grad, disk_aspect_ratio, disk_surface_density, disk_omega, opts.disk_radius_trap, opts.smbh_mass)
        np.savetxt(os.path.join(opts.work_directory) + "/star_torques_disk_radius_trap.dat", star_torque_array_radius_trap, header="drag_torque mig_torque ratio_torque v_phi v_kep v_rel")

        if (opts.flag_initial_stars_BH_immortal == 1):
            # Stars over disk_star_initial_mass_cutoff will explode and turn into BH

            star_to_bh_id_num = stars.id_num[stars.mass > opts.disk_star_initial_mass_cutoff]
            star_to_bh_spin = setupdiskblackholes.setup_disk_blackholes_spins(len(star_to_bh_id_num),
                                                                              opts.nsc_bh_spin_dist_mu, opts.nsc_bh_spin_dist_sigma)
            star_to_bh_spin_angle = setupdiskblackholes.setup_disk_blackholes_spin_angles(len(star_to_bh_id_num), star_to_bh_spin)
            star_to_bh_orb_ang_mom = setupdiskblackholes.setup_disk_blackholes_orb_ang_mom(len(star_to_bh_id_num))
            star_to_bh_inc = setupdiskblackholes.setup_disk_blackholes_incl(len(star_to_bh_id_num), stars.at_id_num(star_to_bh_id_num, "orb_a"), star_to_bh_orb_ang_mom, disk_aspect_ratio)

            blackholes.add_blackholes(new_mass=stars.at_id_num(star_to_bh_id_num, "mass"),
                                      new_id_num=star_to_bh_id_num,
                                      new_orb_ang_mom=star_to_bh_orb_ang_mom,
                                      new_spin=star_to_bh_spin,
                                      new_spin_angle=star_to_bh_spin_angle,
                                      new_orb_a=stars.at_id_num(star_to_bh_id_num, "orb_a"),
                                      new_orb_inc=star_to_bh_inc,
                                      new_orb_ecc=stars.at_id_num(star_to_bh_id_num, "orb_ecc"),
                                      new_orb_arg_periapse=stars.at_id_num(star_to_bh_id_num, "orb_arg_periapse"),
                                      new_galaxy=stars.at_id_num(star_to_bh_id_num, "galaxy"),
                                      new_gen=stars.at_id_num(star_to_bh_id_num, "gen"),
                                      new_time_passed=stars.at_id_num(star_to_bh_id_num, "time_passed"))
            # Remove from stars array
            stars.remove_id_num(star_to_bh_id_num)
            # Update filing cabinet
            filing_cabinet.update(star_to_bh_id_num,
                                  "category",
                                  np.full(len(star_to_bh_id_num), 0))
            filing_cabinet.update(star_to_bh_id_num,
                                  "size",
                                  np.full(len(star_to_bh_id_num), -1.5))

        # region Initial Galaxy Population Reclassification

        # Generate initial inner disk arrays for objects that end up in the inner disk.
        # This is to track possible EMRIs--we're tossing things in these arrays
        #  that end up with semi-major axis < 50rg
        # Assume all drawn from prograde population for now.
        #   SF: Is this assumption important here? Where does it come up?

        # Test if any BH or BBH are in the danger-zone (<inner_disk_outer_radius, default =50r_g) from SMBH.
        # Potential EMRI/BBH EMRIs.
        # Find prograde BH in inner disk. Define inner disk as <=50r_g. 
        # Since a 10Msun BH will decay into a 10^8Msun SMBH at 50R_g in ~38Myr and decay time propto a^4.
        # e.g at 25R_g, decay time is only 2.3Myr.

        # Create empty EMRIs object
        blackholes_emris = AGNBlackHole()

        # Create empty TDEs object
        stars_tdes = AGNStar()

        # Create empty plunging stars object
        stars_plunge = AGNStar()

        # Create empty exploded stars object
        stars_explode = AGNExplodedStar()

        # Create empty merged stars object
        stars_merge = AGNMergedStar()

        # Find inner disk BH (potential EMRI)
        bh_id_num_inner_disk = blackholes.id_num[blackholes.orb_a < opts.inner_disk_outer_radius]
        blackholes_inner_disk = blackholes.copy()
        blackholes_inner_disk.keep_id_num(bh_id_num_inner_disk)

        # Remove inner disk BH from blackholes
        blackholes.remove_id_num(bh_id_num_inner_disk)

        # Update filing cabinet for inner disk BHs
        filing_cabinet.update(id_num=bh_id_num_inner_disk,
                              attr="disk_inner_outer",
                              new_info=np.full(bh_id_num_inner_disk.size, -1))

        # Update filing cabinet for outer disk BHs
        filing_cabinet.update(id_num=blackholes.id_num,
                              attr="disk_inner_outer",
                              new_info=np.ones(blackholes.id_num.size))

        # Find inner disk stars (potential TDEs)
        star_id_num_inner_disk = stars.id_num[stars.orb_a < opts.inner_disk_outer_radius]
        stars_inner_disk = stars.copy()
        stars_inner_disk.keep_id_num(star_id_num_inner_disk)

        # Remove inner disk stars from stars
        stars.remove_id_num(star_id_num_inner_disk)

        # Update filing cabinet for inner disk stars
        filing_cabinet.update(id_num=star_id_num_inner_disk,
                              attr="disk_inner_outer",
                              new_info=np.full(star_id_num_inner_disk.size, -1))

        # Update filing cabinet for outer disk stars
        filing_cabinet.update(id_num=stars.id_num,
                              attr="disk_inner_outer",
                              new_info=np.ones(stars.num))

        # Housekeeping: Set up time
        time_init = 0.0
        time_final = opts.timestep_duration_yr*opts.timestep_num

        # Find prograde BH orbiters. Identify BH with orb. ang mom > 0 (orb_ang_mom is only ever +1 or -1)
        bh_id_num_pro = blackholes.id_num[blackholes.orb_ang_mom > 0]
        blackholes_pro = blackholes.copy()
        blackholes_pro.keep_id_num(bh_id_num_pro)

        # Update filing cabinet and remove from blackholes
        blackholes.remove_id_num(blackholes_pro.id_num)
        filing_cabinet.update(id_num=blackholes_pro.id_num,
                              attr="direction",
                              new_info=np.ones(blackholes_pro.num))

        # Find prograde star orbiters.
        star_id_num_pro = stars.id_num[stars.orb_ang_mom > 0]
        stars_pro = stars.copy()
        stars_pro.keep_id_num(star_id_num_pro)

        # Update filing cabinet and remove from stars
        stars.remove_id_num(stars_pro.id_num)
        filing_cabinet.update(id_num=stars_pro.id_num,
                              attr="direction",
                              new_info=np.ones(stars_pro.num))

        # Find retrograde black holes
        bh_id_num_retro = blackholes.id_num[blackholes.orb_ang_mom < 0]
        blackholes_retro = blackholes.copy()
        blackholes_retro.keep_id_num(bh_id_num_retro)

        # Update filing cabinet and remove from blackholes
        blackholes.remove_id_num(blackholes_retro.id_num)
        filing_cabinet.update(id_num=blackholes_retro.id_num,
                              attr="direction",
                              new_info=np.full(blackholes_retro.num, -1))

        # Find retrograde stars
        star_id_num_retro = stars.id_num[stars.orb_ang_mom < 0]
        stars_retro = stars.copy()
        stars_retro.keep_id_num(star_id_num_retro)

        # Update filing cabinet and remove from stars
        stars.remove_id_num(stars_retro.id_num)
        filing_cabinet.update(id_num=stars_retro.id_num,
                              attr="direction",
                              new_info=np.full(stars_retro.num, -1))
        # endregion

        # Tracker for all binaries ever formed in this galaxy
        num_bbh_gw_tracked = 0

        # Set up normalization for t_gw (SF: I do not like this way of handling, flag for update)
        time_gw_normalization = gw.normalize_tgw(opts.smbh_mass, opts.inner_disk_outer_radius)
        print("Scale of t_gw (yrs)=", time_gw_normalization)

        # Multiple AGN episodes:
        # If you want to use the output of a previous AGN simulation as an input to another AGN phase
        # Make sure you have a file 'recipes/prior_model_name_population.dat' so that ReadInputs can take it in
        # and in your .ini file set switch prior_agn = 1.0.
        # Initial orb ecc is modified uniform using setup_disk_bh_orb_ecc_uniform(bh_pro_num,opts.disk_bh_orb_ecc_max_init)
        # SF: No promises this handles retrograde orbiters correctly yet
        '''
        if opts.flag_prior_agn == 1.0:

            prior_radii, prior_masses, prior_spins, prior_spin_angles, prior_gens \
                = ReadInputs.ReadInputs_prior_mergers()

            bh_pro_num = blackholes_pro.num

            prior_indices = setupdiskblackholes.setup_prior_blackholes_indices(bh_pro_num, prior_radii)
            prior_indices = prior_indices.astype('int32')
            blackholes_pro.keep_index(prior_indices)

            print("prior indices", prior_indices)
            print("prior locations", blackholes_pro.orb_a)
            print("prior gens", blackholes_pro.gen)
            blackholes_pro.orb_ecc = setupdiskblackholes.setup_disk_blackholes_eccentricity_uniform(bh_pro_num, opts.disk_bh_orb_ecc_max_init)
            print("prior ecc", blackholes_pro.orb_ecc)
        '''

        # Set up arrays to keep track of mass cycled through disk
        disk_arr_timestep = []
        disk_arr_mass_lost = []
        disk_arr_mass_gained = []

        # Start Loop of Timesteps
        print("Start Loop!")
        time_passed = time_init
        print("Initial Time(yrs) = ", time_passed)

        timestep_current_num = 0

        while time_passed < time_final:
            # Record snapshots if user wishes
            if opts.save_snapshots == 1:

                blackholes_pro.to_txt(os.path.join(opts.work_directory, f"gal{galaxy_zfilled_str}/output_bh_single_pro_{timestep_current_num}.dat"))
                blackholes_retro.to_txt(os.path.join(opts.work_directory, f"gal{galaxy_zfilled_str}/output_bh_single_retro_{timestep_current_num}.dat"))
                if opts.flag_add_stars:
                    stars_pro.to_txt(os.path.join(opts.work_directory, f"gal{galaxy_zfilled_str}/output_stars_single_pro_{timestep_current_num}.dat"))
                    stars_retro.to_txt(os.path.join(opts.work_directory, f"gal{galaxy_zfilled_str}/output_stars_single_retro_{timestep_current_num}.dat"))
                blackholes_binary.to_txt(os.path.join(opts.work_directory, f"gal{galaxy_zfilled_str}/output_bh_binary_{timestep_current_num}.dat"),
                                         cols=binary_cols)
                timestep_current_num += 1

            # Set up array to keep track of mass cycled in this timestep
            disk_mass_gained = []
            disk_mass_lost = []

            # Order of operations:
            # No migration until orbital eccentricity damped to e_crit
            # 1. check orb. eccentricity to see if any prograde_bh_location BH have orb. ecc. <e_crit.
            #    Create array prograde_bh_location_ecrit for those (mask prograde_bh_locations?)
            #       If yes, migrate those BH.
            #       All other BH, damp ecc and spin *down* BH (retrograde accretion), accrete mass.
            # 2. Run close encounters only on those prograde_bh_location_ecrit members.

            # region Singleton Migration

            # Migrate
            # First if feedback present, find ratio of feedback heating torque to migration torque
            if opts.flag_thermal_feedback > 0:
                ratio_heat_mig_torques = migration.feedback_bh_hankla(
                    blackholes_pro.orb_a,
                    disk_surface_density,
                    disk_opacity,
                    opts.disk_bh_eddington_ratio,
                    opts.disk_alpha_viscosity,
                    opts.disk_radius_outer)

                ratio_heat_mig_stars_torques = migration.feedback_stars_hankla(
                    stars_pro.orb_a,
                    disk_surface_density,
                    disk_opacity,
                    opts.disk_star_eddington_ratio,
                    opts.disk_alpha_viscosity,
                    opts.disk_radius_outer,)
            else:
                ratio_heat_mig_torques = np.ones(blackholes_pro.num)
                ratio_heat_mig_stars_torques = np.ones(stars_pro.num)

            # Migration, choose your torque_prescription
            new_orb_a_bh = None  # Set empty variable, we'll fill it based on torque_prescription
            new_orb_a_star = None

            # Old is the original approximation used in v.0.1.0, based off (but not identical to Paardekooper 2010)-usually within factor [0.5-2]
            if opts.torque_prescription == 'old':
                # Old migration prescription
                new_orb_a_bh = migration.type1_migration_single(
                    opts.smbh_mass,
                    blackholes_pro.orb_a,
                    blackholes_pro.mass,
                    blackholes_pro.orb_ecc,
                    opts.disk_bh_pro_orb_ecc_crit,
                    disk_surface_density,
                    disk_aspect_ratio,
                    ratio_heat_mig_torques,
                    opts.disk_radius_trap,
                    opts.disk_radius_outer,
                    opts.timestep_duration_yr
                )

                new_orb_a_star = migration.type1_migration_single(
                    opts.smbh_mass,
                    stars_pro.orb_a,
                    stars_pro.mass,
                    stars_pro.orb_ecc,
                    opts.disk_bh_pro_orb_ecc_crit,
                    disk_surface_density,
                    disk_aspect_ratio,
                    ratio_heat_mig_stars_torques,
                    opts.disk_radius_trap,
                    opts.disk_radius_outer,
                    opts.timestep_duration_yr
                )

            # Alternatively, calculate actual torques from disk profiles.
            # Paardekooper torque coeff (default)
            if opts.torque_prescription == 'paardekooper':
                paardekooper_torque_coeff_bh = migration.paardekooper10_torque(
                    blackholes_pro.orb_a,
                    blackholes_pro.orb_ecc,
                    opts.disk_bh_pro_orb_ecc_crit,
                    disk_dlog10surfdens_dlog10R_func,
                    disk_dlog10temp_dlog10R_func
                )

                paardekooper_torque_coeff_star = migration.paardekooper10_torque(
                    stars_pro.orb_a,
                    stars_pro.orb_ecc,
                    opts.disk_bh_pro_orb_ecc_crit,
                    disk_dlog10surfdens_dlog10R_func,
                    disk_dlog10temp_dlog10R_func
                )

            # Jimenez-Masset torque coeff (from Grishin+24)
            if opts.torque_prescription == 'jimenez_masset':
                jimenez_masset_torque_coeff_bh = migration.jimenezmasset17_torque(
                    opts.smbh_mass,
                    disk_surface_density,
                    disk_opacity,
                    disk_aspect_ratio,
                    temp_func,
                    blackholes_pro.orb_a,
                    blackholes_pro.orb_ecc,
                    opts.disk_bh_pro_orb_ecc_crit,
                    disk_dlog10surfdens_dlog10R_func,
                    disk_dlog10temp_dlog10R_func
                )

                jimenez_masset_torque_coeff_star = migration.jimenezmasset17_torque(
                    opts.smbh_mass,
                    disk_surface_density,
                    disk_opacity,
                    disk_aspect_ratio,
                    temp_func,
                    stars_pro.orb_a,
                    stars_pro.orb_ecc,
                    opts.disk_bh_pro_orb_ecc_crit,
                    disk_dlog10surfdens_dlog10R_func,
                    disk_dlog10temp_dlog10R_func
                )

                # Thermal torque from JM17 (if flag_thermal_feedback off, this component is 0.)
                jimenez_masset_thermal_torque_coeff_bh = migration.jimenezmasset17_thermal_torque_coeff(
                    opts.smbh_mass,
                    disk_surface_density,
                    disk_opacity,
                    disk_aspect_ratio,
                    temp_func,
                    opts.disk_bh_eddington_ratio,
                    blackholes_pro.orb_a,
                    blackholes_pro.orb_ecc,
                    opts.disk_bh_pro_orb_ecc_crit,
                    blackholes_pro.mass,
                    opts.flag_thermal_feedback,
                    disk_dlog10pressure_dlog10R_func
                )

                jimenez_masset_thermal_torque_coeff_star = migration.jimenezmasset17_thermal_torque_coeff(
                    opts.smbh_mass,
                    disk_surface_density,
                    disk_opacity,
                    disk_aspect_ratio,
                    temp_func,
                    opts.disk_bh_eddington_ratio,
                    stars_pro.orb_a,
                    stars_pro.orb_ecc,
                    opts.disk_bh_pro_orb_ecc_crit,
                    stars_pro.mass,
                    opts.flag_thermal_feedback,
                    disk_dlog10pressure_dlog10R_func
                )

                if opts.flag_thermal_feedback == 1:
                    total_jimenez_masset_torque_bh = jimenez_masset_torque_coeff_bh + jimenez_masset_thermal_torque_coeff_bh
                    total_jimenez_masset_torque_star = jimenez_masset_torque_coeff_star + jimenez_masset_thermal_torque_coeff_star
                else:
                    total_jimenez_masset_torque_bh = jimenez_masset_torque_coeff_bh
                    total_jimenez_masset_torque_star = jimenez_masset_torque_coeff_star

            # Normalized torque (multiplies torque coeff)
            if opts.torque_prescription == 'paardekooper' or opts.torque_prescription == 'jimenez_masset':
                normalized_torque_bh = migration.normalized_torque(
                    opts.smbh_mass,
                    blackholes_pro.orb_a,
                    blackholes_pro.mass,
                    blackholes_pro.orb_ecc,
                    opts.disk_bh_pro_orb_ecc_crit,
                    disk_surface_density,
                    disk_aspect_ratio
                )

                normalized_torque_star = migration.normalized_torque(
                    opts.smbh_mass,
                    stars_pro.orb_a,
                    stars_pro.mass,
                    stars_pro.orb_ecc,
                    opts.disk_bh_pro_orb_ecc_crit,
                    disk_surface_density,
                    disk_aspect_ratio
                )

                if opts.torque_prescription == 'paardekooper':
                    torque_bh = paardekooper_torque_coeff_bh * normalized_torque_bh
                    torque_star = paardekooper_torque_coeff_star * normalized_torque_star
                    disk_trap_radius = opts.disk_radius_trap
                    disk_anti_trap_radius = opts.disk_radius_trap
                if opts.torque_prescription == 'jimenez_masset':
                    torque_bh = total_jimenez_masset_torque_bh * normalized_torque_bh
                    torque_star = total_jimenez_masset_torque_star * normalized_torque_star
                    # Set up trap scaling as a function of mass for Jimenez-Masset (for SG-like disk)
                    # No traps if M_smbh >10^8Msun (approx.)
                    if opts.smbh_mass > 1.e8:
                        disk_trap_radius = opts.disk_inner_stable_circ_orb
                        disk_anti_trap_radius = opts.disk_inner_stable_circ_orb
                    if opts.smbh_mass == 1.e8:
                        disk_trap_radius = opts.disk_radius_trap
                        disk_anti_trap_radius = opts.disk_radius_trap
                    # Trap changes as a function of r_g if M_smbh <10^8Msun (default trap radius ~700r_g). Grishin+24
                    if opts.smbh_mass < 1.e8 and opts.smbh_mass > 1.e6:
                        disk_trap_radius = opts.disk_radius_trap * (opts.smbh_mass / 1.e8) ** (-1.225)
                        disk_anti_trap_radius = opts.disk_radius_trap * (opts.smbh_mass / 1.e8) ** (0.099)
                    # Trap location changes again at low SMBH mass (Grishin+24)
                    if opts.smbh_mass < 1.e6:
                        disk_trap_radius = opts.disk_radius_trap * (opts.smbh_mass / 1.e8) ** (-0.97)
                        disk_anti_trap_radius = opts.disk_radius_trap * (opts.smbh_mass / 1.e8) ** (0.099)
                # Timescale on which migration happens based on overall torque
                torque_mig_timescales_bh = migration.torque_mig_timescale(
                    opts.smbh_mass,
                    blackholes_pro.orb_a,
                    blackholes_pro.mass,
                    blackholes_pro.orb_ecc,
                    opts.disk_bh_pro_orb_ecc_crit,
                    torque_bh
                )

                torque_mig_timescales_star = migration.torque_mig_timescale(
                    opts.smbh_mass,
                    stars_pro.orb_a,
                    stars_pro.mass,
                    stars_pro.orb_ecc,
                    opts.disk_bh_pro_orb_ecc_crit,
                    torque_star
                )
                # Calculate new bh_orbs_a using torque (here including details from Jimenez & Masset '17 & Grishin+'24)
                new_orb_a_bh = migration.type1_migration_distance(
                    opts.smbh_mass,
                    blackholes_pro.orb_a,
                    blackholes_pro.mass,
                    blackholes_pro.orb_ecc,
                    opts.disk_bh_pro_orb_ecc_crit,
                    torque_mig_timescales_bh,
                    ratio_heat_mig_torques,
                    disk_trap_radius,
                    disk_anti_trap_radius,
                    opts.disk_radius_outer,
                    opts.timestep_duration_yr,
                    opts.flag_phenom_turb,
                    opts.phenom_turb_centroid,
                    opts.phenom_turb_std_dev,
                    opts.nsc_imf_bh_mode,
                    opts.torque_prescription
                )

                new_orb_a_star = migration.type1_migration_distance(
                    opts.smbh_mass,
                    stars_pro.orb_a,
                    stars_pro.mass,
                    stars_pro.orb_ecc,
                    opts.disk_bh_pro_orb_ecc_crit,
                    torque_mig_timescales_star,
                    ratio_heat_mig_stars_torques,
                    disk_trap_radius,
                    disk_anti_trap_radius,
                    opts.disk_radius_outer,
                    opts.timestep_duration_yr,
                    opts.flag_phenom_turb,
                    opts.phenom_turb_centroid,
                    opts.phenom_turb_std_dev,
                    opts.disk_star_mass_min_init,
                    opts.torque_prescription
                )
            #Make sure no zeros in orb_a. Get indices of orbs_a that are less than disk_inner_stable_circ_orb
            # Get indices of objects with orb_ecc <= opts.disk_inner_stable_circ_orb so we can remove them.
            #plunging_indices = np.asarray(blackholes_pro.orb_a) <= opts.disk_inner_stable_circ_orb).nonzero()[0]
            #blackholes_pro.orb_a = blackholes_pro.orb_a[~plunging_indices]
            #blackholes_pro.orb_ecc = blackholes_pro.orb_ecc[~plunging_indices]
            #blackholes_pro.mass = blackholes_pro.mass[~plunging_indices]
            #blackholes_pro.spin = blackholes_pro.spin[~plunging_indices]
            #blackholes_pro.spin_angle = blackholes_pro.spin_angle[~plunging_indices]
            #blackholes_pro. = blackholes_pro.orb_ecc[~plunging_indices]

            blackholes_pro.orb_a = np.where(blackholes_pro.orb_a > opts.disk_inner_stable_circ_orb, blackholes_pro.orb_a, 3*opts.disk_inner_stable_circ_orb)
            if new_orb_a_bh is not None:
                blackholes_pro.orb_a = new_orb_a_bh

            stars_pro.orb_a = np.where(stars_pro.orb_a > opts.disk_inner_stable_circ_orb, stars_pro.orb_a, 3*opts.disk_inner_stable_circ_orb)
            if new_orb_a_star is not None:
                stars_pro.orb_a = new_orb_a_star

            # Update filing cabinet
            filing_cabinet.update(id_num=blackholes_pro.id_num,
                                  attr="orb_a",
                                  new_info=blackholes_pro.orb_a)
            filing_cabinet.update(id_num=stars_pro.id_num,
                                  attr="orb_a",
                                  new_info=stars_pro.orb_a)
            # endregion

            # region Orbit Reality Check
            # Check for eccentricity > 1 (hyperbolic orbit, ejected from disk)
            bh_pro_id_num_ecc_hyperbolic = blackholes_pro.id_num[blackholes_pro.orb_ecc >= 1.]
            if bh_pro_id_num_ecc_hyperbolic.size > 0:
                blackholes_pro.remove_id_num(bh_pro_id_num_ecc_hyperbolic)
                filing_cabinet.remove_id_num(bh_pro_id_num_ecc_hyperbolic)
            # endregion

            # Stars lose mass via stellar winds
            stars_pro.mass, star_mass_lost = accretion.star_wind_mass_loss(
                stars_pro.mass,
                stars_pro.log_radius,
                stars_pro.log_luminosity,
                stars_pro.orb_a,
                disk_opacity,
                opts.timestep_duration_yr
            )

            # Mass lost from stars is gained by the disk
            disk_mass_gained.append(np.abs(star_mass_lost))

            # region Singleton Accretion in Disk
            # Accrete
            blackholes_pro.mass = accretion.change_bh_mass(
                blackholes_pro.mass,
                opts.disk_bh_eddington_ratio,
                disk_bh_eddington_mass_growth_rate,
                opts.timestep_duration_yr
            )

            disk_star_luminosity_factor = 4.  # Hardcoded from Cantiello+2021 and Fabj+2024
            stars_pro.mass, star_mass_gained, star_immortal_mass_lost = accretion.accrete_star_mass(
                stars_pro.mass,
                stars_pro.orb_a,
                stars_pro.orb_ecc,
                disk_star_luminosity_factor,
                opts.disk_star_initial_mass_cutoff,
                opts.smbh_mass,
                disk_sound_speed,
                disk_density,
                opts.timestep_duration_yr
            )

            # Mass gained by stars is lost from disk
            disk_mass_lost.append(star_mass_gained)
            # Mass gained over opts.disk_star_initial_mass_cutoff is immediately blown back into the disk
            disk_mass_gained.append(star_immortal_mass_lost)

            # Change stars' radii, luminosity, and temp
            stars_pro.log_radius, stars_pro.log_luminosity, stars_pro.log_teff = stellar_interpolation.interp_star_params(stars_pro.mass)

            # Update filing cabinet
            filing_cabinet.update(id_num=blackholes_pro.id_num,
                                  attr="mass",
                                  new_info=blackholes_pro.mass)
            filing_cabinet.update(id_num=stars_pro.id_num,
                                  attr="mass",
                                  new_info=stars_pro.mass)
            filing_cabinet.update(id_num=stars_pro.id_num,
                                  attr="size",
                                  new_info=unit_conversion.r_g_from_units(opts.smbh_mass, (10 ** stars_pro.log_radius) * u.Rsun).value)

            # Spin up
            blackholes_pro.spin = accretion.change_bh_spin_magnitudes(
                blackholes_pro.spin,
                opts.disk_bh_eddington_ratio,
                opts.disk_bh_torque_condition,
                opts.timestep_duration_yr,
                blackholes_pro.orb_ecc,
                opts.disk_bh_pro_orb_ecc_crit,
            )

            # Torque spin angle
            blackholes_pro.spin_angle = accretion.change_bh_spin_angles(
                blackholes_pro.spin_angle,
                opts.disk_bh_eddington_ratio,
                opts.disk_bh_torque_condition,
                disk_bh_spin_resolution_min,
                opts.timestep_duration_yr,
                blackholes_pro.orb_ecc,
                opts.disk_bh_pro_orb_ecc_crit
            )

            # Damp orbital eccentricity
            blackholes_pro.orb_ecc = damping.orbital_ecc_damping(
                opts.smbh_mass,
                blackholes_pro.orb_a,
                blackholes_pro.mass,
                disk_surface_density,
                disk_aspect_ratio,
                blackholes_pro.orb_ecc,
                opts.timestep_duration_yr,
                opts.disk_bh_pro_orb_ecc_crit,
            )

            stars_pro.orb_ecc = damping.orbital_ecc_damping(
                opts.smbh_mass,
                stars_pro.orb_a,
                stars_pro.mass,
                disk_surface_density,
                disk_aspect_ratio,
                stars_pro.orb_ecc,
                opts.timestep_duration_yr,
                opts.disk_bh_pro_orb_ecc_crit,
            )

            # Update filing cabinet
            filing_cabinet.update(id_num=blackholes_pro.id_num,
                                  attr="orb_ecc",
                                  new_info=blackholes_pro.orb_ecc)
            filing_cabinet.update(id_num=stars_pro.id_num,
                                  attr="orb_ecc",
                                  new_info=stars_pro.orb_ecc)
            # endregion

            # region Capture Retrograde Objects

            # Now do retrograde singles--change semi-major axis
            #   note this is dyn friction only, not true 'migration'
            # change retrograde eccentricity (some damping, some pumping)
            # damp orbital inclination
            blackholes_retro.orb_ecc, blackholes_retro.orb_a, blackholes_retro.orb_inc = disk_capture.retro_bh_orb_disk_evolve(
                opts.smbh_mass,
                blackholes_retro.mass,
                blackholes_retro.orb_a,
                blackholes_retro.orb_ecc,
                blackholes_retro.orb_inc,
                blackholes_retro.orb_arg_periapse,
                opts.disk_inner_stable_circ_orb,
                disk_surface_density,
                opts.timestep_duration_yr,
                opts.disk_radius_outer
            )
            # KN: Does this function apply to all disk objects and if so should we rename it?
            stars_retro.orb_ecc, stars_retro.orb_a, stars_retro.orb_inc = disk_capture.retro_bh_orb_disk_evolve(
                opts.smbh_mass,
                stars_retro.mass,
                stars_retro.orb_a,
                stars_retro.orb_ecc,
                stars_retro.orb_inc,
                stars_retro.orb_arg_periapse,
                opts.disk_inner_stable_circ_orb,
                disk_surface_density,
                opts.timestep_duration_yr,
                opts.disk_radius_outer
            )

            # Update filing cabinet
            filing_cabinet.update(id_num=blackholes_retro.id_num,
                                  attr="orb_ecc",
                                  new_info=blackholes_retro.orb_ecc)
            filing_cabinet.update(id_num=stars_retro.id_num,
                                  attr="orb_ecc",
                                  new_info=stars_retro.orb_ecc)

            filing_cabinet.update(id_num=blackholes_retro.id_num,
                                  attr="orb_a",
                                  new_info=blackholes_retro.orb_a)
            filing_cabinet.update(id_num=stars_retro.id_num,
                                  attr="orb_a",
                                  new_info=stars_retro.orb_a)
            # endregion

            # region Orbit Reality Check (Part 2)
            # Check for hyperbolic eccentricity (ejected from disk)
            bh_retro_id_num_ecc_hyperbolic = blackholes_retro.id_num[blackholes_retro.orb_ecc >= 1.]
            if bh_retro_id_num_ecc_hyperbolic.size > 0:
                blackholes_retro.remove_id_num(bh_retro_id_num_ecc_hyperbolic)
                filing_cabinet.remove_id_num(bh_retro_id_num_ecc_hyperbolic)

            star_retro_id_num_ecc_hyperbolic = stars_retro.id_num[stars_retro.orb_ecc >= 1.]
            if star_retro_id_num_ecc_hyperbolic.size > 0:
                stars_retro.remove_id_num(star_retro_id_num_ecc_hyperbolic)
                filing_cabinet.remove_id_num(star_retro_id_num_ecc_hyperbolic)
            # endregion

            # region Singleton Dynamics
            # Perturb eccentricity via dynamical encounters
            if opts.flag_dynamic_enc > 0:

                # BH-BH encounters
                blackholes_pro.orb_a, blackholes_pro.orb_ecc = dynamics.circular_singles_encounters_prograde(
                    opts.smbh_mass,
                    blackholes_pro.orb_a,
                    blackholes_pro.mass,
                    blackholes_pro.orb_ecc,
                    opts.timestep_duration_yr,
                    opts.disk_bh_pro_orb_ecc_crit,
                    opts.delta_energy_strong,
                    opts.disk_radius_outer
                )

                # Star-star encounters
                rstar_rhill_exponent = 2.0
                stars_pro.orb_a, stars_pro.orb_ecc, star_touch_id_nums = dynamics.circular_singles_encounters_prograde_stars(
                    opts.smbh_mass,
                    stars_pro.orb_a,
                    stars_pro.mass,
                    stars_pro.log_radius,
                    stars_pro.orb_ecc,
                    stars_pro.id_num,
                    rstar_rhill_exponent,
                    opts.timestep_duration_yr,
                    opts.disk_bh_pro_orb_ecc_crit,
                    opts.delta_energy_strong,
                    opts.disk_radius_outer
                )

                if (star_touch_id_nums.size > 0):
                    # Star and star touch each other: stellar merger
                    # Generate new ID numbers
                    star_merged_id_num_new = np.arange(filing_cabinet.id_max + 1, filing_cabinet.id_max + 1 + star_touch_id_nums.shape[1], 1)
                    # Merged mass is just masses added together. Any over disk_star_initial_mass_cutoff get set to disk_star_initial_mass_cutoff
                    star_merged_mass = stars_pro.at_id_num(star_touch_id_nums[0], "mass") + stars_pro.at_id_num(star_touch_id_nums[1], "mass")
                    # New orb_a is the center of mass of the two stars
                    star_merged_orbs_a = ((stars_pro.at_id_num(star_touch_id_nums[0], "mass") * stars_pro.at_id_num(star_touch_id_nums[0], "orb_a")) +
                                          (stars_pro.at_id_num(star_touch_id_nums[1], "mass") * stars_pro.at_id_num(star_touch_id_nums[1], "orb_a"))) / star_merged_mass
                    # After doing the weighted average for orb_a we then cut off stars with mass > disk_star_initial_mass_cutoff
                    star_merged_mass[star_merged_mass > opts.disk_star_initial_mass_cutoff] = opts.disk_star_initial_mass_cutoff
                    # Radius, luminosity, Teff are all interpolated based on the new mass
                    star_merged_logR, star_merged_logL, star_merged_logTeff = stellar_interpolation.interp_star_params(star_merged_mass)
                    # New gen is the maximum between the pair's gen plus one
                    star_merged_gen = np.maximum(stars_pro.at_id_num(star_touch_id_nums[0], "gen"), stars_pro.at_id_num(star_touch_id_nums[1], "gen")) + 1.0

                    # Add to stars object
                    stars_pro.add_stars(new_id_num=star_merged_id_num_new,
                                        new_mass=star_merged_mass,
                                        new_orb_a=star_merged_orbs_a,
                                        new_log_radius=star_merged_logR,
                                        new_log_teff=star_merged_logTeff,
                                        new_log_luminosity=star_merged_logL,
                                        new_X=stars_pro.at_id_num(star_touch_id_nums[0], "star_X"),  # no metallicity evolution
                                        new_Y=stars_pro.at_id_num(star_touch_id_nums[0], "star_Y"),
                                        new_Z=stars_pro.at_id_num(star_touch_id_nums[0], "star_Z"),
                                        new_orb_ang_mom=np.ones(star_touch_id_nums.shape[1]),  # orb_ang_mom is +1 because two prograde stars merge
                                        new_orb_ecc=np.full(star_touch_id_nums.shape[1], opts.disk_bh_pro_orb_ecc_crit),  # orb_ecc is initially very small
                                        new_orb_inc=np.zeros(star_touch_id_nums.shape[1]),  # orb_inc is zero
                                        new_orb_arg_periapse=stars_pro.at_id_num(star_touch_id_nums[0], "orb_arg_periapse"),  # Assume orb_arg_periapse is same as before
                                        new_gen=star_merged_gen,
                                        new_galaxy=stars_pro.at_id_num(star_touch_id_nums[0], "galaxy"),
                                        new_time_passed=stars_pro.at_id_num(star_touch_id_nums[0], "time_passed"))

                    # Add new merged stars to merged stars object
                    stars_merge.add_stars(new_id_num=star_merged_id_num_new,
                                          new_galaxy=stars_pro.at_id_num(star_touch_id_nums[0], "galaxy"),
                                          new_orb_a_final=star_merged_orbs_a,
                                          new_gen_final=star_merged_gen,
                                          new_mass_final=star_merged_mass,
                                          new_mass_1=stars_pro.at_id_num(star_touch_id_nums[0], "mass"),
                                          new_mass_2=stars_pro.at_id_num(star_touch_id_nums[1], "mass"),
                                          new_gen_1=stars_pro.at_id_num(star_touch_id_nums[0], "gen"),
                                          new_gen_2=stars_pro.at_id_num(star_touch_id_nums[1], "gen"),
                                          new_log_radius_final=star_merged_logR,
                                          new_orb_ecc=np.full(star_touch_id_nums.shape[1], opts.disk_bh_pro_orb_ecc_crit),
                                          new_time_merged=np.full(star_touch_id_nums.shape[1], time_passed))

                    # Add new merged stars to filing cabinet and delete previous stars
                    filing_cabinet.add_objects(new_id_num=star_merged_id_num_new,
                                               new_category=np.ones(star_merged_id_num_new.size),
                                               new_orb_a=stars_pro.at_id_num(star_merged_id_num_new, "orb_a"),
                                               new_mass=stars_pro.at_id_num(star_merged_id_num_new, "mass"),
                                               new_orb_ecc=stars_pro.at_id_num(star_merged_id_num_new, "orb_ecc"),
                                               new_size=unit_conversion.r_g_from_units(opts.smbh_mass, (10 ** stars_pro.at_id_num(star_merged_id_num_new, "log_radius")) * u.Rsun).value,
                                               new_direction=np.ones(star_merged_id_num_new.size),
                                               new_disk_inner_outer=np.ones(star_merged_id_num_new.size))
                    filing_cabinet.remove_id_num(star_touch_id_nums.flatten())
                    stars_pro.remove_id_num(star_touch_id_nums.flatten())

                # Star-BH encounters (circular stars and eccentric BH)
                stars_pro.orb_a, stars_pro.orb_ecc, blackholes_pro.orb_a, blackholes_pro.orb_ecc, bh_star_touch_id_nums = dynamics.circular_singles_encounters_prograde_star_bh(
                    opts.smbh_mass,
                    stars_pro.orb_a,
                    stars_pro.mass,
                    stars_pro.log_radius,
                    stars_pro.orb_ecc,
                    stars_pro.id_num,
                    rstar_rhill_exponent,
                    blackholes_pro.orb_a,
                    blackholes_pro.mass,
                    blackholes_pro.orb_ecc,
                    blackholes_pro.id_num,
                    opts.timestep_duration_yr,
                    opts.disk_bh_pro_orb_ecc_crit,
                    opts.delta_energy_strong,
                    opts.disk_radius_outer
                )

                if (bh_star_touch_id_nums.size > 0):
                    # BH and star encounter: star blows up, BH accretes mass
                    # Separate out into BH ID and star ID
                    bh_star_touch_id_nums = bh_star_touch_id_nums.flatten()
                    star_id_nums = bh_star_touch_id_nums[np.nonzero(filing_cabinet.at_id_num(bh_star_touch_id_nums, "category") == 1)]
                    bh_id_nums = bh_star_touch_id_nums[np.nonzero(filing_cabinet.at_id_num(bh_star_touch_id_nums, "category") == 0)]
                    stars_explode.add_stars(new_id_num_star=star_id_nums,
                                            new_id_num_bh=bh_id_nums,
                                            new_mass_star=stars_pro.at_id_num(star_id_nums, "mass"),
                                            new_mass_bh=blackholes_pro.at_id_num(bh_id_nums, "mass"),
                                            new_orb_a_star=stars_pro.at_id_num(star_id_nums, "orb_a"),
                                            new_orb_a_bh=blackholes_pro.at_id_num(bh_id_nums, "orb_a"),
                                            new_star_log_radius=stars_pro.at_id_num(star_id_nums, "log_radius"),
                                            new_orb_inc_star=stars_pro.at_id_num(star_id_nums, "orb_inc"),
                                            new_orb_inc_bh=blackholes_pro.at_id_num(bh_id_nums, "orb_inc"),
                                            new_orb_ecc_star=stars_pro.at_id_num(star_id_nums, "orb_ecc"),
                                            new_orb_ecc_bh=blackholes_pro.at_id_num(bh_id_nums, "orb_ecc"),
                                            new_gen_star=stars_pro.at_id_num(star_id_nums, "gen"),
                                            new_gen_bh=blackholes_pro.at_id_num(bh_id_nums, "gen"),
                                            new_galaxy=stars_pro.at_id_num(star_id_nums, "galaxy"),
                                            new_time_sn=np.full(star_id_nums.size, time_passed),
                                            )
                    # Add exploded star mass to mass gained by disk
                    disk_mass_gained.append(stars_pro.at_id_num(star_id_nums, "mass").sum())
                    # Delete exploded stars from regular array and filing cabinet
                    stars_pro.remove_id_num(star_id_nums)
                    filing_cabinet.remove_id_num(star_id_nums)

                    # BHs accrete mass and spin up
                    _, bh_id_mask = np.where(blackholes_pro.id_num == bh_id_nums[:, None])
                    blackholes_pro.mass[bh_id_mask] = accretion.change_bh_mass(
                        blackholes_pro.mass[bh_id_mask],
                        opts.disk_bh_eddington_ratio,
                        disk_bh_eddington_mass_growth_rate,
                        opts.timestep_duration_yr)

                    blackholes_pro.spin[bh_id_mask] = accretion.change_bh_spin_magnitudes(
                        blackholes_pro.spin[bh_id_mask],
                        opts.disk_bh_eddington_ratio,
                        opts.disk_bh_torque_condition,
                        opts.timestep_duration_yr,
                        blackholes_pro.orb_ecc[bh_id_mask],
                        opts.disk_bh_pro_orb_ecc_crit,
                    )

                    blackholes_pro.spin_angle[bh_id_mask] = accretion.change_bh_spin_angles(
                        blackholes_pro.spin_angle[bh_id_mask],
                        opts.disk_bh_eddington_ratio,
                        opts.disk_bh_torque_condition,
                        disk_bh_spin_resolution_min,
                        opts.timestep_duration_yr,
                        blackholes_pro.orb_ecc[bh_id_mask],
                        opts.disk_bh_pro_orb_ecc_crit
                    )

                    # Update filing cabinet
                    filing_cabinet.update(id_num=bh_id_nums,
                                          attr="mass",
                                          new_info=blackholes_pro.mass[bh_id_mask])

                # Update filing cabinet
                filing_cabinet.update(id_num=blackholes_pro.id_num,
                                      attr="orb_ecc",
                                      new_info=blackholes_pro.orb_ecc)
                filing_cabinet.update(id_num=stars_pro.id_num,
                                      attr="orb_ecc",
                                      new_info=stars_pro.orb_ecc)

                filing_cabinet.update(id_num=blackholes_pro.id_num,
                                      attr="orb_a",
                                      new_info=blackholes_pro.orb_a)
                filing_cabinet.update(id_num=stars_pro.id_num,
                                      attr="orb_a",
                                      new_info=stars_pro.orb_a)
            # endregion

            # region Binary Dynamics
            # Do things to the binaries--first check if there are any:
            if blackholes_binary.num > 0:

                # region Binary Reality Check 1
                # First check that binaries are real (mass and location are not zero)
                bh_binary_id_num_unphysical = checks.bin_check_params(blackholes_binary.mass_1,
                                                                             blackholes_binary.mass_2,
                                                                             blackholes_binary.orb_a_1,
                                                                             blackholes_binary.orb_a_2,
                                                                             blackholes_binary.bin_ecc,
                                                                             blackholes_binary.id_num)
                if bh_binary_id_num_unphysical.size > 0:
                    blackholes_binary.remove_id_num(bh_binary_id_num_unphysical)
                    filing_cabinet.remove_id_num(bh_binary_id_num_unphysical)

                # Check for binaries with hyperbolic eccentricity (ejected from disk)
                bh_binary_id_num_ecc_hyperbolic = blackholes_binary.id_num[blackholes_binary.bin_orb_ecc >= 1.]
                if bh_binary_id_num_ecc_hyperbolic.size > 0:
                    blackholes_binary.remove_id_num(bh_binary_id_num_ecc_hyperbolic)
                    filing_cabinet.remove_id_num(bh_binary_id_num_ecc_hyperbolic)
                # endregion

                # region Binary Gas Dampening
                # If there are binaries, evolve them
                # Damp binary orbital eccentricity
                blackholes_binary.bin_orb_ecc = damping.orbital_bin_ecc_damping(
                    opts.smbh_mass,
                    blackholes_binary.mass_1,
                    blackholes_binary.mass_2,
                    blackholes_binary.bin_orb_a,
                    blackholes_binary.bin_ecc,
                    blackholes_binary.bin_orb_ecc,
                    disk_surface_density,
                    disk_aspect_ratio,
                    opts.timestep_duration_yr,
                    opts.disk_bh_pro_orb_ecc_crit
                )

                # Update filing cabinet
                filing_cabinet.update(id_num=blackholes_binary.id_num,
                                      attr="orb_ecc",
                                      new_info=blackholes_binary.bin_orb_ecc)
                # endregion

                if opts.flag_dynamic_enc > 0:
                    # region Binary 2+1 Circ Encounters
                    # Harden/soften binaries via dynamical encounters
                    # Harden binaries due to encounters with circular singletons (e.g. Leigh et al. 2018)
                    blackholes_binary.bin_sep, blackholes_binary.bin_ecc, blackholes_binary.bin_orb_ecc, blackholes_pro.orb_a, blackholes_pro.orb_ecc = dynamics.circular_binaries_encounters_circ_prograde(
                        opts.smbh_mass,
                        blackholes_pro.orb_a,
                        blackholes_pro.mass,
                        blackholes_pro.orb_ecc,
                        blackholes_binary.mass_1,
                        blackholes_binary.mass_1,
                        blackholes_binary.bin_orb_a,
                        blackholes_binary.bin_sep,
                        blackholes_binary.bin_ecc,
                        blackholes_binary.bin_orb_ecc,
                        opts.timestep_duration_yr,
                        opts.disk_bh_pro_orb_ecc_crit,
                        opts.delta_energy_strong,
                        opts.disk_radius_outer,
                        opts.mean_harden_energy_delta,
                        opts.var_harden_energy_delta
                    )

                    # Update filing cabinet with new bin_sep
                    filing_cabinet.update(id_num=blackholes_binary.id_num,
                                          attr="size",
                                          new_info=blackholes_binary.bin_sep)
                    filing_cabinet.update(id_num=blackholes_binary.id_num,
                                          attr="orb_ecc",
                                          new_info=blackholes_binary.bin_orb_ecc)
                    filing_cabinet.update(id_num=blackholes_pro.id_num,
                                          attr="orb_a",
                                          new_info=blackholes_pro.orb_a)
                    filing_cabinet.update(id_num=blackholes_pro.id_num,
                                          attr="orb_ecc",
                                          new_info=blackholes_pro.orb_ecc)
                    # endregion

                    # region Binary Merger Check 1
                    # Check for mergers
                    # Check closeness of binary. Are black holes at merger condition separation
                    blackholes_binary.bin_sep, blackholes_binary.flag_merging = checks.bin_contact_check(blackholes_binary.mass_1, blackholes_binary.mass_2, blackholes_binary.bin_sep, blackholes_binary.flag_merging, opts.smbh_mass)
                    bh_binary_id_num_merger = blackholes_binary.id_num[blackholes_binary.flag_merging < 0]

                    if opts.verbose:
                        print("Merger ID numbers")
                        print(bh_binary_id_num_merger)

                    if (bh_binary_id_num_merger.size > 0):

                        bh_binary_id_num_unphysical = checks.bin_check_params(blackholes_binary.mass_1,
                                                                                     blackholes_binary.mass_2,
                                                                                     blackholes_binary.orb_a_1,
                                                                                     blackholes_binary.orb_a_2,
                                                                                     blackholes_binary.bin_ecc,
                                                                                     blackholes_binary.id_num)
                        if bh_binary_id_num_unphysical.size > 0:
                            blackholes_binary.remove_id_num(bh_binary_id_num_unphysical)
                            filing_cabinet.remove_id_num(bh_binary_id_num_unphysical)

                        blackholes_merged, blackholes_pro = merge.merge_blackholes(blackholes_binary,
                                                                                   blackholes_pro,
                                                                                   blackholes_merged,
                                                                                   bh_binary_id_num_merger,
                                                                                   opts.smbh_mass,
                                                                                   opts.flag_use_surrogate,
                                                                                   disk_aspect_ratio,
                                                                                   disk_density,
                                                                                   time_passed,
                                                                                   galaxy)

                        # Update filing cabinet
                        filing_cabinet.update(id_num=bh_binary_id_num_merger,
                                              attr="category",
                                              new_info=np.full(bh_binary_id_num_merger.size, 0))
                        filing_cabinet.update(id_num=bh_binary_id_num_merger,
                                              attr="mass",
                                              new_info=blackholes_pro.at_id_num(bh_binary_id_num_merger, "mass"))
                        filing_cabinet.update(id_num=bh_binary_id_num_merger,
                                              attr="orb_ecc",
                                              new_info=blackholes_pro.at_id_num(bh_binary_id_num_merger, "orb_ecc"))
                        filing_cabinet.update(id_num=bh_binary_id_num_merger,
                                              attr="size",
                                              new_info=np.full(bh_binary_id_num_merger.size, -1.5))
                        blackholes_binary.remove_id_num(bh_binary_id_num_merger)

                        if opts.verbose:
                            print("New BH locations", blackholes_pro.orb_a)
                    else:
                        # No merger
                        # do nothing! hardening should happen FIRST (and now it does!)
                        if (opts.verbose):
                            print("No mergers yet")
                    # endregion

                    # region Binary 2+1 Eccentric Circ Encounters
                    # Soften/ ionize binaries due to encounters with eccentric singletons
                    # Return 3 things: perturbed biary_bh_array, disk_bh_pro_orbs_a, disk_bh_pro_orbs_ecc
                    blackholes_binary.bin_sep, blackholes_binary.bin_ecc, blackholes_binary.bin_orb_ecc, blackholes_pro.orb_a, blackholes_pro.orb_ecc = dynamics.circular_binaries_encounters_ecc_prograde(
                        opts.smbh_mass,
                        blackholes_pro.orb_a,
                        blackholes_pro.mass,
                        blackholes_pro.orb_ecc,
                        blackholes_binary.mass_1,
                        blackholes_binary.mass_1,
                        blackholes_binary.bin_orb_a,
                        blackholes_binary.bin_sep,
                        blackholes_binary.bin_ecc,
                        blackholes_binary.bin_orb_ecc,
                        opts.timestep_duration_yr,
                        opts.disk_bh_pro_orb_ecc_crit,
                        opts.delta_energy_strong,
                        opts.disk_radius_outer
                    )

                    # Update filing cabinet with new bin_sep
                    filing_cabinet.update(id_num=blackholes_binary.id_num,
                                          attr="size",
                                          new_info=blackholes_binary.bin_sep)
                    filing_cabinet.update(id_num=blackholes_binary.id_num,
                                          attr="orb_ecc",
                                          new_info=blackholes_binary.bin_orb_ecc)
                    filing_cabinet.update(id_num=blackholes_pro.id_num,
                                          attr="orb_a",
                                          new_info=blackholes_pro.orb_a)
                    filing_cabinet.update(id_num=blackholes_pro.id_num,
                                          attr="orb_ecc",
                                          new_info=blackholes_pro.orb_ecc)
                    # endregion

                    # region Binary Merger Check 2
                    # Check for mergers
                    # Check closeness of binary. Are black holes at merger condition separation
                    blackholes_binary.bin_sep, blackholes_binary.flag_merging = checks.bin_contact_check(blackholes_binary.mass_1, blackholes_binary.mass_2, blackholes_binary.bin_sep, blackholes_binary.flag_merging, opts.smbh_mass)
                    bh_binary_id_num_merger = blackholes_binary.id_num[blackholes_binary.flag_merging < 0]

                    if opts.verbose:
                        print("Merger ID numbers")
                        print(bh_binary_id_num_merger)

                    if (bh_binary_id_num_merger.size > 0):

                        bh_binary_id_num_unphysical = checks.bin_check_params(blackholes_binary.mass_1,
                                                                                     blackholes_binary.mass_2,
                                                                                     blackholes_binary.orb_a_1,
                                                                                     blackholes_binary.orb_a_2,
                                                                                     blackholes_binary.bin_ecc,
                                                                                     blackholes_binary.id_num)
                        if bh_binary_id_num_unphysical.size > 0:
                            blackholes_binary.remove_id_num(bh_binary_id_num_unphysical)
                            filing_cabinet.remove_id_num(bh_binary_id_num_unphysical)

                        blackholes_merged, blackholes_pro = merge.merge_blackholes(blackholes_binary,
                                                                                   blackholes_pro,
                                                                                   blackholes_merged,
                                                                                   bh_binary_id_num_merger,
                                                                                   opts.smbh_mass,
                                                                                   opts.flag_use_surrogate,
                                                                                   disk_aspect_ratio,
                                                                                   disk_density,
                                                                                   time_passed,
                                                                                   galaxy)

                        # Update filing cabinet
                        filing_cabinet.update(id_num=bh_binary_id_num_merger,
                                              attr="category",
                                              new_info=np.full(bh_binary_id_num_merger.size, 0))
                        filing_cabinet.update(id_num=bh_binary_id_num_merger,
                                              attr="mass",
                                              new_info=blackholes_pro.at_id_num(bh_binary_id_num_merger, "mass"))
                        filing_cabinet.update(id_num=bh_binary_id_num_merger,
                                              attr="orb_ecc",
                                              new_info=blackholes_pro.at_id_num(bh_binary_id_num_merger, "orb_ecc"))
                        filing_cabinet.update(id_num=bh_binary_id_num_merger,
                                              attr="size",
                                              new_info=np.full(bh_binary_id_num_merger.size, -1.5))
                        blackholes_binary.remove_id_num(bh_binary_id_num_merger)

                        if opts.verbose:
                            print("New BH locations", blackholes_pro.orb_a)
                    else:
                        # No merger
                        # do nothing! hardening should happen FIRST (and now it does!)
                        if (opts.verbose):
                            print("No mergers yet")
                    # endregion

                # region Binary Reality Check 2
                # Check for hyperbolic eccentricity (binary ejected from disk)
                bh_binary_id_num_ecc_hyperbolic = blackholes_binary.id_num[blackholes_binary.bin_ecc >= 1.]
                if bh_binary_id_num_ecc_hyperbolic.size > 0:
                    blackholes_binary.remove_id_num(bh_binary_id_num_ecc_hyperbolic)
                    filing_cabinet.remove_id_num(bh_binary_id_num_ecc_hyperbolic)
                # endregion

                # region Binary Gas Hardening
                # Harden binaries via gas
                # Choose between Baruteau et al. 2011 gas hardening, or gas hardening from LANL simulations. To do: include dynamical hardening/softening from encounters
                blackholes_binary.bin_sep, blackholes_binary.flag_merging, blackholes_binary.time_merged, blackholes_binary.time_to_merger_gw = gas_hardening.bin_harden_baruteau(
                    blackholes_binary.mass_1,
                    blackholes_binary.mass_2,
                    blackholes_binary.bin_sep,
                    blackholes_binary.bin_ecc,
                    blackholes_binary.time_to_merger_gw,
                    blackholes_binary.flag_merging,
                    blackholes_binary.time_merged,
                    opts.smbh_mass,
                    opts.timestep_duration_yr,
                    time_gw_normalization,
                    time_passed,
                )

                # Update filing cabinet with new bin_sep
                filing_cabinet.update(id_num=blackholes_binary.id_num,
                                      attr="size",
                                      new_info=blackholes_binary.bin_sep)

                # endregion

                # region Binary Merger Check 3
                # Check for mergers
                # Check closeness of binary. Are black holes at merger condition separation
                blackholes_binary.bin_sep, blackholes_binary.flag_merging = checks.bin_contact_check(blackholes_binary.mass_1, blackholes_binary.mass_2, blackholes_binary.bin_sep, blackholes_binary.flag_merging, opts.smbh_mass)
                bh_binary_id_num_merger = blackholes_binary.id_num[blackholes_binary.flag_merging < 0]

                if opts.verbose:
                    print("Merger ID numbers")
                    print(bh_binary_id_num_merger)

                if (bh_binary_id_num_merger.size > 0):
                    bh_binary_id_num_unphysical = checks.bin_check_params(blackholes_binary.mass_1,
                                                                                 blackholes_binary.mass_2,
                                                                                 blackholes_binary.orb_a_1,
                                                                                 blackholes_binary.orb_a_2,
                                                                                 blackholes_binary.bin_ecc,
                                                                                 blackholes_binary.id_num)
                    if bh_binary_id_num_unphysical.size > 0:
                        blackholes_binary.remove_id_num(bh_binary_id_num_unphysical)
                        filing_cabinet.remove_id_num(bh_binary_id_num_unphysical)
                    blackholes_merged, blackholes_pro = merge.merge_blackholes(blackholes_binary,
                                                                               blackholes_pro,
                                                                               blackholes_merged,
                                                                               bh_binary_id_num_merger,
                                                                               opts.smbh_mass,
                                                                               opts.flag_use_surrogate,
                                                                               disk_aspect_ratio,
                                                                               disk_density,
                                                                               time_passed,
                                                                               galaxy)

                    # Update filing cabinet
                    filing_cabinet.update(id_num=bh_binary_id_num_merger,
                                          attr="category",
                                          new_info=np.full(bh_binary_id_num_merger.size, 0))
                    filing_cabinet.update(id_num=bh_binary_id_num_merger,
                                          attr="mass",
                                          new_info=blackholes_pro.at_id_num(bh_binary_id_num_merger, "mass"))
                    filing_cabinet.update(id_num=bh_binary_id_num_merger,
                                          attr="orb_ecc",
                                          new_info=blackholes_pro.at_id_num(bh_binary_id_num_merger, "orb_ecc"))
                    filing_cabinet.update(id_num=bh_binary_id_num_merger,
                                          attr="size",
                                          new_info=np.full(bh_binary_id_num_merger.size, -1.5))
                    blackholes_binary.remove_id_num(bh_binary_id_num_merger)

                    if opts.verbose:
                        print("New BH locations", blackholes_pro.orb_a)
                else:
                    # No merger
                    # do nothing! hardening should happen FIRST (and now it does!)
                    if (opts.verbose):
                        print("No mergers yet")
                # endregion

                # region Binary Accretion
                # Accrete gas onto binary components
                blackholes_binary.mass_1, blackholes_binary.mass_2 = accretion.change_bin_mass(
                    blackholes_binary.mass_1,
                    blackholes_binary.mass_2,
                    blackholes_binary.flag_merging,
                    opts.disk_bh_eddington_ratio,
                    disk_bh_eddington_mass_growth_rate,
                    opts.timestep_duration_yr,
                )

                # Update filing cabinet
                filing_cabinet.update(id_num=blackholes_binary.id_num,
                                      attr="mass",
                                      new_info=blackholes_binary.mass_1 + blackholes_binary.mass_2)

                # Spin up binary components
                blackholes_binary.spin_1, blackholes_binary.spin_2 = accretion.change_bin_spin_magnitudes(
                    blackholes_binary.spin_1,
                    blackholes_binary.spin_2,
                    blackholes_binary.flag_merging,
                    opts.disk_bh_eddington_ratio,
                    opts.disk_bh_torque_condition,
                    opts.timestep_duration_yr,
                )

                # Torque angle of binary spin components
                blackholes_binary.spin_angle_1, blackholes_binary.spin_angle_2 = accretion.change_bin_spin_angles(
                    blackholes_binary.spin_angle_1,
                    blackholes_binary.spin_angle_2,
                    blackholes_binary.flag_merging,
                    opts.disk_bh_eddington_ratio,
                    opts.disk_bh_torque_condition,
                    disk_bh_spin_resolution_min,
                    opts.timestep_duration_yr,
                )
                # endregion

                if opts.flag_dynamic_enc > 0:
                    # region Binary 2+1 Spheriod Dynamics
                    # Spheroid encounters
                    # FIX THIS: Replace nsc_imf_bh below with nsc_imf_stars_ since pulling from stellar MF
                    blackholes_binary.bin_sep, blackholes_binary.bin_ecc, blackholes_binary.bin_orb_ecc, blackholes_binary.bin_orb_inc = dynamics.bin_spheroid_encounter(
                        opts.smbh_mass,
                        opts.timestep_duration_yr,
                        blackholes_binary.mass_1,
                        blackholes_binary.mass_2,
                        blackholes_binary.bin_orb_a,
                        blackholes_binary.bin_sep,
                        blackholes_binary.bin_ecc,
                        blackholes_binary.bin_orb_ecc,
                        blackholes_binary.bin_orb_inc,
                        time_passed,
                        opts.nsc_imf_bh_powerlaw_index,
                        opts.delta_energy_strong,
                        opts.nsc_spheroid_normalization,
                        opts.mean_harden_energy_delta,
                        opts.var_harden_energy_delta
                    )
                    # Update filing cabinet with new bin_sep
                    filing_cabinet.update(id_num=blackholes_binary.id_num,
                                          attr="size",
                                          new_info=blackholes_binary.bin_sep)
                    filing_cabinet.update(id_num=blackholes_binary.id_num,
                                          attr="orb_ecc",
                                          new_info=blackholes_binary.bin_orb_ecc)
                    # endregion

                    # region Binary Merger Check 4
                    # Check for mergers
                    # Check closeness of binary. Are black holes at merger condition separation
                    blackholes_binary.bin_sep, blackholes_binary.flag_merging = checks.bin_contact_check(blackholes_binary.mass_1, blackholes_binary.mass_2, blackholes_binary.bin_sep, blackholes_binary.flag_merging, opts.smbh_mass)
                    bh_binary_id_num_merger = blackholes_binary.id_num[blackholes_binary.flag_merging < 0]

                    if opts.verbose:
                        print("Merger ID numbers")
                        print(bh_binary_id_num_merger)

                    if (bh_binary_id_num_merger.size > 0):

                        bh_binary_id_num_unphysical = checks.bin_check_params(blackholes_binary.mass_1,
                                                                                     blackholes_binary.mass_2,
                                                                                     blackholes_binary.orb_a_1,
                                                                                     blackholes_binary.orb_a_2,
                                                                                     blackholes_binary.bin_ecc,
                                                                                     blackholes_binary.id_num)
                        if bh_binary_id_num_unphysical.size > 0:
                            blackholes_binary.remove_id_num(bh_binary_id_num_unphysical)
                            filing_cabinet.remove_id_num(bh_binary_id_num_unphysical)

                        blackholes_merged, blackholes_pro = merge.merge_blackholes(blackholes_binary,
                                                                                   blackholes_pro,
                                                                                   blackholes_merged,
                                                                                   bh_binary_id_num_merger,
                                                                                   opts.smbh_mass,
                                                                                   opts.flag_use_surrogate,
                                                                                   disk_aspect_ratio,
                                                                                   disk_density,
                                                                                   time_passed,
                                                                                   galaxy)

                        # Update filing cabinet
                        filing_cabinet.update(id_num=bh_binary_id_num_merger,
                                              attr="category",
                                              new_info=np.full(bh_binary_id_num_merger.size, 0))
                        filing_cabinet.update(id_num=bh_binary_id_num_merger,
                                              attr="mass",
                                              new_info=blackholes_pro.at_id_num(bh_binary_id_num_merger, "mass"))
                        filing_cabinet.update(id_num=bh_binary_id_num_merger,
                                              attr="orb_ecc",
                                              new_info=blackholes_pro.at_id_num(bh_binary_id_num_merger, "orb_ecc"))
                        filing_cabinet.update(id_num=bh_binary_id_num_merger,
                                              attr="size",
                                              new_info=np.full(bh_binary_id_num_merger.size, -1.5))
                        blackholes_binary.remove_id_num(bh_binary_id_num_merger)

                        if opts.verbose:
                            print("New BH locations", blackholes_pro.orb_a)
                    else:
                        # No merger
                        # do nothing! hardening should happen FIRST (and now it does!)
                        if (opts.verbose):
                            print("No mergers yet")
                    # endregion

                # region Binary Disk Capture
                if opts.flag_dynamic_enc > 0:
                    # Recapture bins out of disk plane.
                    # FIX THIS: Replace this with orb_inc_damping but for binary bhbh OBJECTS (KN)
                    blackholes_binary.bin_orb_inc = disk_capture.bin_recapture(
                        blackholes_binary.mass_1,
                        blackholes_binary.mass_2,
                        blackholes_binary.bin_orb_a,
                        blackholes_binary.bin_orb_inc,
                        opts.timestep_duration_yr
                    )
                # endregion

                # region Binary Migration
                # Migrate binaries
                # First if feedback present, find ratio of feedback heating torque to migration torque
                if opts.flag_thermal_feedback > 0:
                    ratio_heat_mig_torques_bin_com = migration.bin_com_feedback_hankla(
                        blackholes_binary.bin_orb_a,
                        disk_surface_density,
                        disk_opacity,
                        opts.disk_bh_eddington_ratio,
                        opts.disk_alpha_viscosity,
                        opts.disk_radius_outer
                    )
                else:
                    ratio_heat_mig_torques_bin_com = np.ones(blackholes_binary.num)

                # Migrate binaries center of mass
                # Choose torque prescription for binary migration
                # Old is the original approximation used in v.0.1.0, based off (but not identical to Paardekooper 2010)-usually within factor [0.5-2]
                if opts.torque_prescription == 'old':
                    blackholes_binary.bin_orb_a = migration.type1_migration_binary(
                        opts.smbh_mass, blackholes_binary.mass_1, blackholes_binary.mass_2,
                        blackholes_binary.bin_orb_a, blackholes_binary.bin_orb_ecc,
                        opts.disk_bh_pro_orb_ecc_crit,
                        disk_surface_density, disk_aspect_ratio, ratio_heat_mig_torques_bin_com,
                        opts.disk_radius_trap, opts.disk_radius_outer, opts.timestep_duration_yr)

                # Alternatively, calculate actual torques from disk profiles.
                # Paardekooper torque coeff (default)
                if opts.torque_prescription == 'paardekooper':
                    paardekooper_torque_coeff_bh = migration.paardekooper10_torque(
                        blackholes_binary.bin_orb_a,
                        blackholes_binary.bin_orb_ecc,
                        opts.disk_bh_pro_orb_ecc_crit,
                        disk_dlog10surfdens_dlog10R_func,
                        disk_dlog10temp_dlog10R_func
                    )

                # Jimenez-Masset torque coeff (from Grishin+24)
                if opts.torque_prescription == 'jimenez_masset':
                    jimenez_masset_torque_coeff_bh = migration.jimenezmasset17_torque(
                        opts.smbh_mass,
                        disk_surface_density,
                        disk_opacity,
                        disk_aspect_ratio,
                        temp_func,
                        blackholes_binary.bin_orb_a,
                        blackholes_binary.bin_orb_ecc,
                        opts.disk_bh_pro_orb_ecc_crit,
                        disk_dlog10surfdens_dlog10R_func,
                        disk_dlog10temp_dlog10R_func
                    )
                    jimenez_masset_thermal_torque_coeff_bh = migration.jimenezmasset17_thermal_torque_coeff(
                        opts.smbh_mass,
                        disk_surface_density,
                        disk_opacity,
                        disk_aspect_ratio,
                        temp_func,
                        opts.disk_bh_eddington_ratio,
                        blackholes_binary.bin_orb_a,
                        blackholes_binary.bin_orb_ecc,
                        opts.disk_bh_pro_orb_ecc_crit,
                        blackholes_binary.mass_1 + blackholes_binary.mass_2,
                        opts.flag_thermal_feedback,
                        disk_dlog10pressure_dlog10R_func
                    )
                    if opts.flag_thermal_feedback > 0:
                        total_jimenez_masset_torque_bh = jimenez_masset_torque_coeff_bh + jimenez_masset_thermal_torque_coeff_bh
                    else:
                        total_jimenez_masset_torque_bh = jimenez_masset_torque_coeff_bh
                # Normalized torque (multiplies torque coeff)
                if opts.torque_prescription == 'paardekooper' or opts.torque_prescription == 'jimenez_masset':
                    normalized_torque_bh = migration.normalized_torque(
                        opts.smbh_mass,
                        blackholes_binary.bin_orb_a,
                        blackholes_binary.mass_1 + blackholes_binary.mass_2,
                        blackholes_binary.bin_orb_ecc,
                        opts.disk_bh_pro_orb_ecc_crit,
                        disk_surface_density,
                        disk_aspect_ratio
                    )

                    if np.size(normalized_torque_bh) > 0:
                        if opts.torque_prescription == 'paardekooper':
                            torque = paardekooper_torque_coeff_bh*normalized_torque_bh
                            disk_trap_radius = opts.disk_radius_trap
                            disk_anti_trap_radius = opts.disk_radius_trap
                        if opts.torque_prescription == 'jimenez_masset':
                            torque = total_jimenez_masset_torque_bh*normalized_torque_bh
                        # Set up trap scaling as a function of mass for Jimenez-Masset (for SG-like disk)
                        # No traps if M_smbh >10^8Msun (approx.)
                            if opts.smbh_mass > 1.e8:
                                disk_trap_radius = opts.disk_inner_stable_circ_orb
                                disk_anti_trap_radius = opts.disk_inner_stable_circ_orb
                            if opts.smbh_mass == 1.e8:
                                disk_trap_radius = opts.disk_radius_trap
                                disk_anti_trap_radius = opts.disk_radius_trap
                            # Trap changes as a function of r_g if M_smbh <10^8Msun (default trap radius ~700r_g). Grishin+24
                            if opts.smbh_mass < 1.e8 and opts.smbh_mass > 1.e6:
                                disk_trap_radius = opts.disk_radius_trap * (opts.smbh_mass/1.e8)**(-1.225)
                                disk_anti_trap_radius = opts.disk_radius_trap * (opts.smbh_mass/1.e8)**(0.099)
                            # Trap location changes again at low SMBH mass (Grishin+24)
                            if opts.smbh_mass < 1.e6:
                                disk_trap_radius = opts.disk_radius_trap * (opts.smbh_mass/1.e8)**(-0.97)
                                disk_anti_trap_radius = opts.disk_radius_trap * (opts.smbh_mass/1.e8)**(0.099)

                        torque_mig_timescales_bh = migration.torque_mig_timescale(
                            opts.smbh_mass,
                            blackholes_binary.bin_orb_a,
                            blackholes_binary.mass_1 + blackholes_binary.mass_2,
                            blackholes_binary.bin_orb_ecc,
                            opts.disk_bh_pro_orb_ecc_crit,
                            torque
                        )
                        # Calculate new bh_orbs_a using torque
                        blackholes_binary.bin_orb_a = migration.type1_migration_distance(
                            opts.smbh_mass,
                            blackholes_binary.bin_orb_a,
                            blackholes_binary.mass_1 + blackholes_binary.mass_2,
                            blackholes_binary.bin_orb_ecc,
                            opts.disk_bh_pro_orb_ecc_crit,
                            torque_mig_timescales_bh,
                            ratio_heat_mig_torques_bin_com,
                            disk_trap_radius,
                            disk_anti_trap_radius,
                            opts.disk_radius_outer,
                            opts.timestep_duration_yr,
                            opts.flag_phenom_turb,
                            opts.phenom_turb_centroid,
                            opts.phenom_turb_std_dev,
                            opts.nsc_imf_bh_mode,
                            opts.torque_prescription
                        )

                # Update filing cabinet
                filing_cabinet.update(id_num=blackholes_binary.id_num,
                                      attr="orb_a",
                                      new_info=blackholes_binary.bin_orb_a)
                # endregion

                # region Binary GW Evolution
                # Test to see if any binaries separation is O(1r_g)
                # If so, track them for GW freq, strain.
                # Minimum BBH separation (in units of r_g)
                min_bbh_gw_separation = 2.0
                # If there are binaries AND if any separations are < min_bbh_gw_separation
                bh_binary_id_num_gw = blackholes_binary.id_num[(blackholes_binary.bin_sep < min_bbh_gw_separation) & (blackholes_binary.bin_sep > 0)]
                if (bh_binary_id_num_gw.size > 0):
                    # 1st time around.
                    if num_bbh_gw_tracked == 0:
                        old_bbh_gw_freq = 9.e-7*np.ones(bh_binary_id_num_gw.size)
                    if num_bbh_gw_tracked > 0:
                        old_bbh_gw_freq = blackholes_binary.at_id_num(bh_binary_id_num_gw, "gw_freq")

                    num_bbh_gw_tracked = bh_binary_id_num_gw.size

                    bbh_gw_strain, bbh_gw_freq = gw.bbh_gw_params(
                        blackholes_binary.at_id_num(bh_binary_id_num_gw, "mass_1"),
                        blackholes_binary.at_id_num(bh_binary_id_num_gw, "mass_2"),
                        blackholes_binary.at_id_num(bh_binary_id_num_gw, "bin_sep"),
                        opts.smbh_mass,
                        opts.timestep_duration_yr,
                        old_bbh_gw_freq,
                        agn_redshift
                        )

                    blackholes_binary_gw.add_binaries(
                        new_id_num=bh_binary_id_num_gw,
                        new_mass_1=blackholes_binary.at_id_num(bh_binary_id_num_gw, "mass_1"),
                        new_mass_2=blackholes_binary.at_id_num(bh_binary_id_num_gw, "mass_2"),
                        new_orb_a_1=blackholes_binary.at_id_num(bh_binary_id_num_gw, "orb_a_1"),
                        new_orb_a_2=blackholes_binary.at_id_num(bh_binary_id_num_gw, "orb_a_2"),
                        new_spin_1=blackholes_binary.at_id_num(bh_binary_id_num_gw, "spin_1"),
                        new_spin_2=blackholes_binary.at_id_num(bh_binary_id_num_gw, "spin_2"),
                        new_spin_angle_1=blackholes_binary.at_id_num(bh_binary_id_num_gw, "spin_angle_1"),
                        new_spin_angle_2=blackholes_binary.at_id_num(bh_binary_id_num_gw, "spin_angle_2"),
                        new_bin_sep=blackholes_binary.at_id_num(bh_binary_id_num_gw, "bin_sep"),
                        new_bin_orb_a=blackholes_binary.at_id_num(bh_binary_id_num_gw, "bin_orb_a"),
                        new_time_to_merger_gw=blackholes_binary.at_id_num(bh_binary_id_num_gw, "time_to_merger_gw"),
                        new_flag_merging=blackholes_binary.at_id_num(bh_binary_id_num_gw, "flag_merging"),
                        new_time_merged=np.full(bh_binary_id_num_gw.size, time_passed),
                        new_bin_ecc=blackholes_binary.at_id_num(bh_binary_id_num_gw, "bin_ecc"),
                        new_gen_1=blackholes_binary.at_id_num(bh_binary_id_num_gw, "gen_1"),
                        new_gen_2=blackholes_binary.at_id_num(bh_binary_id_num_gw, "gen_2"),
                        new_bin_orb_ang_mom=blackholes_binary.at_id_num(bh_binary_id_num_gw, "bin_orb_ang_mom"),
                        new_bin_orb_inc=blackholes_binary.at_id_num(bh_binary_id_num_gw, "bin_orb_inc"),
                        new_bin_orb_ecc=blackholes_binary.at_id_num(bh_binary_id_num_gw, "bin_orb_ecc"),
                        new_gw_freq=bbh_gw_freq,
                        new_gw_strain=bbh_gw_strain,
                        new_galaxy=np.full(bh_binary_id_num_gw.size, galaxy),
                    )

                # Evolve GW frequency and strain
                blackholes_binary.gw_freq, blackholes_binary.gw_strain = gw.evolve_gw(
                    blackholes_binary.mass_1,
                    blackholes_binary.mass_2,
                    blackholes_binary.bin_sep,
                    opts.smbh_mass,
                    agn_redshift
                )
                # endregion

                # region Parameter Based Binary Ionization
                # Check and see if any binaries are ionized.
                bh_binary_id_num_ionization = dynamics.bin_ionization_check(blackholes_binary.mass_1, blackholes_binary.mass_2, blackholes_binary.bin_orb_a, blackholes_binary.bin_sep, blackholes_binary.id_num, opts.smbh_mass)
                if bh_binary_id_num_ionization.size > 0:
                    # Append 2 new BH to arrays of single BH locations, masses, spins, spin angles & gens
                    # For now add 2 new orb ecc term of 0.01. inclination is 0.0 as well. TO DO: calculate v_kick and resulting perturbation to orb ecc.

                    new_orb_ecc = eccentricity.ionized_orb_ecc(bh_binary_id_num_ionization.size * 2, opts.disk_bh_orb_ecc_max_init)
                    new_id_nums = np.arange(filing_cabinet.id_max+1, filing_cabinet.id_max + 1 + bh_binary_id_num_ionization.size * 2, 1)
                    blackholes_pro.add_blackholes(
                        new_mass=np.concatenate([
                            blackholes_binary.at_id_num(bh_binary_id_num_ionization, "mass_1"),
                            blackholes_binary.at_id_num(bh_binary_id_num_ionization, "mass_2")]),
                        new_spin=np.concatenate([
                            blackholes_binary.at_id_num(bh_binary_id_num_ionization, "spin_1"),
                            blackholes_binary.at_id_num(bh_binary_id_num_ionization, "spin_2")]),
                        new_spin_angle=np.concatenate([
                            blackholes_binary.at_id_num(bh_binary_id_num_ionization, "spin_angle_1"),
                            blackholes_binary.at_id_num(bh_binary_id_num_ionization, "spin_angle_2")]),
                        new_orb_a=np.concatenate([
                            blackholes_binary.at_id_num(bh_binary_id_num_ionization, "orb_a_1"),
                            blackholes_binary.at_id_num(bh_binary_id_num_ionization, "orb_a_2")]),
                        new_gen=np.concatenate([
                            blackholes_binary.at_id_num(bh_binary_id_num_ionization, "gen_1"),
                            blackholes_binary.at_id_num(bh_binary_id_num_ionization, "gen_2")]),
                        new_orb_ecc=new_orb_ecc,
                        new_orb_inc=np.full(bh_binary_id_num_ionization.size * 2, 0.0),
                        new_orb_ang_mom=np.ones(bh_binary_id_num_ionization.size * 2),
                        new_orb_arg_periapse=np.full(bh_binary_id_num_ionization.size * 2, -1.5),
                        new_gw_freq=np.full(bh_binary_id_num_ionization.size * 2, -1.5),
                        new_gw_strain=np.full(bh_binary_id_num_ionization.size * 2, -1.5),
                        new_galaxy=np.full(bh_binary_id_num_ionization.size * 2, galaxy),
                        new_time_passed=np.full(bh_binary_id_num_ionization.size * 2, time_passed),
                        new_id_num=new_id_nums
                    )

                    # Update filing cabinet
                    filing_cabinet.add_objects(
                        new_id_num=new_id_nums,
                        new_category=np.zeros(bh_binary_id_num_ionization.size * 2),
                        new_orb_a=np.concatenate([
                            blackholes_binary.at_id_num(bh_binary_id_num_ionization, "orb_a_1"),
                            blackholes_binary.at_id_num(bh_binary_id_num_ionization, "orb_a_2")]),
                        new_mass=np.concatenate([
                            blackholes_binary.at_id_num(bh_binary_id_num_ionization, "mass_1"),
                            blackholes_binary.at_id_num(bh_binary_id_num_ionization, "mass_2")]),
                        new_orb_ecc=new_orb_ecc,
                        new_size=np.full(bh_binary_id_num_ionization.size * 2, -1.5),
                        new_direction=np.ones(bh_binary_id_num_ionization.size * 2),
                        new_disk_inner_outer=np.ones(bh_binary_id_num_ionization.size * 2)
                    )

                    blackholes_binary.remove_id_num(bh_binary_id_num_ionization)
                    filing_cabinet.remove_id_num(bh_binary_id_num_ionization)
                # endregion

                # region Final Binary Merger Check
                bh_binary_id_num_merger = blackholes_binary.id_num[blackholes_binary.flag_merging < 0]

                if opts.verbose:
                    print("Merger ID numbers")
                    print(bh_binary_id_num_merger)

                if (bh_binary_id_num_merger.size > 0):

                    bh_binary_id_num_unphysical = checks.bin_check_params(blackholes_binary.mass_1,
                                                                           blackholes_binary.mass_2,
                                                                           blackholes_binary.orb_a_1,
                                                                           blackholes_binary.orb_a_2,
                                                                           blackholes_binary.bin_ecc,
                                                                           blackholes_binary.id_num)
                    if bh_binary_id_num_unphysical.size > 0:
                        blackholes_binary.remove_id_num(bh_binary_id_num_unphysical)
                        filing_cabinet.remove_id_num(bh_binary_id_num_unphysical)

                    blackholes_merged, blackholes_pro = merge.merge_blackholes(blackholes_binary,
                                                                               blackholes_pro,
                                                                               blackholes_merged,
                                                                               bh_binary_id_num_merger,
                                                                               opts.smbh_mass,
                                                                               opts.flag_use_surrogate,
                                                                               disk_aspect_ratio,
                                                                               disk_density,
                                                                               time_passed,
                                                                               galaxy)

                    # Update filing cabinet
                    filing_cabinet.update(id_num=bh_binary_id_num_merger,
                                          attr="category",
                                          new_info=np.full(bh_binary_id_num_merger.size, 0))
                    filing_cabinet.update(id_num=bh_binary_id_num_merger,
                                          attr="mass",
                                          new_info=blackholes_pro.at_id_num(bh_binary_id_num_merger, "mass"))
                    filing_cabinet.update(id_num=bh_binary_id_num_merger,
                                          attr="orb_ecc",
                                          new_info=blackholes_pro.at_id_num(bh_binary_id_num_merger, "orb_ecc"))
                    filing_cabinet.update(id_num=bh_binary_id_num_merger,
                                          attr="size",
                                          new_info=np.full(bh_binary_id_num_merger.size, -1.5))
                    blackholes_binary.remove_id_num(bh_binary_id_num_merger)

                    if opts.verbose:
                        print("New BH locations", blackholes_pro.orb_a)
                else:
                    # No merger
                    # do nothing! hardening should happen FIRST (and now it does!)
                    if (opts.verbose):
                        print("No mergers yet")
                # endregion
            else:
                if opts.verbose:
                    print("No binaries formed yet")
                    # No Binaries present in bin_array. Nothing to do.
                # Finished evolving binaries
            # endregion

            # region Handle Object Encounters
            # If a close encounter within mutual Hill sphere objects will form a binary or otherwise interact
            # check which objects have a close encounter within mutual Hill sphere
            id_nums_check = filing_cabinet.id_num[((filing_cabinet.category == 0) | (filing_cabinet.category == 1)) &  # single BH (0) or star (1)
                                                   (filing_cabinet.direction == 1) &  # prograde
                                                   (filing_cabinet.disk_inner_outer == 1)]  # in the outer disk

            close_encounters_id_nums = formation.close_encounters_check(id_nums_check,
                                                                        filing_cabinet,
                                                                        opts.smbh_mass,
                                                                        opts.disk_bh_pro_orb_ecc_crit)

            if (close_encounters_id_nums.shape != (0,)):
                # Get ID nums for BH pairs, star pairs, and BH-star pairs
                bhbh_id_nums, starstar_id_nums, bhstar_id_nums = formation.divide_types_encounters(close_encounters_id_nums, [[0, 0], [1, 1], [0, 1]], filing_cabinet)

                if (bhbh_id_nums.size > 0):
                    # BH and BH encounter each other: form a binary
                    blackholes_binary, bh_binary_id_num_new = formation.add_to_binary_obj(
                        blackholes_binary,
                        blackholes_pro,
                        bhbh_id_nums,
                        filing_cabinet.id_max,
                        opts.fraction_bin_retro,
                        opts.smbh_mass,
                        agn_redshift,
                        opts.disk_bh_pro_orb_ecc_crit
                    )

                    # Add new BH binaries to filing cabinet and delete prograde singleton black holes
                    filing_cabinet.add_objects(new_id_num=bh_binary_id_num_new,
                                               new_category=np.full(bh_binary_id_num_new.size, 2),
                                               new_orb_a=blackholes_binary.at_id_num(bh_binary_id_num_new, "bin_orb_a"),
                                               new_mass=blackholes_binary.at_id_num(bh_binary_id_num_new, "mass_1") + blackholes_binary.at_id_num(bh_binary_id_num_new, "mass_2"),
                                               new_orb_ecc=blackholes_binary.at_id_num(bh_binary_id_num_new, "bin_orb_ecc"),
                                               new_size=blackholes_binary.at_id_num(bh_binary_id_num_new, "bin_sep"),
                                               new_direction=np.full(bh_binary_id_num_new.size, 1),
                                               new_disk_inner_outer=np.full(bh_binary_id_num_new.size, 1))
                    filing_cabinet.remove_id_num(id_num_remove=bhbh_id_nums.flatten())

                    # delete corresponding entries for new binary members from singleton arrays
                    blackholes_pro.remove_id_num(id_num_remove=bhbh_id_nums.flatten())

                if (bhstar_id_nums.size > 0):
                    # BH and star encounter: star blows up, BH accretes mass
                    # Separate out into BH ID and star ID
                    bhstar_id_nums = bhstar_id_nums.flatten()
                    star_id_nums = bhstar_id_nums[np.nonzero(filing_cabinet.at_id_num(bhstar_id_nums, "category") == 1)]
                    bh_id_nums = bhstar_id_nums[np.nonzero(filing_cabinet.at_id_num(bhstar_id_nums, "category") == 0)]
                    stars_explode.add_stars(new_id_num_star=star_id_nums,
                                            new_id_num_bh=bh_id_nums,
                                            new_mass_star=stars_pro.at_id_num(star_id_nums, "mass"),
                                            new_mass_bh=blackholes_pro.at_id_num(bh_id_nums, "mass"),
                                            new_orb_a_star=stars_pro.at_id_num(star_id_nums, "orb_a"),
                                            new_orb_a_bh=blackholes_pro.at_id_num(bh_id_nums, "orb_a"),
                                            new_star_log_radius=stars_pro.at_id_num(star_id_nums, "log_radius"),
                                            new_orb_inc_star=stars_pro.at_id_num(star_id_nums, "orb_inc"),
                                            new_orb_inc_bh=blackholes_pro.at_id_num(bh_id_nums, "orb_inc"),
                                            new_orb_ecc_star=stars_pro.at_id_num(star_id_nums, "orb_ecc"),
                                            new_orb_ecc_bh=blackholes_pro.at_id_num(bh_id_nums, "orb_ecc"),
                                            new_gen_star=stars_pro.at_id_num(star_id_nums, "gen"),
                                            new_gen_bh=blackholes_pro.at_id_num(bh_id_nums, "gen"),
                                            new_galaxy=stars_pro.at_id_num(star_id_nums, "galaxy"),
                                            new_time_sn=np.full(star_id_nums.size, time_passed),
                                            )
                    disk_mass_gained.append(stars_pro.at_id_num(star_id_nums, "mass").sum())
                    # Delete exploded stars from regular array and filing cabinet
                    stars_pro.remove_id_num(star_id_nums)
                    filing_cabinet.remove_id_num(star_id_nums)

                    # BHs accrete mass and spin up
                    _, bh_id_mask = np.where(blackholes_pro.id_num == bh_id_nums[:, None])
                    blackholes_pro.mass[bh_id_mask] = accretion.change_bh_mass(
                        blackholes_pro.mass[bh_id_mask],
                        opts.disk_bh_eddington_ratio,
                        disk_bh_eddington_mass_growth_rate,
                        opts.timestep_duration_yr)

                    blackholes_pro.spin[bh_id_mask] = accretion.change_bh_spin_magnitudes(
                        blackholes_pro.spin[bh_id_mask],
                        opts.disk_bh_eddington_ratio,
                        opts.disk_bh_torque_condition,
                        opts.timestep_duration_yr,
                        blackholes_pro.orb_ecc[bh_id_mask],
                        opts.disk_bh_pro_orb_ecc_crit,
                    )

                    blackholes_pro.spin_angle[bh_id_mask] = accretion.change_bh_spin_angles(
                        blackholes_pro.spin_angle[bh_id_mask],
                        opts.disk_bh_eddington_ratio,
                        opts.disk_bh_torque_condition,
                        disk_bh_spin_resolution_min,
                        opts.timestep_duration_yr,
                        blackholes_pro.orb_ecc[bh_id_mask],
                        opts.disk_bh_pro_orb_ecc_crit
                    )

                    # Update filing cabinet
                    filing_cabinet.update(id_num=bh_id_nums,
                                          attr="mass",
                                          new_info=blackholes_pro.mass[bh_id_mask])

                if (starstar_id_nums.size > 0):
                    # Star and star encounter each other: stellar merger
                    # Generate new ID numbers
                    star_merged_id_num_new = np.arange(filing_cabinet.id_max + 1, filing_cabinet.id_max + 1 + starstar_id_nums.shape[1], 1)
                    # Merged mass is just masses added together. Any over disk_star_initial_mass_cutoff get set to disk_star_initial_mass_cutoff
                    star_merged_mass = stars_pro.at_id_num(starstar_id_nums[0], "mass") + stars_pro.at_id_num(starstar_id_nums[1], "mass")
                    # New orb_a is the center of mass of the two stars
                    star_merged_orbs_a = ((stars_pro.at_id_num(starstar_id_nums[0], "mass") * stars_pro.at_id_num(starstar_id_nums[0], "orb_a")) +
                                          (stars_pro.at_id_num(starstar_id_nums[1], "mass") * stars_pro.at_id_num(starstar_id_nums[1], "orb_a"))) / star_merged_mass
                    assert np.all(star_merged_orbs_a < opts.disk_radius_outer), "star_merged_orbs_a has values greater than disk_radius_outer"
                    # After doing the weighted average for orb_a we then cut off stars with mass > disk_star_initial_mass_cutoff
                    star_merged_mass[star_merged_mass > opts.disk_star_initial_mass_cutoff] = opts.disk_star_initial_mass_cutoff
                    # Radius, luminosity, Teff are all interpolated based on the new mass
                    star_merged_logR, star_merged_logL, star_merged_logTeff = stellar_interpolation.interp_star_params(star_merged_mass)
                    # New gen is the maximum between the pair's gen plus one
                    star_merged_gen = np.maximum(stars_pro.at_id_num(starstar_id_nums[0], "gen"), stars_pro.at_id_num(starstar_id_nums[1], "gen")) + 1.0

                    # Add to stars object
                    stars_pro.add_stars(new_id_num=star_merged_id_num_new,
                                        new_mass=star_merged_mass,
                                        new_orb_a=star_merged_orbs_a,
                                        new_log_radius=star_merged_logR,
                                        new_log_teff=star_merged_logTeff,
                                        new_log_luminosity=star_merged_logL,
                                        new_X=stars_pro.at_id_num(starstar_id_nums[0], "star_X"),  # no metallicity evolution
                                        new_Y=stars_pro.at_id_num(starstar_id_nums[0], "star_Y"),
                                        new_Z=stars_pro.at_id_num(starstar_id_nums[0], "star_Z"),
                                        new_orb_ang_mom=np.ones(starstar_id_nums.shape[1]),  # orb_ang_mom is +1 because two prograde stars merge
                                        new_orb_ecc=np.full(starstar_id_nums.shape[1], opts.disk_bh_pro_orb_ecc_crit),  # orb_ecc is initially very small
                                        new_orb_inc=np.zeros(starstar_id_nums.shape[1]),  # orb_inc is zero
                                        new_orb_arg_periapse=stars_pro.at_id_num(starstar_id_nums[0], "orb_arg_periapse"),  # Assume orb_arg_periapse is same as before
                                        new_gen=star_merged_gen,
                                        new_galaxy=stars_pro.at_id_num(starstar_id_nums[0], "galaxy"),
                                        new_time_passed=stars_pro.at_id_num(starstar_id_nums[0], "time_passed"))

                    # Add new merged stars to merged stars object
                    stars_merge.add_stars(new_id_num=star_merged_id_num_new,
                                          new_galaxy=stars_pro.at_id_num(starstar_id_nums[0], "galaxy"),
                                          new_orb_a_final=star_merged_orbs_a,
                                          new_gen_final=star_merged_gen,
                                          new_mass_final=star_merged_mass,
                                          new_mass_1=stars_pro.at_id_num(starstar_id_nums[0], "mass"),
                                          new_mass_2=stars_pro.at_id_num(starstar_id_nums[1], "mass"),
                                          new_gen_1=stars_pro.at_id_num(starstar_id_nums[0], "gen"),
                                          new_gen_2=stars_pro.at_id_num(starstar_id_nums[1], "gen"),
                                          new_log_radius_final=star_merged_logR,
                                          new_orb_ecc=np.full(starstar_id_nums.shape[1], opts.disk_bh_pro_orb_ecc_crit),
                                          new_time_merged=np.full(starstar_id_nums.shape[1], time_passed))

                    # Add new merged stars to filing cabinet and delete previous stars
                    filing_cabinet.add_objects(new_id_num=star_merged_id_num_new,
                                               new_category=np.ones(star_merged_id_num_new.size),
                                               new_orb_a=stars_pro.at_id_num(star_merged_id_num_new, "orb_a"),
                                               new_mass=stars_pro.at_id_num(star_merged_id_num_new, "mass"),
                                               new_orb_ecc=stars_pro.at_id_num(star_merged_id_num_new, "orb_ecc"),
                                               new_size=unit_conversion.r_g_from_units(opts.smbh_mass, (10 ** stars_pro.at_id_num(star_merged_id_num_new, "log_radius")) * u.Rsun).value,
                                               new_direction=np.ones(star_merged_id_num_new.size),
                                               new_disk_inner_outer=np.ones(star_merged_id_num_new.size))
                    filing_cabinet.remove_id_num(starstar_id_nums.flatten())
                    stars_pro.remove_id_num(starstar_id_nums.flatten())
            # endregion

            # region Capture Prograde Black Holes (Generate New BH)
            # After this time period, was there a disk capture via orbital grind-down?
            # To do: What eccentricity do we want the captured BH to have? Right now ecc=0.0? Should it be ecc<h at a?             
            # Assume 1st gen BH captured and orb ecc =0.0
            # To do: Bias disk capture to more massive BH!
            # Assuming captured objects are not in the inner disk? (KN)
            capture = time_passed % opts.capture_time_yr
            if capture == 0:
                bh_orb_a_captured = setupdiskblackholes.setup_disk_blackholes_location_NSC_powerlaw(
                    1, opts.disk_radius_capture_outer, opts.disk_inner_stable_circ_orb,
                    opts.smbh_mass, opts.nsc_radius_crit, opts.nsc_density_index_inner,
                    opts.nsc_density_index_outer, volume_scaling=True)
                bh_mass_captured = setupdiskblackholes.setup_disk_blackholes_masses(
                    1, opts.nsc_imf_bh_mode, opts.nsc_imf_bh_mass_max, opts.nsc_imf_bh_powerlaw_index, opts.mass_pile_up)
                bh_spin_captured = setupdiskblackholes.setup_disk_blackholes_spins(
                    1, opts.nsc_bh_spin_dist_mu, opts.nsc_bh_spin_dist_sigma)
                bh_spin_angle_captured = setupdiskblackholes.setup_disk_blackholes_spin_angles(
                    1, bh_spin_captured)
                bh_gen_captured = [1]
                bh_orb_ecc_captured = [0.0]
                bh_orb_inc_captured = [0.0]
                bh_id_num_captured = np.arange(filing_cabinet.id_max+1, len(bh_mass_captured) + filing_cabinet.id_max+1, 1)
                # Append captured BH to existing singleton arrays. Assume prograde and 1st gen BH.
                blackholes_pro.add_blackholes(new_mass=bh_mass_captured,
                                              new_spin=bh_spin_captured,
                                              new_spin_angle=bh_spin_angle_captured,
                                              new_orb_a=bh_orb_a_captured,
                                              new_orb_inc=bh_orb_inc_captured,
                                              new_orb_ang_mom=np.ones(bh_mass_captured.size),
                                              new_orb_ecc=bh_orb_ecc_captured,
                                              new_orb_arg_periapse=np.full(bh_mass_captured.size, -1.5),
                                              new_gen=bh_gen_captured,
                                              new_galaxy=np.full(len(bh_mass_captured),galaxy),
                                              new_time_passed=np.full(len(bh_mass_captured),time_passed),
                                              new_id_num=bh_id_num_captured)
                # Update filing cabinet
                filing_cabinet.add_objects(new_id_num=bh_id_num_captured,
                                           new_category=np.array([0.0]),
                                           new_orb_a=bh_orb_a_captured,
                                           new_mass=bh_mass_captured,
                                           new_orb_ecc=bh_orb_ecc_captured,
                                           new_size=np.array([-1]),
                                           new_direction=np.array([1.0]),
                                           new_disk_inner_outer=np.array([1.0]))
            # endregion

            # Starter code for stars being captured
            # Conditions copy BH capture right now, but need to incorporate WZL2024 conditions
            if opts.flag_add_stars:
                capture_stars = time_passed % opts.capture_time_yr
                if capture_stars == 0:
                    num_star_captured = 2
                    star_mass_captured = setupdiskstars.setup_disk_stars_masses(star_num=num_star_captured,
                                                                                disk_star_mass_min_init=opts.disk_star_mass_min_init,
                                                                                disk_star_mass_max_init=opts.disk_star_mass_max_init,
                                                                                nsc_imf_star_powerlaw_index=opts.nsc_imf_star_powerlaw_index)
                    star_orb_a_captured = setupdiskstars.setup_disk_stars_orb_a(star_num=num_star_captured,
                                                                                disk_radius_outer=opts.disk_radius_outer,
                                                                                disk_inner_stable_circ_orb=opts.disk_inner_stable_circ_orb)
                    star_orb_inc_captured = np.full(num_star_captured, 0.0)  # setupdiskstars.setup_disk_stars_inclination(num_star_captured)
                    star_orb_ang_mom_captured = setupdiskstars.setup_disk_stars_orb_ang_mom(num_star_captured)
                    star_orb_arg_periapse_captured = setupdiskstars.setup_disk_stars_arg_periapse(num_star_captured)
                    star_orb_ecc_captured = np.full(num_star_captured, 0.0)
                    star_X_captured, star_Y_captured, star_Z_captured = setupdiskstars.setup_disk_stars_comp(star_num=num_star_captured,
                                                                                                             star_ZAMS_metallicity=opts.nsc_star_metallicity_z_init,
                                                                                                             star_ZAMS_helium=opts.nsc_star_metallicity_y_init)
                    star_log_radius_captured, star_log_luminosity_captured, star_log_teff_captured = stellar_interpolation.interp_star_params(star_mass_captured)
                    # Append captured stars to stars_pro array. Assume prograde and 1st gen.
                    stars_pro.add_stars(new_mass=star_mass_captured,
                                        new_orb_a=star_orb_a_captured,
                                        new_log_radius=star_log_radius_captured,
                                        new_log_luminosity=star_log_luminosity_captured,
                                        new_log_teff=star_log_teff_captured,
                                        new_X=star_X_captured,
                                        new_Y=star_Y_captured,
                                        new_Z=star_Z_captured,
                                        new_orb_inc=star_orb_inc_captured,
                                        new_orb_ang_mom=star_orb_ang_mom_captured,
                                        new_orb_ecc=star_orb_ecc_captured,
                                        new_orb_arg_periapse=star_orb_arg_periapse_captured,
                                        new_gen=np.full(num_star_captured, 1),
                                        new_galaxy=np.full(num_star_captured, galaxy),
                                        new_time_passed=np.full(num_star_captured, time_passed),
                                        new_id_num=np.arange(filing_cabinet.id_max + 1, num_star_captured + filing_cabinet.id_max + 1, 1)
                                        )
                    # Update filing cabinet
                    filing_cabinet.add_objects(new_id_num=np.arange(filing_cabinet.id_max + 1, num_star_captured + filing_cabinet.id_max + 1, 1),
                                               new_category=np.ones(num_star_captured),
                                               new_orb_a=star_orb_a_captured,
                                               new_mass=star_mass_captured,
                                               new_orb_ecc=star_orb_ecc_captured,
                                               new_size=unit_conversion.r_g_from_units(opts.smbh_mass, (10 ** star_log_radius_captured) * u.Rsun).value,
                                               new_direction=np.ones(num_star_captured),
                                               new_disk_inner_outer=np.zeros(num_star_captured))

            # Test if any BH or BBH are in the danger-zone (<mininum_safe_distance, default =50r_g) from SMBH.
            # Potential EMRI/BBH EMRIs.
            # Find prograde BH in inner disk. Define inner disk as <=50r_g. 
            # Since a 10Msun BH will decay into a 10^8Msun SMBH at 50R_g in ~38Myr and decay time propto a^4.
            # e.g at 25R_g, decay time is only 2.3Myr.

            # Check if any prograde BHs are in the inner disk
            bh_id_num_pro_inner_disk = blackholes_pro.id_num[blackholes_pro.orb_a < opts.inner_disk_outer_radius]
            if (bh_id_num_pro_inner_disk.size > 0):
                # Add BH to inner_disk_arrays
                blackholes_inner_disk.add_blackholes(
                    new_mass=blackholes_pro.at_id_num(bh_id_num_pro_inner_disk, "mass"),
                    new_spin=blackholes_pro.at_id_num(bh_id_num_pro_inner_disk, "spin"),
                    new_spin_angle=blackholes_pro.at_id_num(bh_id_num_pro_inner_disk, "spin_angle"),
                    new_orb_a=blackholes_pro.at_id_num(bh_id_num_pro_inner_disk, "orb_a"),
                    new_orb_inc=blackholes_pro.at_id_num(bh_id_num_pro_inner_disk, "orb_inc"),
                    new_orb_ang_mom=blackholes_pro.at_id_num(bh_id_num_pro_inner_disk, "orb_ang_mom"),
                    new_orb_ecc=blackholes_pro.at_id_num(bh_id_num_pro_inner_disk, "orb_ecc"),
                    new_orb_arg_periapse=blackholes_pro.at_id_num(bh_id_num_pro_inner_disk, "orb_arg_periapse"),
                    new_gen=blackholes_pro.at_id_num(bh_id_num_pro_inner_disk, "gen"),
                    new_galaxy=blackholes_pro.at_id_num(bh_id_num_pro_inner_disk, "galaxy"),
                    new_time_passed=blackholes_pro.at_id_num(bh_id_num_pro_inner_disk, "time_passed"),
                    new_id_num=blackholes_pro.at_id_num(bh_id_num_pro_inner_disk, "id_num"),
                    new_gw_freq=9.e-7 * np.ones(len(bh_id_num_pro_inner_disk))
                )

                # Remove from blackholes_pro and update filing_cabinet
                blackholes_pro.remove_id_num(bh_id_num_pro_inner_disk)
                filing_cabinet.update(id_num=bh_id_num_pro_inner_disk,
                                      attr="disk_inner_outer",
                                      new_info=np.full(len(bh_id_num_pro_inner_disk), -1))

            # Check if any prograde stars are in the inner disk
            star_id_num_pro_inner_disk = stars_pro.id_num[stars_pro.orb_a < opts.inner_disk_outer_radius]
            if (star_id_num_pro_inner_disk.size > 0):
                # Add BH to inner_disk_arrays
                stars_inner_disk.add_stars(
                    new_mass=stars_pro.at_id_num(star_id_num_pro_inner_disk, "mass"),
                    new_log_radius=stars_pro.at_id_num(star_id_num_pro_inner_disk, "log_radius"),
                    new_log_teff=stars_pro.at_id_num(star_id_num_pro_inner_disk, "log_teff"),
                    new_log_luminosity=stars_pro.at_id_num(star_id_num_pro_inner_disk, "log_luminosity"),
                    new_X=stars_pro.at_id_num(star_id_num_pro_inner_disk, "star_X"),
                    new_Y=stars_pro.at_id_num(star_id_num_pro_inner_disk, "star_Y"),
                    new_Z=stars_pro.at_id_num(star_id_num_pro_inner_disk, "star_Z"),
                    new_orb_a=stars_pro.at_id_num(star_id_num_pro_inner_disk, "orb_a"),
                    new_orb_inc=stars_pro.at_id_num(star_id_num_pro_inner_disk, "orb_inc"),
                    new_orb_ang_mom=stars_pro.at_id_num(star_id_num_pro_inner_disk, "orb_ang_mom"),
                    new_orb_ecc=stars_pro.at_id_num(star_id_num_pro_inner_disk, "orb_ecc"),
                    new_orb_arg_periapse=stars_pro.at_id_num(star_id_num_pro_inner_disk, "orb_arg_periapse"),
                    new_gen=stars_pro.at_id_num(star_id_num_pro_inner_disk, "gen"),
                    new_galaxy=stars_pro.at_id_num(star_id_num_pro_inner_disk, "galaxy"),
                    new_time_passed=stars_pro.at_id_num(star_id_num_pro_inner_disk, "time_passed"),
                    new_id_num=stars_pro.at_id_num(star_id_num_pro_inner_disk, "id_num")
                )

                # Remove from stars_pro and update filing_cabinet
                stars_pro.remove_id_num(star_id_num_pro_inner_disk)
                filing_cabinet.update(id_num=star_id_num_pro_inner_disk,
                                      attr="disk_inner_outer",
                                      new_info=np.full(len(star_id_num_pro_inner_disk), -1))

            # Check if any retrograde BHs are in the inner disk
            bh_id_num_retro_inner_disk = blackholes_retro.id_num[blackholes_retro.orb_a < opts.inner_disk_outer_radius]
            if (bh_id_num_retro_inner_disk.size > 0):
                # Add BH to inner_disk_arrays
                blackholes_inner_disk.add_blackholes(
                    new_mass=blackholes_retro.at_id_num(bh_id_num_retro_inner_disk, "mass"),
                    new_spin=blackholes_retro.at_id_num(bh_id_num_retro_inner_disk, "spin"),
                    new_spin_angle=blackholes_retro.at_id_num(bh_id_num_retro_inner_disk, "spin_angle"),
                    new_orb_a=blackholes_retro.at_id_num(bh_id_num_retro_inner_disk, "orb_a"),
                    new_orb_inc=blackholes_retro.at_id_num(bh_id_num_retro_inner_disk, "orb_inc"),
                    new_orb_ang_mom=blackholes_retro.at_id_num(bh_id_num_retro_inner_disk, "orb_ang_mom"),
                    new_orb_ecc=blackholes_retro.at_id_num(bh_id_num_retro_inner_disk, "orb_ecc"),
                    new_orb_arg_periapse=blackholes_retro.at_id_num(bh_id_num_retro_inner_disk, "orb_arg_periapse"),
                    new_gen=blackholes_retro.at_id_num(bh_id_num_retro_inner_disk, "gen"),
                    new_galaxy=blackholes_retro.at_id_num(bh_id_num_retro_inner_disk, "galaxy"),
                    new_time_passed=blackholes_retro.at_id_num(bh_id_num_retro_inner_disk, "time_passed"),
                    new_id_num=blackholes_retro.at_id_num(bh_id_num_retro_inner_disk, "id_num"),
                    new_gw_freq=9.e-7*np.ones(len(bh_id_num_retro_inner_disk))
                )
                # Remove from blackholes_retro and update filing_cabinet
                blackholes_retro.remove_id_num(bh_id_num_retro_inner_disk)
                filing_cabinet.update(id_num=bh_id_num_retro_inner_disk,
                                      attr="disk_inner_outer",
                                      new_info=np.full(len(bh_id_num_retro_inner_disk), -1))

            # Check if any retrograde stars are in the inner disk
            star_id_num_retro_inner_disk = stars_retro.id_num[stars_retro.orb_a < opts.inner_disk_outer_radius]
            if (star_id_num_retro_inner_disk.size > 0):
                # Add BH to inner_disk_arrays
                stars_inner_disk.add_stars(
                    new_mass=stars_retro.at_id_num(star_id_num_retro_inner_disk, "mass"),
                    new_log_radius=stars_retro.at_id_num(star_id_num_retro_inner_disk, "log_radius"),
                    new_log_luminosity=stars_retro.at_id_num(star_id_num_retro_inner_disk, "log_luminosity"),
                    new_log_teff=stars_retro.at_id_num(star_id_num_retro_inner_disk, "log_teff"),
                    new_X=stars_retro.at_id_num(star_id_num_retro_inner_disk, "star_X"),
                    new_Y=stars_retro.at_id_num(star_id_num_retro_inner_disk, "star_Y"),
                    new_Z=stars_retro.at_id_num(star_id_num_retro_inner_disk, "star_Z"),
                    new_orb_a=stars_retro.at_id_num(star_id_num_retro_inner_disk, "orb_a"),
                    new_orb_inc=stars_retro.at_id_num(star_id_num_retro_inner_disk, "orb_inc"),
                    new_orb_ang_mom=stars_retro.at_id_num(star_id_num_retro_inner_disk, "orb_ang_mom"),
                    new_orb_ecc=stars_retro.at_id_num(star_id_num_retro_inner_disk, "orb_ecc"),
                    new_orb_arg_periapse=stars_retro.at_id_num(star_id_num_retro_inner_disk, "orb_arg_periapse"),
                    new_gen=stars_retro.at_id_num(star_id_num_retro_inner_disk, "gen"),
                    new_galaxy=stars_retro.at_id_num(star_id_num_retro_inner_disk, "galaxy"),
                    new_time_passed=stars_retro.at_id_num(star_id_num_retro_inner_disk, "time_passed"),
                    new_id_num=stars_retro.at_id_num(star_id_num_retro_inner_disk, "id_num")
                )
                # Remove from stars_retro and update filing_cabinet
                stars_retro.remove_id_num(star_id_num_retro_inner_disk)
                filing_cabinet.update(id_num=star_id_num_retro_inner_disk,
                                      attr="disk_inner_outer",
                                      new_info=np.full(len(star_id_num_retro_inner_disk), -1))

            if (blackholes_inner_disk.num > 0):
                # FIX THIS: Return the new evolved bh_orb_ecc_inner_disk as they decay inwards.
                # Potentially move inner disk behaviour to module that is not dynamics (e.g inner disk module)
                blackholes_inner_disk.orb_a = dynamics.bh_near_smbh(
                    opts.smbh_mass,
                    blackholes_inner_disk.orb_a,
                    blackholes_inner_disk.mass,
                    blackholes_inner_disk.orb_ecc,
                    opts.timestep_duration_yr,
                    opts.inner_disk_outer_radius,
                    opts.disk_inner_stable_circ_orb,
                )
                # Update filing cabinet
                filing_cabinet.update(id_num=blackholes_inner_disk.id_num,
                                      attr="orb_a",
                                      new_info=blackholes_inner_disk.orb_a)

                # On 1st run through define old GW freqs (at say 9.e-7 Hz, since evolution change is 1e-6Hz)
                if blackholes_emris.num == 0:
                    old_gw_freq = 9.e-7*np.ones(blackholes_inner_disk.num)
                if blackholes_emris.num > 0:
                    old_gw_freq = blackholes_inner_disk.gw_freq

                emri_gw_strain, emri_gw_freq = gw.evolve_emri_gw(
                    blackholes_inner_disk,
                    opts.timestep_duration_yr,
                    old_gw_freq,
                    opts.smbh_mass,
                    agn_redshift
                )

                blackholes_inner_disk.gw_freq = emri_gw_freq
                blackholes_inner_disk.gw_strain = emri_gw_strain

            if (stars_inner_disk.num > 0):
                # FIX THIS: Return the new evolved bh_orb_ecc_inner_disk as they decay inwards.
                # Potentially move inner disk behaviour to module that is not dynamics (e.g inner disk module)
                stars_inner_disk.orb_a = dynamics.bh_near_smbh( # KN: TDEs need their own method here bc drag
                    opts.smbh_mass,
                    stars_inner_disk.orb_a,
                    stars_inner_disk.mass,
                    stars_inner_disk.orb_ecc,
                    opts.timestep_duration_yr,
                    opts.inner_disk_outer_radius,
                    opts.disk_inner_stable_circ_orb,
                )
                # Update filing cabinet
                filing_cabinet.update(id_num=stars_inner_disk.id_num,
                                      attr="orb_a",
                                      new_info=stars_inner_disk.orb_a)

                # On 1st run through define old GW freqs (at say 9.e-7 Hz, since evolution change is 1e-6Hz)
                if stars_tdes.num == 0:
                    old_gw_tde_freq = 9.e-7*np.ones(stars_inner_disk.num)
                if (stars_tdes.num > 0):
                    old_gw_tde_freq = tde_gw_freq

                tde_gw_strain, tde_gw_freq = gw.evolve_emri_gw( # KN: TDEs need their own method here bc drag
                    stars_inner_disk,
                    opts.timestep_duration_yr,
                    old_gw_tde_freq,
                    opts.smbh_mass,
                    agn_redshift
                )

            if blackholes_inner_disk.num > 0:
                blackholes_emris.add_blackholes(new_mass=blackholes_inner_disk.mass,
                                                new_spin=blackholes_inner_disk.spin,
                                                new_spin_angle=blackholes_inner_disk.spin_angle,
                                                new_orb_a=blackholes_inner_disk.orb_a,
                                                new_orb_inc=blackholes_inner_disk.orb_inc,
                                                new_orb_ang_mom=blackholes_inner_disk.orb_ang_mom,
                                                new_orb_ecc=blackholes_inner_disk.orb_ecc,
                                                new_orb_arg_periapse=blackholes_inner_disk.orb_arg_periapse,
                                                new_gw_freq=emri_gw_freq,
                                                new_gw_strain=emri_gw_strain,
                                                new_gen=blackholes_inner_disk.gen,
                                                new_galaxy=np.full(emri_gw_freq.size, galaxy),
                                                new_time_passed=np.full(emri_gw_freq.size, time_passed),
                                                new_id_num=blackholes_inner_disk.id_num)

            #merger_dist = 1.0
            emri_merger_id_num = blackholes_inner_disk.id_num[blackholes_inner_disk.orb_a <= opts.disk_inner_stable_circ_orb]
            star_rlof_smbh_id_num = stars_inner_disk.id_num[stars_inner_disk.orb_a <= opts.disk_inner_stable_circ_orb]

            # if mergers occurs, remove from inner_disk arrays and stop evolving
            # still getting some nans, but I think that's bc there's retros that should have been
            #  moved to prograde arrays

            if np.size(emri_merger_id_num) > 0:
                blackholes_inner_disk.remove_id_num(emri_merger_id_num)
                # Remove merged EMRIs from filing_cabinet
                filing_cabinet.remove_id_num(emri_merger_id_num)

            # If stars plunge into SMBH record them and then remove from disk
            if np.size(star_rlof_smbh_id_num) > 0:
                stars_plunge.add_stars(
                    new_mass=stars_inner_disk.at_id_num(star_rlof_smbh_id_num, "mass"),
                    new_log_radius=stars_inner_disk.at_id_num(star_rlof_smbh_id_num, "log_radius"),
                    new_log_luminosity=stars_inner_disk.at_id_num(star_rlof_smbh_id_num, "log_luminosity"),
                    new_log_teff=stars_inner_disk.at_id_num(star_rlof_smbh_id_num, "log_teff"),
                    new_X=stars_inner_disk.at_id_num(star_rlof_smbh_id_num, "star_X"),
                    new_Y=stars_inner_disk.at_id_num(star_rlof_smbh_id_num, "star_Y"),
                    new_Z=stars_inner_disk.at_id_num(star_rlof_smbh_id_num, "star_Z"),
                    new_orb_a=stars_inner_disk.at_id_num(star_rlof_smbh_id_num, "orb_a"),
                    new_orb_inc=stars_inner_disk.at_id_num(star_rlof_smbh_id_num, "orb_inc"),
                    new_orb_ang_mom=stars_inner_disk.at_id_num(star_rlof_smbh_id_num, "orb_ang_mom"),
                    new_orb_ecc=stars_inner_disk.at_id_num(star_rlof_smbh_id_num, "orb_ecc"),
                    new_orb_arg_periapse=stars_inner_disk.at_id_num(star_rlof_smbh_id_num, "orb_arg_periapse"),
                    new_galaxy=stars_inner_disk.at_id_num(star_rlof_smbh_id_num, "galaxy"),
                    new_time_passed=stars_inner_disk.at_id_num(star_rlof_smbh_id_num, "time_passed"),
                    new_gen=stars_inner_disk.at_id_num(star_rlof_smbh_id_num, "gen"),
                    new_id_num=stars_inner_disk.at_id_num(star_rlof_smbh_id_num, "id_num")
                    )
                stars_inner_disk.remove_id_num(star_rlof_smbh_id_num)
                filing_cabinet.remove_id_num(star_rlof_smbh_id_num)

            # region Flip retrograde singles prograde
            # Here is where we need to move retro to prograde if they've flipped in this timestep
            # If they're IN the disk prograde, OR if they've circularized:
            # stop treating them with crude retro evolution--it will be sad
            # SF: fix the inc threshhold later to be truly 'in disk' but should be non-stupid as-is!!!
            inc_threshhold = 5.0 * np.pi/180.0
            bh_id_num_flip_to_pro = blackholes_retro.id_num[np.where((np.abs(blackholes_retro.orb_inc) <= inc_threshhold) | (blackholes_retro.orb_ecc == 0.0))]
            if (bh_id_num_flip_to_pro.size > 0):
                # add to prograde arrays
                blackholes_pro.add_blackholes(
                    new_mass=blackholes_retro.at_id_num(bh_id_num_flip_to_pro, "mass"),
                    new_orb_a=blackholes_retro.at_id_num(bh_id_num_flip_to_pro, "orb_a"),
                    new_spin=blackholes_retro.at_id_num(bh_id_num_flip_to_pro, "spin"),
                    new_spin_angle=blackholes_retro.at_id_num(bh_id_num_flip_to_pro, "spin_angle"),
                    new_orb_inc=blackholes_retro.at_id_num(bh_id_num_flip_to_pro, "orb_inc"),
                    new_orb_ang_mom=np.ones(bh_id_num_flip_to_pro.size),
                    new_orb_ecc=blackholes_retro.at_id_num(bh_id_num_flip_to_pro, "orb_ecc"),
                    new_orb_arg_periapse=blackholes_retro.at_id_num(bh_id_num_flip_to_pro, "orb_arg_periapse"),
                    new_galaxy=blackholes_retro.at_id_num(bh_id_num_flip_to_pro, "galaxy"),
                    new_time_passed=blackholes_retro.at_id_num(bh_id_num_flip_to_pro, "time_passed"),
                    new_gen=blackholes_retro.at_id_num(bh_id_num_flip_to_pro, "gen"),
                    new_id_num=bh_id_num_flip_to_pro
                )
                # delete from retro arrays
                blackholes_retro.remove_id_num(id_num_remove=bh_id_num_flip_to_pro)
                # Update filing_cabinet
                filing_cabinet.update(id_num=bh_id_num_flip_to_pro,
                                      attr="direction",
                                      new_info=np.ones(bh_id_num_flip_to_pro.size))
            # endregion

            star_id_num_flip_to_pro_or_tde = stars_retro.id_num[np.where((np.abs(stars_retro.orb_inc) <= inc_threshhold) | (stars_retro.orb_ecc == 0.0))]
            star_id_num_tde, star_id_num_flip_to_pro = tde.check_tde_or_flip(star_id_num_flip_to_pro_or_tde,
                                                                             stars_retro.at_id_num(star_id_num_flip_to_pro_or_tde, "mass"),
                                                                             stars_retro.at_id_num(star_id_num_flip_to_pro_or_tde, "log_radius"),
                                                                             stars_retro.at_id_num(star_id_num_flip_to_pro_or_tde, "orb_ecc"),
                                                                             stars_retro.at_id_num(star_id_num_flip_to_pro_or_tde, "orb_a"),
                                                                             opts.smbh_mass)
            if (star_id_num_flip_to_pro.size > 0):
                # add to prograde arrays
                stars_pro.add_stars(
                    new_mass=stars_retro.at_id_num(star_id_num_flip_to_pro, "mass"),
                    new_log_radius=stars_retro.at_id_num(star_id_num_flip_to_pro, "log_radius"),
                    new_log_luminosity=stars_retro.at_id_num(star_id_num_flip_to_pro, "log_luminosity"),
                    new_log_teff=stars_retro.at_id_num(star_id_num_flip_to_pro, "log_teff"),
                    new_X=stars_retro.at_id_num(star_id_num_flip_to_pro, "star_X"),
                    new_Y=stars_retro.at_id_num(star_id_num_flip_to_pro, "star_Y"),
                    new_Z=stars_retro.at_id_num(star_id_num_flip_to_pro, "star_Z"),
                    new_orb_a=stars_retro.at_id_num(star_id_num_flip_to_pro, "orb_a"),
                    new_orb_inc=stars_retro.at_id_num(star_id_num_flip_to_pro, "orb_inc"),
                    new_orb_ang_mom=np.ones(star_id_num_flip_to_pro.size),
                    new_orb_ecc=stars_retro.at_id_num(star_id_num_flip_to_pro, "orb_ecc"),
                    new_orb_arg_periapse=stars_retro.at_id_num(star_id_num_flip_to_pro, "orb_arg_periapse"),
                    new_galaxy=stars_retro.at_id_num(star_id_num_flip_to_pro, "galaxy"),
                    new_time_passed=stars_retro.at_id_num(star_id_num_flip_to_pro, "time_passed"),
                    new_gen=stars_retro.at_id_num(star_id_num_flip_to_pro, "gen"),
                    new_id_num=stars_retro.at_id_num(star_id_num_flip_to_pro, "id_num")
                )
                # delete from retro arrays
                stars_retro.remove_id_num(id_num_remove=star_id_num_flip_to_pro)
                # Update filing_cabinet
                filing_cabinet.update(id_num=star_id_num_flip_to_pro,
                                      attr="direction",
                                      new_info=np.ones(star_id_num_flip_to_pro.size))

            if (star_id_num_tde.size > 0):
                # add to TDE arrays
                stars_tdes.add_stars(
                    new_mass=stars_retro.at_id_num(star_id_num_tde, "mass"),
                    new_log_radius=stars_retro.at_id_num(star_id_num_tde, "log_radius"),
                    new_log_luminosity=stars_retro.at_id_num(star_id_num_tde, "log_luminosity"),
                    new_log_teff=stars_retro.at_id_num(star_id_num_tde, "log_teff"),
                    new_X=stars_retro.at_id_num(star_id_num_tde, "star_X"),
                    new_Y=stars_retro.at_id_num(star_id_num_tde, "star_Y"),
                    new_Z=stars_retro.at_id_num(star_id_num_tde, "star_Z"),
                    new_orb_a=stars_retro.at_id_num(star_id_num_tde, "orb_a"),
                    new_orb_inc=stars_retro.at_id_num(star_id_num_tde, "orb_inc"),
                    new_orb_ang_mom=np.ones(star_id_num_tde.size),
                    new_orb_ecc=stars_retro.at_id_num(star_id_num_tde, "orb_ecc"),
                    new_orb_arg_periapse=stars_retro.at_id_num(star_id_num_tde, "orb_arg_periapse"),
                    new_galaxy=stars_retro.at_id_num(star_id_num_tde, "galaxy"),
                    new_time_passed=stars_retro.at_id_num(star_id_num_tde, "time_passed"),
                    new_gen=stars_retro.at_id_num(star_id_num_tde, "gen"),
                    new_id_num=stars_retro.at_id_num(star_id_num_tde, "id_num")
                )
                # delete from retro arrays
                stars_retro.remove_id_num(id_num_remove=star_id_num_tde)

            # Record mass cycled parameters
            disk_arr_timestep.append(time_passed)
            disk_arr_galaxy.append(galaxy)
            disk_arr_mass_gained.append(sum(disk_mass_gained))
            disk_arr_mass_lost.append(sum(disk_mass_lost))

            # Iterate the time step
            time_passed = time_passed + opts.timestep_duration_yr
            # Print time passed every 10 timesteps for now
            time_galaxy_tracker = 10.0*opts.timestep_duration_yr
            if time_passed % time_galaxy_tracker == 0:
                print("Time passed=", time_passed)

        # End Loop of Timesteps at Final Time, end all changes & print out results

        print("End Loop!")
        print("Final Time (yrs) = ", time_passed)
        if opts.verbose:
            print("BH locations at Final Time")
            print(blackholes_pro.orb_a)
        print("Number of binaries = ", blackholes_binary.num)
        print("Total number of mergers = ", blackholes_merged.num)
        print("Total number of immortal stars = ", len(stars_pro.mass[stars_pro.mass == opts.disk_star_initial_mass_cutoff]))
        print("Nbh_disk", disk_bh_num)

        # Write out all singletons after AGN episode so we can use as input to another AGN phase

        # Assume that all BH binaries break apart
        # Note: eccentricity will relax, ignore
        # Inclination assumed 0deg
        blackholes_pro.add_blackholes(
            new_mass=np.concatenate([blackholes_binary.mass_1, blackholes_binary.mass_1]),
            new_spin=np.concatenate([blackholes_binary.spin_1, blackholes_binary.spin_2]),
            new_spin_angle=np.concatenate([blackholes_binary.spin_angle_1, blackholes_binary.spin_angle_2]),
            new_orb_a=np.concatenate([blackholes_binary.orb_a_1, blackholes_binary.orb_a_2]),
            new_orb_inc=np.zeros(blackholes_binary.num * 2),  # Assume orb_inc = 0.0
            new_orb_ang_mom=np.ones(blackholes_binary.num * 2),  # Assume all are prograde
            new_orb_ecc=np.zeros(blackholes_binary.num * 2),  # Assume orb_ecc = 0.0
            new_orb_arg_periapse=np.full(blackholes_binary.num * 2, -1.5),  # Assume orb_arg_periapse = -1
            new_galaxy=np.full(blackholes_binary.num * 2, galaxy),
            new_time_passed=np.full(blackholes_binary.num * 2, time_passed),
            new_gen=np.concatenate([blackholes_binary.gen_1, blackholes_binary.gen_2]),
            new_id_num=np.arange(filing_cabinet.id_max + 1, filing_cabinet.id_max + 1 + blackholes_binary.num * 2, 1)
        )

        # Update filing_cabinet
        filing_cabinet.add_objects(
            new_id_num=np.arange(filing_cabinet.id_max + 1, filing_cabinet.id_max + 1 + blackholes_binary.num * 2, 1),
            new_category=np.zeros(blackholes_binary.num * 2),
            new_orb_a=np.concatenate([blackholes_binary.orb_a_1, blackholes_binary.orb_a_2]),
            new_mass=np.concatenate([blackholes_binary.mass_1, blackholes_binary.mass_1]),
            new_orb_ecc=np.zeros(blackholes_binary.num * 2),
            new_size=np.full(blackholes_binary.num * 2, -1.5),
            new_direction=np.ones(blackholes_binary.num * 2),
            new_disk_inner_outer=np.zeros(blackholes_binary.num * 2)
        )
        blackholes_binary.remove_id_num(blackholes_binary.id_num)
        filing_cabinet.remove_id_num(blackholes_binary.id_num)

        # Add merged BH to the population level object
        blackholes_merged_pop.add_blackholes(new_id_num=blackholes_merged.id_num,
                                             new_galaxy=blackholes_merged.galaxy,
                                             new_bin_orb_a=blackholes_merged.bin_orb_a,
                                             new_mass_final=blackholes_merged.mass_final,
                                             new_spin_final=blackholes_merged.spin_final,
                                             new_spin_angle_final=blackholes_merged.spin_angle_final,
                                             new_mass_1=blackholes_merged.mass_1,
                                             new_mass_2=blackholes_merged.mass_2,
                                             new_spin_1=blackholes_merged.spin_1,
                                             new_spin_2=blackholes_merged.spin_2,
                                             new_spin_angle_1=blackholes_merged.spin_angle_1,
                                             new_spin_angle_2=blackholes_merged.spin_angle_2,
                                             new_gen_1=blackholes_merged.gen_1,
                                             new_gen_2=blackholes_merged.gen_2,
                                             new_chi_eff=blackholes_merged.chi_eff,
                                             new_chi_p=blackholes_merged.chi_p,
                                             new_v_kick=blackholes_merged.v_kick,
                                             new_lum_shock=blackholes_merged.lum_shock,
                                             new_lum_jet=blackholes_merged.lum_jet,
                                             new_time_merged=blackholes_merged.time_merged)

        # Add list of all binaries formed to the population level object
        blackholes_binary_gw_pop.add_binaries(new_id_num=blackholes_binary_gw.id_num,
                                              new_mass_1=blackholes_binary_gw.mass_1,
                                              new_mass_2=blackholes_binary_gw.mass_2,
                                              new_orb_a_1=blackholes_binary_gw.orb_a_1, 
                                              new_orb_a_2=blackholes_binary_gw.orb_a_2,
                                              new_spin_1=blackholes_binary_gw.spin_1,
                                              new_spin_2=blackholes_binary_gw.spin_2,
                                              new_spin_angle_1=blackholes_binary_gw.spin_angle_1,
                                              new_spin_angle_2=blackholes_binary_gw.spin_angle_2,
                                              new_bin_sep=blackholes_binary_gw.bin_sep,
                                              new_bin_orb_a=blackholes_binary_gw.bin_orb_a,
                                              new_time_to_merger_gw=blackholes_binary_gw.time_to_merger_gw,
                                              new_flag_merging=blackholes_binary_gw.flag_merging,
                                              new_time_merged=blackholes_binary_gw.time_merged,
                                              new_bin_ecc=blackholes_binary_gw.bin_ecc,
                                              new_gen_1=blackholes_binary_gw.gen_1,
                                              new_gen_2=blackholes_binary_gw.gen_2,
                                              new_bin_orb_ang_mom=blackholes_binary_gw.bin_orb_ang_mom,
                                              new_bin_orb_inc=blackholes_binary_gw.bin_orb_inc,
                                              new_bin_orb_ecc=blackholes_binary_gw.bin_orb_ecc,
                                              new_gw_freq=blackholes_binary_gw.gw_freq,
                                              new_gw_strain=blackholes_binary_gw.gw_strain,
                                              new_galaxy=blackholes_binary_gw.galaxy)

        # Save the mergers
        galaxy_save_name = f"gal{galaxy_zfilled_str}/{opts.fname_output_mergers}"
        blackholes_merged.to_txt(os.path.join(opts.work_directory, galaxy_save_name), cols=merger_cols)

        # Append each galaxy result to outputs

        emris_pop.add_blackholes(new_id_num=blackholes_emris.id_num,
                                 new_mass=blackholes_emris.mass,
                                 new_spin=blackholes_emris.spin,
                                 new_spin_angle=blackholes_emris.spin_angle,
                                 new_orb_a=blackholes_emris.orb_a,
                                 new_orb_inc=blackholes_emris.orb_inc,
                                 new_orb_ang_mom=blackholes_emris.orb_ang_mom,
                                 new_orb_ecc=blackholes_emris.orb_ecc,
                                 new_orb_arg_periapse=blackholes_emris.orb_arg_periapse,
                                 new_galaxy=blackholes_emris.galaxy,
                                 new_gen=blackholes_emris.gen,
                                 new_time_passed=blackholes_emris.time_passed,
                                 new_gw_freq=blackholes_emris.gw_freq,
                                 new_gw_strain=blackholes_emris.gw_strain)
        
        tdes_pop.add_stars(new_id_num=stars_tdes.id_num,
                           new_mass=stars_tdes.mass,
                           new_log_radius=stars_tdes.log_radius,
                           new_log_teff=stars_tdes.log_teff,
                           new_log_luminosity=stars_tdes.log_luminosity,
                           new_X=stars_tdes.star_X,
                           new_Y=stars_tdes.star_Y,
                           new_Z=stars_tdes.star_Z,
                           new_orb_a=stars_tdes.orb_a,
                           new_orb_inc=stars_tdes.orb_inc,
                           new_orb_ang_mom=stars_tdes.orb_ang_mom,
                           new_orb_ecc=stars_tdes.orb_ecc,
                           new_orb_arg_periapse=stars_tdes.orb_arg_periapse,
                           new_galaxy=stars_tdes.galaxy,
                           new_gen=stars_tdes.gen,
                           new_time_passed=stars_tdes.time_passed)
        
        stars_plunge_pop.add_stars(new_id_num=stars_plunge.id_num,
                                   new_mass=stars_plunge.mass,
                                   new_log_radius=stars_plunge.log_radius,
                                   new_log_teff=stars_plunge.log_teff,
                                   new_log_luminosity=stars_plunge.log_luminosity,
                                   new_X=stars_plunge.star_X,
                                   new_Y=stars_plunge.star_Y,
                                   new_Z=stars_plunge.star_Z,
                                   new_orb_a=stars_plunge.orb_a,
                                   new_orb_inc=stars_plunge.orb_inc,
                                   new_orb_ang_mom=stars_plunge.orb_ang_mom,
                                   new_orb_ecc=stars_plunge.orb_ecc,
                                   new_orb_arg_periapse=stars_plunge.orb_arg_periapse,
                                   new_galaxy=stars_plunge.galaxy,
                                   new_gen=stars_plunge.gen,
                                   new_time_passed=stars_plunge.time_passed)
        
        stars_pop.add_stars(new_id_num=stars_pro.id_num,
                            new_mass=stars_pro.mass,
                            new_log_radius=stars_pro.log_radius,
                            new_log_teff=stars_pro.log_teff,
                            new_log_luminosity=stars_pro.log_luminosity,
                            new_X=stars_pro.star_X,
                            new_Y=stars_pro.star_Y,
                            new_Z=stars_pro.star_Z,
                            new_orb_a=stars_pro.orb_a,
                            new_orb_ang_mom=stars_pro.orb_ang_mom,
                            new_orb_ecc=stars_pro.orb_ecc,
                            new_orb_inc=stars_pro.orb_inc,
                            new_orb_arg_periapse=stars_pro.orb_arg_periapse,
                            new_galaxy=stars_pro.galaxy,
                            new_gen=stars_pro.gen,
                            new_time_passed=stars_pro.time_passed)
        
        stars_explode_pop.add_stars(new_id_num_star=stars_explode.id_num_star,
                                    new_id_num_bh=stars_explode.id_num_bh,
                                    new_mass_star=stars_explode.mass_star,
                                    new_mass_bh=stars_explode.mass_bh,
                                    new_orb_a_star=stars_explode.orb_a_star,
                                    new_orb_a_bh=stars_explode.orb_a_bh,
                                    new_star_log_radius=stars_explode.star_log_radius,
                                    new_orb_inc_star=stars_explode.orb_inc_star,
                                    new_orb_inc_bh=stars_explode.orb_inc_bh,
                                    new_orb_ecc_star=stars_explode.orb_ecc_star,
                                    new_orb_ecc_bh=stars_explode.orb_ecc_bh,
                                    new_gen_star=stars_explode.gen_star,
                                    new_gen_bh=stars_explode.gen_bh,
                                    new_galaxy=stars_explode.galaxy,
                                    new_time_sn=stars_explode.time_sn
                                    )

        stars_merge_pop.add_stars(new_id_num=stars_merge.id_num,
                                  new_galaxy=stars_merge.galaxy,
                                  new_orb_a_final=stars_merge.orb_a_final,
                                  new_gen_final=stars_merge.gen_final,
                                  new_mass_final=stars_merge.mass_final,
                                  new_mass_1=stars_merge.mass_1,
                                  new_mass_2=stars_merge.mass_2,
                                  new_gen_1=stars_merge.gen_1,
                                  new_gen_2=stars_merge.gen_2,
                                  new_log_radius_final=stars_merge.log_radius_final,
                                  new_orb_ecc=stars_merge.orb_ecc,
                                  new_time_merged=stars_merge.time_merged)

        # Add mass cycled info to population arrays
        disk_arr_timestep_pop = np.concatenate([disk_arr_timestep_pop, disk_arr_timestep])
        disk_arr_mass_gained_pop = np.concatenate([disk_arr_mass_gained_pop, disk_arr_mass_gained])
        disk_arr_mass_lost_pop = np.concatenate([disk_arr_mass_lost_pop, disk_arr_mass_lost])

    # save all mergers from Monte Carlo
    basename, extension = os.path.splitext(opts.fname_output_mergers)
    population_save_name = f"{basename}_population{extension}"
    survivors_save_name = f"{basename}_survivors{extension}"
    emris_save_name = f"{basename}_emris{extension}"
    tdes_save_name = f"{basename}_tdes{extension}"
    gws_save_name = f"{basename}_lvk{extension}"
    stars_save_name = f"{basename}_stars_population{extension}"
    stars_explode_save_name = f"{basename}_stars_exploded{extension}"
    stars_merge_save_name = f"{basename}_stars_merged{extension}"
    stars_plunge_save_name = f"{basename}_stars_plunge{extension}"
    basename_disk, extension_disk = os.path.splitext(opts.fname_output)
    disk_mass_cycled_save_name = f"{basename_disk}_diskmasscycled{extension_disk}"


    # Save things
    emris_pop.to_txt(os.path.join(opts.work_directory, emris_save_name),
                     cols=emri_cols)        

    blackholes_pro.to_txt(os.path.join(opts.work_directory, survivors_save_name),
                          cols=bh_surviving_cols)
    
    blackholes_binary_gw_pop.to_txt(os.path.join(opts.work_directory, gws_save_name),
                                    cols=binary_gw_cols)

    # Include initial seed in header
    blackholes_merged_pop.to_txt(os.path.join(opts.work_directory, population_save_name),
                                 cols=population_cols, extra_header=f"Initial seed: {opts.seed}\n")
    
    if opts.flag_add_stars:
        stars_pop.to_txt(os.path.join(opts.work_directory, stars_save_name),
                                    cols=stars_cols, extra_header=f"Initial seed: {opts.seed}\n")
        tdes_pop.to_txt(os.path.join(opts.work_directory, tdes_save_name),
                     cols=tde_cols)
        stars_plunge_pop.to_txt(os.path.join(opts.work_directory, stars_plunge_save_name),
                     cols=tde_cols)
        stars_explode_pop.to_txt(os.path.join(opts.work_directory, stars_explode_save_name),
                     cols=stars_explode_cols)
        stars_merge_pop.to_txt(os.path.join(opts.work_directory, stars_merge_save_name),
                               cols=stars_merge_cols)
        temp_mass_cycled = np.column_stack((disk_arr_galaxy, disk_arr_timestep_pop, disk_arr_mass_gained_pop, disk_arr_mass_lost_pop))
        np.savetxt(os.path.join(opts.work_directory, disk_mass_cycled_save_name), temp_mass_cycled, header="galaxy timestep mass_gained mass_lost")

    toc_perf = time.perf_counter()
    print("Perf time: %0.2f"%(toc_perf - tic_perf))

if __name__ == "__main__":
    main()<|MERGE_RESOLUTION|>--- conflicted
+++ resolved
@@ -21,15 +21,12 @@
 from mcfacts.modules import tde
 from mcfacts.objects.agnobject import AGNBlackHole, AGNBinaryBlackHole, AGNMergedBlackHole, AGNStar, AGNMergedStar, AGNExplodedStar, AGNFilingCabinet
 from mcfacts.setup import setupdiskblackholes, setupdiskstars, initializediskstars
-<<<<<<< HEAD
 from mcfacts.utilities import checks, unit_conversion
 from mcfacts.utilities.random_state import reset_random
-=======
 from mcfacts.outputs import merger_cols, binary_cols
 from mcfacts.outputs import emri_cols, bh_surviving_cols, \
     population_cols, binary_gw_cols, stars_cols, stars_explode_cols, \
     tde_cols, stars_merge_cols
->>>>>>> 686d32dd
 
 #binary_field_names = "bin_orb_a1 bin_orb_a2 mass1 mass2 spin1 spin2 theta1 theta2 sep bin_com time_gw merger_flag time_mgr  gen_1 gen_2  bin_ang_mom bin_ecc bin_incl bin_orb_ecc nu_gw h_bin"
 # This one isn't used anywhere
