from cgi import print_arguments
import numpy as np
import math
import matplotlib.pyplot as plt
import itertools
import scipy.interpolate

import sys
import argparse

from inputs import ReadInputs

from setup import setupdiskblackholes
from physics.migration.type1 import type1
from physics.accretion.eddington import changebhmass
from physics.accretion.torque import changebh
from physics.feedback.hankla21 import feedback_hankla21
#from physics.dynamics import wang22
from physics.eccentricity import orbital_ecc
from physics.binary.formation import hillsphere
from physics.binary.formation import add_new_binary
#from physics.binary.formation import secunda20
from physics.binary.evolve import evolve
from physics.binary.harden import baruteau11
from physics.binary.merge import tichy08
from physics.binary.merge import chieff
from physics.binary.merge import tgw
#from tests import tests
from outputs import mergerfile


verbose=False
n_bins_max = 1000
n_bins_max_out = 100
binary_field_names="R1 R2 M1 M2 a1 a2 theta1 theta2 sep com t_gw merger_flag t_mgr  gen_1 gen_2  bin_ang_mom"
merger_field_names=' '.join(mergerfile.names_rec)


parser = argparse.ArgumentParser()
parser.add_argument("--use-ini",help="Filename of configuration file", default=None)
parser.add_argument("--fname-output-mergers",default="output_mergers.dat",help="output merger file (if any)")
parser.add_argument("--fname-snapshots-bh",default="output_bh_[single|binary]_$(index).dat",help="output of BH index file ")
parser.add_argument("--no-snapshots", action='store_true')
parser.add_argument("--verbose",action='store_true')
opts=  parser.parse_args()
verbose=opts.verbose

def main():
    """
    """

    # Setting up automated input parameters
    # see IOdocumentation.txt for documentation of variable names/types/etc.

    fname = 'inputs/model_choice.txt'
    if opts.use_ini:
        fname = opts.use_ini
    mass_smbh, trap_radius, disk_outer_radius, alpha, n_bh, mode_mbh_init, max_initial_bh_mass, \
         mbh_powerlaw_index, mu_spin_distribution, sigma_spin_distribution, \
             spin_torque_condition, frac_Eddington_ratio, max_initial_eccentricity, \
                 timestep, number_of_timesteps, disk_model_radius_array, disk_inner_radius,\
                     disk_outer_radius, surface_density_array, aspect_ratio_array, retro, feedback, capture_time, outer_capture_radius, crit_ecc\
                     = ReadInputs.ReadInputs_ini(fname)

    # create surface density & aspect ratio functions from input arrays
    surf_dens_func_log = scipy.interpolate.UnivariateSpline(disk_model_radius_array, np.log(surface_density_array))
    surf_dens_func = lambda x, f=surf_dens_func_log: np.exp(f(x))

    aspect_ratio_func_log = scipy.interpolate.UnivariateSpline(disk_model_radius_array, np.log(aspect_ratio_array))
    aspect_ratio_func = lambda x, f=aspect_ratio_func_log: np.exp(f(x))
    
    # generate initial BH parameter arrays
    print("Generate initial BH parameter arrays")
    bh_initial_locations = setupdiskblackholes.setup_disk_blackholes_location(n_bh, disk_outer_radius)
    bh_initial_masses = setupdiskblackholes.setup_disk_blackholes_masses(n_bh, mode_mbh_init, max_initial_bh_mass, mbh_powerlaw_index)
    bh_initial_spins = setupdiskblackholes.setup_disk_blackholes_spins(n_bh, mu_spin_distribution, sigma_spin_distribution)
    bh_initial_spin_angles = setupdiskblackholes.setup_disk_blackholes_spin_angles(n_bh, bh_initial_spins)
    bh_initial_orb_ang_mom = setupdiskblackholes.setup_disk_blackholes_orb_ang_mom(n_bh)
<<<<<<< HEAD
=======
    bh_initial_orb_ecc = setupdiskblackholes.setup_disk_blackholes_eccentricity_thermal(n_bh)
    #print("orb ecc",bh_initial_orb_ecc)
    #bh_initial_generations = np.ones((integer_nbh,),dtype=int)  
>>>>>>> 9f700a05
    bh_initial_generations = np.ones((n_bh,),dtype=int)

    # assign functions to variable names (continuity issue)
    # Disk surface density (in kg/m^2) is a function of radius, where radius is in r_g
    disk_surface_density = surf_dens_func
    # and disk aspect ratio is also a function of radius, where radius is in r_g
    disk_aspect_ratio = aspect_ratio_func
    # Housekeeping: Set up time
    initial_time = 0.0
    final_time = timestep*number_of_timesteps

    # Find prograde BH orbiters. Identify BH with orb. ang mom =+1
    bh_orb_ang_mom_indices = np.array(bh_initial_orb_ang_mom)
    prograde_orb_ang_mom_indices = np.where(bh_orb_ang_mom_indices == 1)
    #retrograde_orb_ang_mom_indices = np.where(bh_orb_ang_mom_indices == -1)
    prograde_bh_locations = bh_initial_locations[prograde_orb_ang_mom_indices]
    sorted_prograde_bh_locations = np.sort(prograde_bh_locations)
    print("Sorted prograde BH locations:", len(sorted_prograde_bh_locations), len(prograde_bh_locations))
    print(sorted_prograde_bh_locations)
    # Orbital eccentricities
    prograde_bh_orb_ecc = bh_initial_orb_ecc[prograde_orb_ang_mom_indices]
    print("Prograde orbital eccentricities")

    # Housekeeping: Fractional rate of mass growth per year at 
    # the Eddington rate(2.3e-8/yr)
    mass_growth_Edd_rate = 2.3e-8
    #Use masses of prograde BH only
    prograde_bh_masses = bh_initial_masses[prograde_orb_ang_mom_indices]
    print("Prograde BH initial masses", len(prograde_bh_masses))

    # Housekeeping: minimum spin angle resolution 
    # (ie less than this value gets fixed to zero) 
    # e.g 0.02 rad=1deg
    spin_minimum_resolution = 0.02
    #Torque prograde orbiting BH only
    prograde_bh_spins = bh_initial_spins[prograde_orb_ang_mom_indices]
    prograde_bh_spin_angles = bh_initial_spin_angles[prograde_orb_ang_mom_indices]
    prograde_bh_generations = bh_initial_generations[prograde_orb_ang_mom_indices]

    # Housekeeping:
    # Number of binary properties that we want to record (e.g. R1,R2,M1,M2,a1,a2,theta1,theta2,sep,com,t_gw,merger_flag,time of merger, gen_1,gen_2, bin_ang_mom)o
    number_of_bin_properties = len(binary_field_names.split())+1
    integer_nbinprop = int(number_of_bin_properties)
    bin_index = 0
    test_bin_number = n_bins_max
    integer_test_bin_number = int(test_bin_number)
    number_of_mergers = 0

    # Set up empty initial Binary array
    # Initially all zeros, then add binaries plus details as appropriate
    binary_bh_array = np.zeros((integer_nbinprop,integer_test_bin_number))
    # Set up normalization for t_gw (SF: I do not like this way of handling, flag for update)
    norm_t_gw = tgw.normalize_tgw(mass_smbh)
    print("Scale of t_gw (yrs)=", norm_t_gw)
    
    # Set up merger array (identical to binary array)
    merger_array = np.zeros((integer_nbinprop,integer_test_bin_number))
    
    # Set up output array (mergerfile)
    nprop_mergers=len(mergerfile.names_rec)
    integer_nprop_merge=int(nprop_mergers)
    merged_bh_array = np.zeros((integer_nprop_merge,integer_test_bin_number))

    # Start Loop of Timesteps
    print("Start Loop!")
    time_passed = initial_time
    print("Initial Time(yrs) = ",time_passed)

    n_mergers_so_far = 0
    n_timestep_index = 0
    while time_passed < final_time:
        # Record 
        if not(opts.no_snapshots):
            n_bh_out_size = len(prograde_bh_locations)
<<<<<<< HEAD
            svals = list(map( lambda x: x.shape,[prograde_bh_locations, prograde_bh_masses, prograde_bh_spins, prograde_bh_spin_angles, prograde_bh_generations[:n_bh_out_size]]))
            # Single output:
            np.savetxt("output_bh_single_{}.dat".format(n_timestep_index), np.c_[prograde_bh_locations.T, prograde_bh_masses.T, prograde_bh_spins.T, prograde_bh_spin_angles.T,prograde_bh_generations[:n_bh_out_size].T], header="r_bh m a theta gen")
            # Binary output:
            np.savetxt("output_bh_binary_{}.dat".format(n_timestep_index),binary_bh_array[:,:n_mergers_so_far+1].T,header=binary_field_names)
            n_timestep_index +=1

        # Do things to the single objects:
        # Migrate
        prograde_bh_locations = type1.type1_migration(mass_smbh , prograde_bh_locations, prograde_bh_masses, disk_surface_density, disk_aspect_ratio, timestep)
        # Accrete
=======
            svals = list(map( lambda x: x.shape,[prograde_bh_locations, prograde_bh_masses, prograde_bh_spins, prograde_bh_spin_angles, prograde_bh_orb_ecc, prograde_bh_generations[:n_bh_out_size]]))
            # Single output:  does work
            np.savetxt("output_bh_single_{}.dat".format(n_timestep_index), np.c_[prograde_bh_locations.T, prograde_bh_masses.T, prograde_bh_spins.T, prograde_bh_spin_angles.T, prograde_bh_orb_ecc.T, prograde_bh_generations[:n_bh_out_size].T], header="r_bh m a theta ecc gen")
            # Binary output: does not work
            np.savetxt("output_bh_binary_{}.dat".format(n_timestep_index),binary_bh_array[:,:n_mergers_so_far+1].T,header=binary_field_names)
            n_timestep_index +=1

        
        #Migrate
        # First if feedback present, find ratio of feedback heating torque to migration torque
        #print("feedback",feedback)
        if feedback > 0:
            ratio_heat_mig_torques = feedback_hankla21.feedback_hankla(prograde_bh_locations, surf_dens_func, frac_Eddington_ratio, alpha)
        else:
            ratio_heat_mig_torques = np.ones(len(prograde_bh_locations))   

        prograde_bh_locations = type1.type1_migration(mass_smbh , prograde_bh_locations, prograde_bh_masses, disk_surface_density, disk_aspect_ratio, timestep, ratio_heat_mig_torques, trap_radius)
        #Accrete
>>>>>>> 9f700a05
        prograde_bh_masses = changebhmass.change_mass(prograde_bh_masses, frac_Eddington_ratio, mass_growth_Edd_rate, timestep)
        # Spin up
        prograde_bh_spins = changebh.change_spin_magnitudes(prograde_bh_spins, frac_Eddington_ratio, spin_torque_condition, timestep)
        # Torque spin angle
        prograde_bh_spin_angles = changebh.change_spin_angles(prograde_bh_spin_angles, frac_Eddington_ratio, spin_torque_condition, spin_minimum_resolution, timestep)
<<<<<<< HEAD
        
        # Do things to the binaries--first check if there are any:
        if bin_index > 0:
            # If there are binaries, evolve them
            # Harden binaries
            binary_bh_array = baruteau11.bin_harden_baruteau(binary_bh_array,integer_nbinprop,mass_smbh,timestep,norm_t_gw,bin_index,time_passed)
            print("Harden binary")
            print("Time passed = ", time_passed)
            # Accrete gas onto binary components
=======
        #Damp BH orbital eccentricity
        prograde_bh_orb_ecc = orbital_ecc.orbital_ecc_damping(mass_smbh, prograde_bh_locations, prograde_bh_masses, surf_dens_func, aspect_ratio_func, prograde_bh_orb_ecc, timestep, crit_ecc)
        #print("bh new ECC",prograde_bh_orb_ecc)
        
        #Calculate size of Hill sphere
        bh_hill_sphere = hillsphere.calculate_hill_sphere(prograde_bh_locations, prograde_bh_masses, mass_smbh)
        #Test for encounters within Hill sphere
        print("Time passed", time_passed)
        print("Number of binaries=", bin_index)
        #print("Initial binary array", binary_bh_array)
        #If binary exists, harden it. Add a thing here.
        if bin_index > 0:
            #Evolve binaries. 
            #Migrate binaries
            # First if feedback present, find ratio of feedback heating torque to migration torque
            #print("feedback",feedback)
            if feedback > 0:
                ratio_heat_mig_torques_bin_com = evolve.com_feedback_hankla(binary_bh_array, surf_dens_func, frac_Eddington_ratio, alpha)
            else:
                ratio_heat_mig_torques_bin_com = np.ones(len(binary_bh_array[9,:]))   

            binary_bh_array = evolve.com_migration(binary_bh_array, disk_surface_density, disk_aspect_ratio, timestep, integer_nbinprop, bin_index)
            #Accrete gas onto binaries
>>>>>>> 9f700a05
            binary_bh_array = evolve.change_bin_mass(binary_bh_array, frac_Eddington_ratio, mass_growth_Edd_rate, timestep, integer_nbinprop, bin_index)
            # Spin up binary components
            binary_bh_array = evolve.change_bin_spin_magnitudes(binary_bh_array, frac_Eddington_ratio, spin_torque_condition, timestep, integer_nbinprop, bin_index)
            # Torque angle of binary spin components
            binary_bh_array = evolve.change_bin_spin_angles(binary_bh_array, frac_Eddington_ratio, spin_torque_condition, spin_minimum_resolution, timestep, integer_nbinprop, bin_index)
            # Migrate binaries center of mass
            binary_bh_array = evolve.bin_migration(mass_smbh, binary_bh_array, disk_surface_density, disk_aspect_ratio, timestep)
            
            #Check and see if merger flagged during hardening (row 11, if negative)
            merger_flags = binary_bh_array[11,:]
            any_merger = np.count_nonzero(merger_flags) 
            if verbose:
                print(merger_flags)
            merger_indices = np.where(merger_flags < 0.0)
            if isinstance(merger_indices,tuple):
                merger_indices = merger_indices[0]
            if verbose:
                print(merger_indices)
            #print(binary_bh_array[:,merger_indices])
            if any_merger > 0:
                print("Merger!")
                # send properties of merging objects to static variable names
                mass_1 = binary_bh_array[2,merger_indices]
                mass_2 = binary_bh_array[3,merger_indices]
                spin_1 = binary_bh_array[4,merger_indices]
                spin_2 = binary_bh_array[5,merger_indices]
                angle_1 = binary_bh_array[6,merger_indices]
                angle_2 = binary_bh_array[7,merger_indices]
                bin_ang_mom = binary_bh_array[16,merger_indices]

                # calculate merger properties
                merged_mass = tichy08.merged_mass(mass_1, mass_2, spin_1, spin_2)
                merged_spin = tichy08.merged_spin(mass_1, mass_2, spin_1, spin_2, bin_ang_mom)
                merged_chi_eff = chieff.chi_effective(mass_1, mass_2, spin_1, spin_2, angle_1, angle_2, bin_ang_mom)
                merged_bh_array = mergerfile.merged_bh(merged_bh_array,binary_bh_array, merger_indices,merged_chi_eff,merged_mass,merged_spin,nprop_mergers,number_of_mergers)
                # do another thing
                merger_array[:,merger_indices] = binary_bh_array[:,merger_indices]
                #Reset merger marker to zero
                #n_mergers_so_far=int(number_of_mergers)
                #Remove merged binary from binary array. Delete column where merger_indices is the label.
                print("!Merger properties!",binary_bh_array[:,merger_indices],merger_array[:,merger_indices],merged_bh_array)
                binary_bh_array=np.delete(binary_bh_array,merger_indices,1)
                
                #Reduce number of binaries by number of mergers
                bin_index = bin_index - len(merger_indices)
                print("bin index",bin_index)
                #Find relevant properties of merged BH to add to single BH arrays
                num_mergers_this_timestep = len(merger_indices)
                
                print("num mergers this timestep",num_mergers_this_timestep)
                print("n_mergers_so_far",n_mergers_so_far)    
                for i in range (0, num_mergers_this_timestep):
                    merged_bh_com = merged_bh_array[0,n_mergers_so_far + i]
                    merged_mass = merged_bh_array[1,n_mergers_so_far + i]
                    merged_spin = merged_bh_array[3,n_mergers_so_far + i]
                    merged_spin_angle = merged_bh_array[4,n_mergers_so_far + i]
                #New bh generation is max of generations involved in merger plus 1
                    merged_bh_gen = np.maximum(merged_bh_array[11,n_mergers_so_far + i],merged_bh_array[12,n_mergers_so_far + i]) + 1.0 
                print("Merger at=",merged_bh_com,merged_mass,merged_spin,merged_spin_angle,merged_bh_gen)
                # Add to number of mergers
                n_mergers_so_far += len(merger_indices)
                number_of_mergers += len(merger_indices)

                # Append new merged BH to arrays of single BH locations, masses, spins, spin angles & gens
                # For now add 1 new orb ecc term of 0.01. TO DO: calculate v_kick and resulting perturbation to orb ecc.
                prograde_bh_locations = np.append(prograde_bh_locations,merged_bh_com)
                prograde_bh_masses = np.append(prograde_bh_masses,merged_mass)
                prograde_bh_spins = np.append(prograde_bh_spins,merged_spin)
                prograde_bh_spin_angles = np.append(prograde_bh_spin_angles,merged_spin_angle)
                prograde_bh_generations = np.append(prograde_bh_generations,merged_bh_gen)
                prograde_bh_orb_ecc = np.append(prograde_bh_orb_ecc,0.01)
                sorted_prograde_bh_locations=np.sort(prograde_bh_locations)
                if verbose:
                    print("New BH locations", sorted_prograde_bh_locations)
                print("Merger Flag!")
                print(number_of_mergers)
                print("Time ", time_passed)
                if verbose:
                    print(merger_array)
            else:                
                # No merger
                # Harden binary
                # do nothing! hardening should happen FIRST (and now it does!)
                #binary_bh_array = baruteau11.bin_harden_baruteau(binary_bh_array,integer_nbinprop,mass_smbh,timestep,norm_t_gw,bin_index,time_passed)
                #print("Harden binary")
                #print("Time passed = ", time_passed)
                if bin_index>0: # verbose:
                    print(" BH binaries ", bin_index,  binary_bh_array[:,:int(bin_index)].shape)
                    print(binary_bh_array[:,:int(bin_index)].T)  # this makes printing work as expected
        else:
            
            # No Binaries present in bin_array. Nothing to do.

        #If a close encounter within mutual Hill sphere add a new Binary

            # check which binaries should get made
            close_encounters2 = hillsphere.binary_check(prograde_bh_locations, prograde_bh_masses, mass_smbh)
            print(close_encounters2)
            # print(close_encounters)
            if len(close_encounters2) > 0:
                print("Make binary at time ", time_passed)
                # number of new binaries is length of 2nd dimension of close_encounters2
                number_of_new_bins = np.shape(close_encounters2)[1]
                # make new binaries
                binary_bh_array = add_new_binary.add_to_binary_array2(binary_bh_array, prograde_bh_locations, prograde_bh_masses, prograde_bh_spins, prograde_bh_spin_angles, prograde_bh_generations, close_encounters2, bin_index, retro)
                bin_index = bin_index + number_of_new_bins
<<<<<<< HEAD
                # delete corresponding entries for new binary members from singleton arrays
                prograde_bh_locations = np.delete(prograde_bh_locations, close_encounters2)
                prograde_bh_masses = np.delete(prograde_bh_masses, close_encounters2)
                prograde_bh_spins = np.delete(prograde_bh_spins, close_encounters2)
                prograde_bh_spin_angles = np.delete(prograde_bh_spin_angles, close_encounters2)
                prograde_bh_generations = np.delete(prograde_bh_generations, close_encounters2)
            
        #Iterate the time step
        #Empty close encounters
        empty = []
        close_encounters2 = np.array(empty)
=======
                bh_masses_by_sorted_location = prograde_bh_masses[sorted_prograde_bh_location_indices]
                bh_spins_by_sorted_location = prograde_bh_spins[sorted_prograde_bh_location_indices]
                bh_spin_angles_by_sorted_location = prograde_bh_spin_angles[sorted_prograde_bh_location_indices]
                bh_orb_ecc_by_sorted_location = prograde_bh_orb_ecc[sorted_prograde_bh_location_indices]
                #Delete binary info from individual BH arrays
                sorted_prograde_bh_locations = np.delete(sorted_prograde_bh_locations, close_encounters)
                bh_masses_by_sorted_location = np.delete(bh_masses_by_sorted_location, close_encounters)
                bh_spins_by_sorted_location = np.delete(bh_spins_by_sorted_location, close_encounters)
                bh_spin_angles_by_sorted_location = np.delete(bh_spin_angles_by_sorted_location, close_encounters)
                bh_orb_ecc_by_sorted_location = np.delete(bh_orb_ecc_by_sorted_location, close_encounters)
                #Reset arrays
                prograde_bh_locations = sorted_prograde_bh_locations
                prograde_bh_masses = bh_masses_by_sorted_location
                prograde_bh_spins = bh_spins_by_sorted_location
                prograde_bh_spin_angles = bh_spin_angles_by_sorted_location
                prograde_bh_orb_ecc = bh_orb_ecc_by_sorted_location

        #Iterate the time step
        #Empty close encounters
        empty = []
        close_encounters = np.array(empty)

        #After this time period, was there a disk capture via orbital grind-down?
        # To do: What eccentricity do we want the captured BH to have? Right now ecc=0.0? Should it be ecc<h at a?             
        # Assume 1st gen BH captured and orb ecc =0.0
        capture = time_passed % capture_time
        if capture == 0:
            bh_capture_location = setupdiskblackholes.setup_disk_blackholes_location(1, outer_capture_radius)
            bh_capture_mass = setupdiskblackholes.setup_disk_blackholes_masses(1, mode_mbh_init, max_initial_bh_mass, mbh_powerlaw_index)
            bh_capture_spin = setupdiskblackholes.setup_disk_blackholes_spins(1, mu_spin_distribution, sigma_spin_distribution)
            bh_capture_spin_angle = setupdiskblackholes.setup_disk_blackholes_spin_angles(1, bh_capture_spin)
            bh_capture_gen = 1
            bh_capture_orb_ecc = 0.0
            print("CAPTURED BH",bh_capture_location,bh_capture_mass,bh_capture_spin,bh_capture_spin_angle)
            # Append captured BH to existing singleton arrays. Assume prograde and 1st gen BH.
            prograde_bh_locations = np.append(prograde_bh_locations,bh_capture_location) 
            prograde_bh_masses = np.append(prograde_bh_masses,bh_capture_mass)
            prograde_bh_spins = np.append(prograde_bh_spins,bh_capture_spin)
            prograde_bh_spin_angles = np.append(prograde_bh_spin_angles,bh_capture_spin_angle) 
            prograde_bh_generations = np.append(prograde_bh_generations,bh_capture_gen)
            prograde_bh_orb_ecc = np.append(prograde_bh_orb_ecc,bh_capture_orb_ecc)



>>>>>>> 9f700a05
        time_passed = time_passed + timestep
    #End Loop of Timesteps at Final Time, end all changes & print out results
    
    print("End Loop!")
    print("Final Time (yrs) = ",time_passed)
    if verbose:
        print("BH locations at Final Time")
        print(prograde_bh_locations)
    print("Number of binaries = ",bin_index)
    print("Total number of mergers = ",number_of_mergers)
    print("Mergers", merged_bh_array.shape)
    if True and number_of_mergers > 0: #verbose:
        print(merged_bh_array[:,:number_of_mergers].T)
        
    np.savetxt(opts.fname_output_mergers, merged_bh_array[:,:number_of_mergers].T, header=merger_field_names)


if __name__ == "__main__":
    main()<|MERGE_RESOLUTION|>--- conflicted
+++ resolved
@@ -76,12 +76,11 @@
     bh_initial_spins = setupdiskblackholes.setup_disk_blackholes_spins(n_bh, mu_spin_distribution, sigma_spin_distribution)
     bh_initial_spin_angles = setupdiskblackholes.setup_disk_blackholes_spin_angles(n_bh, bh_initial_spins)
     bh_initial_orb_ang_mom = setupdiskblackholes.setup_disk_blackholes_orb_ang_mom(n_bh)
-<<<<<<< HEAD
-=======
+
     bh_initial_orb_ecc = setupdiskblackholes.setup_disk_blackholes_eccentricity_thermal(n_bh)
     #print("orb ecc",bh_initial_orb_ecc)
     #bh_initial_generations = np.ones((integer_nbh,),dtype=int)  
->>>>>>> 9f700a05
+
     bh_initial_generations = np.ones((n_bh,),dtype=int)
 
     # assign functions to variable names (continuity issue)
@@ -156,19 +155,7 @@
         # Record 
         if not(opts.no_snapshots):
             n_bh_out_size = len(prograde_bh_locations)
-<<<<<<< HEAD
-            svals = list(map( lambda x: x.shape,[prograde_bh_locations, prograde_bh_masses, prograde_bh_spins, prograde_bh_spin_angles, prograde_bh_generations[:n_bh_out_size]]))
-            # Single output:
-            np.savetxt("output_bh_single_{}.dat".format(n_timestep_index), np.c_[prograde_bh_locations.T, prograde_bh_masses.T, prograde_bh_spins.T, prograde_bh_spin_angles.T,prograde_bh_generations[:n_bh_out_size].T], header="r_bh m a theta gen")
-            # Binary output:
-            np.savetxt("output_bh_binary_{}.dat".format(n_timestep_index),binary_bh_array[:,:n_mergers_so_far+1].T,header=binary_field_names)
-            n_timestep_index +=1
-
-        # Do things to the single objects:
-        # Migrate
-        prograde_bh_locations = type1.type1_migration(mass_smbh , prograde_bh_locations, prograde_bh_masses, disk_surface_density, disk_aspect_ratio, timestep)
-        # Accrete
-=======
+
             svals = list(map( lambda x: x.shape,[prograde_bh_locations, prograde_bh_masses, prograde_bh_spins, prograde_bh_spin_angles, prograde_bh_orb_ecc, prograde_bh_generations[:n_bh_out_size]]))
             # Single output:  does work
             np.savetxt("output_bh_single_{}.dat".format(n_timestep_index), np.c_[prograde_bh_locations.T, prograde_bh_masses.T, prograde_bh_spins.T, prograde_bh_spin_angles.T, prograde_bh_orb_ecc.T, prograde_bh_generations[:n_bh_out_size].T], header="r_bh m a theta ecc gen")
@@ -187,13 +174,13 @@
 
         prograde_bh_locations = type1.type1_migration(mass_smbh , prograde_bh_locations, prograde_bh_masses, disk_surface_density, disk_aspect_ratio, timestep, ratio_heat_mig_torques, trap_radius)
         #Accrete
->>>>>>> 9f700a05
+
         prograde_bh_masses = changebhmass.change_mass(prograde_bh_masses, frac_Eddington_ratio, mass_growth_Edd_rate, timestep)
         # Spin up
         prograde_bh_spins = changebh.change_spin_magnitudes(prograde_bh_spins, frac_Eddington_ratio, spin_torque_condition, timestep)
         # Torque spin angle
         prograde_bh_spin_angles = changebh.change_spin_angles(prograde_bh_spin_angles, frac_Eddington_ratio, spin_torque_condition, spin_minimum_resolution, timestep)
-<<<<<<< HEAD
+
         
         # Do things to the binaries--first check if there are any:
         if bin_index > 0:
@@ -203,7 +190,7 @@
             print("Harden binary")
             print("Time passed = ", time_passed)
             # Accrete gas onto binary components
-=======
+#=======
         #Damp BH orbital eccentricity
         prograde_bh_orb_ecc = orbital_ecc.orbital_ecc_damping(mass_smbh, prograde_bh_locations, prograde_bh_masses, surf_dens_func, aspect_ratio_func, prograde_bh_orb_ecc, timestep, crit_ecc)
         #print("bh new ECC",prograde_bh_orb_ecc)
@@ -227,7 +214,7 @@
 
             binary_bh_array = evolve.com_migration(binary_bh_array, disk_surface_density, disk_aspect_ratio, timestep, integer_nbinprop, bin_index)
             #Accrete gas onto binaries
->>>>>>> 9f700a05
+#>>>>>>> barry-merging
             binary_bh_array = evolve.change_bin_mass(binary_bh_array, frac_Eddington_ratio, mass_growth_Edd_rate, timestep, integer_nbinprop, bin_index)
             # Spin up binary components
             binary_bh_array = evolve.change_bin_spin_magnitudes(binary_bh_array, frac_Eddington_ratio, spin_torque_condition, timestep, integer_nbinprop, bin_index)
@@ -334,7 +321,7 @@
                 # make new binaries
                 binary_bh_array = add_new_binary.add_to_binary_array2(binary_bh_array, prograde_bh_locations, prograde_bh_masses, prograde_bh_spins, prograde_bh_spin_angles, prograde_bh_generations, close_encounters2, bin_index, retro)
                 bin_index = bin_index + number_of_new_bins
-<<<<<<< HEAD
+
                 # delete corresponding entries for new binary members from singleton arrays
                 prograde_bh_locations = np.delete(prograde_bh_locations, close_encounters2)
                 prograde_bh_masses = np.delete(prograde_bh_masses, close_encounters2)
@@ -346,7 +333,7 @@
         #Empty close encounters
         empty = []
         close_encounters2 = np.array(empty)
-=======
+#=======
                 bh_masses_by_sorted_location = prograde_bh_masses[sorted_prograde_bh_location_indices]
                 bh_spins_by_sorted_location = prograde_bh_spins[sorted_prograde_bh_location_indices]
                 bh_spin_angles_by_sorted_location = prograde_bh_spin_angles[sorted_prograde_bh_location_indices]
@@ -391,7 +378,7 @@
 
 
 
->>>>>>> 9f700a05
+#>>>>>> barry-merging
         time_passed = time_passed + timestep
     #End Loop of Timesteps at Final Time, end all changes & print out results
     
