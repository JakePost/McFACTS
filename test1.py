import os
import pathlib

from cgi import print_arguments
import numpy as np
import math
import matplotlib.pyplot as plt
import itertools
import scipy.interpolate

import sys
import argparse
import shutil

from inputs import ReadInputs

from setup import setupdiskblackholes,setupdiskstars
from physics.migration.type1 import type1
from physics.accretion.eddington import changebhmass
from physics.accretion.torque import changebh
from physics.feedback.hankla21 import feedback_hankla21
from physics.dynamics import dynamics
from physics.eccentricity import orbital_ecc
from physics.binary.formation import hillsphere
from physics.binary.formation import add_new_binary
#from physics.binary.formation import secunda20
from physics.binary.evolve import evolve
from physics.binary.harden import baruteau11
from physics.binary.merge import tichy08
from physics.binary.merge import chieff
from physics.binary.merge import tgw
#from tests import tests
from outputs import mergerfile

verbose=False
#Maximum number of binaries allowed in a run
n_bins_max = 1000
n_bins_max_out = 100

binary_field_names="R1 R2 M1 M2 a1 a2 theta1 theta2 sep com t_gw merger_flag t_mgr  gen_1 gen_2  bin_ang_mom bin_ecc bin_incl bin_orb_ecc nu_gw h_bin"
merger_field_names=' '.join(mergerfile.names_rec)

# parse command line arguments
parser = argparse.ArgumentParser()
parser.add_argument("--use-ini",help="Filename of configuration file", default=None)
parser.add_argument("--fname-output-mergers",default="output_mergers.dat",help="output merger file (if any)")
parser.add_argument("--fname-snapshots-bh",default="output_bh_[single|binary]_$(index).dat",help="output of BH index file ")
parser.add_argument("--no-snapshots", action='store_true')
parser.add_argument("--verbose",action='store_true')
parser.add_argument("-w", "--work-directory", default=pathlib.Path().parent.resolve(), help="Set the working directory for saving output. Default: current working directory", type=str)
parser.add_argument("--seed", type=int, default=None, help="Set the random seed. Randomly sets one if not passed. Default: None")
opts = parser.parse_args()
verbose = opts.verbose
print(opts)

# Get the parent path to this file and cd to that location for runtime
runtime_directory = pathlib.Path(__file__).parent.resolve()
os.chdir(runtime_directory)

print('runtime directory')
print(runtime_directory)
#print(eeeeee)

# Get the user-defined or default working directory / output location
work_directory = pathlib.Path(opts.work_directory).resolve()
try: # check if working directory for output exists
    os.stat(work_directory)
except FileNotFoundError as e:
    raise e
print(f"Output will be saved to {work_directory}")
print('work directory')
print(work_directory)
#print(eee)

# set the seed for random number generation and reproducibility if not user-defined
if opts.seed == None:
    opts.seed = np.random.randint(low=0, high=int(1e18))
    print(f'Random number generator seed set to: {opts.seed}')


def main():
    """
    """

    # Setting up automated input parameters
    # see IOdocumentation.txt for documentation of variable names/types/etc.

    #fname = "inputs/model_choice_wstars.txt"
    model_file_name = "model_choice_wstars.txt"
    fname = "inputs/" + model_file_name
    if opts.use_ini:
        fname = opts.use_ini
    mass_smbh, trap_radius, disk_outer_radius, alpha, n_iterations, mode_mbh_init, mode_mstar_init, max_initial_bh_mass, max_initial_star_mass, \
         mbh_powerlaw_index, mstar_powerlaw_index, mu_spin_distribution, sigma_spin_distribution, \
             spin_torque_condition, frac_Eddington_ratio, max_initial_eccentricity, orb_ecc_damping, \
                 timestep, number_of_timesteps, disk_model_radius_array, disk_inner_radius,\
                     disk_outer_radius, surface_density_array, aspect_ratio_array, retro, feedback, capture_time, outer_capture_radius, crit_ecc, \
                        r_nsc_out, M_nsc, r_nsc_crit, nbh_nstar_ratio, mbh_mstar_ratio, nsc_index_inner, nsc_index_outer, h_disk_average, dynamic_enc, de\
                        = ReadInputs.ReadInputs_ini(fname)

    # create surface density & aspect ratio functions from input arrays
    surf_dens_func_log = scipy.interpolate.UnivariateSpline(disk_model_radius_array, np.log(surface_density_array))
    surf_dens_func = lambda x, f=surf_dens_func_log: np.exp(f(x))

    aspect_ratio_func_log = scipy.interpolate.UnivariateSpline(disk_model_radius_array, np.log(aspect_ratio_array))
    aspect_ratio_func = lambda x, f=aspect_ratio_func_log: np.exp(f(x))
    
    merged_bh_array_pop = []
    
    for iteration in range(n_iterations):
        print("Iteration", iteration)
        # Set random number generator for this run with incremented seed
        rng = np.random.default_rng(opts.seed + iteration)

        # Make subdirectories for each iteration
        # Fills run number with leading zeros to stay sequential
        iteration_zfilled_str = f"{iteration:>0{int(np.log10(n_iterations))+1}}"
        try: # Make subdir, exit if it exists to avoid clobbering.
            os.makedirs(os.path.join(work_directory, f"run{iteration_zfilled_str}"), exist_ok=False)
            #copy model choices file
            shutil.copyfile(os.path.join(runtime_directory, fname),os.path.join(work_directory, f"run{iteration_zfilled_str}/{model_file_name}"))
        except FileExistsError:
            raise FileExistsError(f"Directory \'run{iteration_zfilled_str}\' exists. Exiting so I don't delete your data.")

        # can index other parameter lists here if needed.
        # galaxy_type = galaxy_models[iteration] # e.g. star forming/spiral vs. elliptical
        # NSC mass
        # SMBH mass


        #Set up number of BH in disk
        n_bh = setupdiskblackholes.setup_disk_nbh(M_nsc,nbh_nstar_ratio,mbh_mstar_ratio,r_nsc_out,nsc_index_outer,mass_smbh,disk_outer_radius,h_disk_average,r_nsc_crit,nsc_index_inner)
        #Set up number of stars in disk
        n_star = setupdiskstars.setup_disk_nstar(M_nsc,nbh_nstar_ratio,mbh_mstar_ratio,r_nsc_out,nsc_index_outer,mass_smbh,disk_outer_radius,h_disk_average,r_nsc_crit,nsc_index_inner)

        
        # generate initial BH parameter arrays
        print("Generate initial BH parameter arrays")
        bh_initial_locations = setupdiskblackholes.setup_disk_blackholes_location(rng, n_bh, disk_outer_radius)
        bh_initial_masses = setupdiskblackholes.setup_disk_blackholes_masses(rng, n_bh, mode_mbh_init, max_initial_bh_mass, mbh_powerlaw_index)
        bh_initial_spins = setupdiskblackholes.setup_disk_blackholes_spins(rng, n_bh, mu_spin_distribution, sigma_spin_distribution)
        bh_initial_spin_angles = setupdiskblackholes.setup_disk_blackholes_spin_angles(rng, n_bh, bh_initial_spins)
        bh_initial_orb_ang_mom = setupdiskblackholes.setup_disk_blackholes_orb_ang_mom(rng, n_bh)
        if orb_ecc_damping == 1:
            bh_initial_orb_ecc = setupdiskblackholes.setup_disk_blackholes_eccentricity_uniform(rng, n_bh)
        else:
            bh_initial_orb_ecc = setupdiskblackholes.setup_disk_blackholes_circularized(rng,n_bh,crit_ecc)

        # generate initial star parameter arrays
        print("Generate initial star parameter arrays")
        star_initial_locations = setupdiskstars.setup_disk_stars_location(rng, n_star, disk_outer_radius)
        star_initial_masses = setupdiskstars.setup_disk_stars_masses(rng, n_star, mode_mstar_init, max_initial_star_mass, mstar_powerlaw_index)
        star_initial_spins = setupdiskstars.setup_disk_stars_spins(rng, n_star, mu_spin_distribution, sigma_spin_distribution)
        star_initial_spin_angles = setupdiskstars.setup_disk_stars_spin_angles(rng, n_star, star_initial_spins)
        star_initial_orb_ang_mom = setupdiskstars.setup_disk_stars_orb_ang_mom(rng, n_star)
        if orb_ecc_damping == 1:
            star_initial_orb_ecc = setupdiskstars.setup_disk_stars_eccentricity_uniform(rng, n_star)
        else:
            star_initial_orb_ecc = setupdiskstars.setup_disk_stars_circularized(rng,n_bh,crit_ecc)

        bh_initial_orb_incl = setupdiskblackholes.setup_disk_blackholes_inclination(rng, n_bh)
        star_initial_orb_incl = setupdiskstars.setup_disk_stars_inclination(rng, n_bh)
        #print("orb ecc",bh_initial_orb_ecc)
        #bh_initial_generations = np.ones((integer_nbh,),dtype=int)  

        bh_initial_generations = np.ones((n_bh,),dtype=int)
        star_initial_generations = np.ones((n_star,),dtype=int)

        #save initial parameters to file
        np.savetxt(os.path.join(work_directory, f"run{iteration_zfilled_str}/initialparams_output_bh_single.dat"),np.c_[bh_initial_locations.T,bh_initial_masses.T,bh_initial_spins.T,bh_initial_spin_angles.T,bh_initial_orb_ang_mom.T,bh_initial_orb_ecc.T],header="initial_locations initial_masses initial_spins initial_spin_angles initial_orb_ang_mom initial_orb_ecc")
        np.savetxt(os.path.join(work_directory, f"run{iteration_zfilled_str}/initialparams_output_star_single.dat"),np.c_[star_initial_locations.T,star_initial_masses.T,star_initial_spins.T,star_initial_spin_angles.T,star_initial_orb_ang_mom.T,star_initial_orb_ecc.T],header="initial_locations initial_masses initial_spins initial_spin_angles initial_orb_ang_mom initial_orb_ecc")



        # assign functions to variable names (continuity issue)
        # Disk surface density (in kg/m^2) is a function of radius, where radius is in r_g
        disk_surface_density = surf_dens_func
        # and disk aspect ratio is also a function of radius, where radius is in r_g
        disk_aspect_ratio = aspect_ratio_func
        # Housekeeping: Set up time
        initial_time = 0.0
        final_time = timestep*number_of_timesteps


        # Find prograde BH orbiters. Identify BH with orb. ang mom =+1
        bh_orb_ang_mom_indices = np.array(bh_initial_orb_ang_mom)
        bh_prograde_orb_ang_mom_indices = np.where(bh_orb_ang_mom_indices == 1)
        #retrograde_orb_ang_mom_indices = np.where(bh_orb_ang_mom_indices == -1)
        prograde_bh_locations = bh_initial_locations[bh_prograde_orb_ang_mom_indices]
        sorted_prograde_bh_locations = np.sort(prograde_bh_locations)
        print("Sorted prograde BH locations:", len(sorted_prograde_bh_locations), len(prograde_bh_locations))
        print(sorted_prograde_bh_locations)
        print(prograde_bh_locations)
        #print("Aspect ratio",aspect_ratio_func(prograde_bh_locations))
        #Use masses of prograde BH only
        prograde_bh_masses = bh_initial_masses[bh_prograde_orb_ang_mom_indices]
        print("Prograde BH initial masses", len(prograde_bh_masses))
<<<<<<< HEAD
        print("Prograde BH initital spins",bh_initial_spins[prograde_orb_ang_mom_indices])
        print("Prograde BH initial spin angles",bh_initial_spin_angles[prograde_orb_ang_mom_indices])
=======

        # Find prograde star orbiters. Identify star with orb. ang mom =+1
        star_orb_ang_mom_indices = np.array(star_initial_orb_ang_mom)
        star_prograde_orb_ang_mom_indices = np.where(star_orb_ang_mom_indices == 1)
        #retrograde_orb_ang_mom_indices = np.where(bh_orb_ang_mom_indices == -1)
        prograde_star_locations = bh_initial_locations[star_prograde_orb_ang_mom_indices]
        sorted_prograde_star_locations = np.sort(prograde_star_locations)
        print("Sorted prograde star locations:", len(sorted_prograde_star_locations), len(prograde_star_locations))
        print(sorted_prograde_star_locations)
        print(prograde_star_locations)
        #print("Aspect ratio",aspect_ratio_func(prograde_bh_locations))
        #Use masses of prograde BH only
        prograde_star_masses = star_initial_masses[star_prograde_orb_ang_mom_indices]
        print("Prograde star initial masses", len(prograde_star_masses))



>>>>>>> c540e924
        # Orbital eccentricities
        prograde_bh_orb_ecc = bh_initial_orb_ecc[bh_prograde_orb_ang_mom_indices]
        print("BH prograde orbital eccentricities",prograde_bh_orb_ecc)
        prograde_star_orb_ecc = star_initial_orb_ecc[star_prograde_orb_ang_mom_indices]
        print("Star prograde orbital eccentricities",prograde_star_orb_ecc)
        # Find which orbital eccentricities are <=h the disk aspect ratio and set up a mask
        #prograde_bh_crit_ecc = np.ma.masked_where(prograde_bh_orb_ecc >= aspect_ratio_func(prograde_bh_locations),prograde_bh_orb_ecc)
        # Orb eccentricities <2h (simple exponential damping): mask entries > 2*aspect_ratio
        #prograde_bh_modest_ecc = np.ma.masked_where(prograde_bh_orb_ecc > 2.0*aspect_ratio_func(prograde_bh_locations),prograde_bh_orb_ecc)
        #Orb eccentricities >2h (modified exponential damping): mask entries < 2*aspect_ratio
        #prograde_bh_large_ecc = np.ma.masked_where(prograde_bh_orb_ecc < 2.0*aspect_ratio_func(prograde_bh_locations),prograde_bh_orb_ecc)
        # Apply ecc damping to this masked array (where true)
        #prograde_bh_orb_ecc_damp = orbital_ecc.orbital_ecc_damping(mass_smbh, prograde_bh_locations, prograde_bh_masses, surf_dens_func, aspect_ratio_func, prograde_bh_orb_ecc, timestep, crit_ecc)

        #print('modest ecc ',prograde_bh_modest_ecc)
        #print('damped ecc',prograde_bh_orb_ecc_damp) 
        
        # Test dynamics
        #post_dynamics_orb_ecc = dynamics.circular_singles_encounters_prograde(rng,mass_smbh, prograde_bh_locations, prograde_bh_masses, surf_dens_func, aspect_ratio_func, prograde_bh_orb_ecc, timestep, crit_ecc, de)
    
        

        # Migrate
        # First if feedback present, find ratio of feedback heating torque to migration torque
        #if feedback > 0:
        #        ratio_heat_mig_torques = feedback_hankla21.feedback_hankla(prograde_bh_locations, surf_dens_func, frac_Eddington_ratio, alpha)
        #else:
        #        ratio_heat_mig_torques = np.ones(len(prograde_bh_locations))   
        # then migrate as usual
        #prograde_bh_locations_new = type1.type1_migration(mass_smbh , prograde_bh_locations, prograde_bh_masses, disk_surface_density, disk_aspect_ratio, timestep, ratio_heat_mig_torques, trap_radius, prograde_bh_orb_ecc,crit_ecc)
        

        #Orbital inclinations
        prograde_bh_orb_incl = bh_initial_orb_incl[bh_prograde_orb_ang_mom_indices]
        print("BH prograde orbital inclinations")
        prograde_star_orb_incl = star_initial_orb_incl[star_prograde_orb_ang_mom_indices]
        print("Star prograde orbital inclinations")

        # Housekeeping: Fractional rate of mass growth per year at 
        # the Eddington rate(2.3e-8/yr)
        mass_growth_Edd_rate = 2.3e-8
    
        # Housekeeping: minimum spin angle resolution 
        # (ie less than this value gets fixed to zero) 
        # e.g 0.02 rad=1deg
        spin_minimum_resolution = 0.02
        #Torque prograde orbiting BH only
        prograde_bh_spins = bh_initial_spins[bh_prograde_orb_ang_mom_indices]
        prograde_bh_spin_angles = bh_initial_spin_angles[bh_prograde_orb_ang_mom_indices]
        prograde_bh_generations = bh_initial_generations[bh_prograde_orb_ang_mom_indices]
        #for stars
        prograde_star_spins = star_initial_spins[star_prograde_orb_ang_mom_indices]
        prograde_star_spin_angles = star_initial_spin_angles[star_prograde_orb_ang_mom_indices]
        prograde_star_generations = star_initial_generations[star_prograde_orb_ang_mom_indices]

        # Housekeeping:
        # Number of binary properties that we want to record (e.g. R1,R2,M1,M2,a1,a2,theta1,theta2,sep,com,t_gw,merger_flag,time of merger, gen_1,gen_2, bin_ang_mom, bin_ecc, bin_incl,bin_orb_ecc, nu_gw, h_bin)
        number_of_bin_properties = len(binary_field_names.split())+1
        integer_nbinprop = int(number_of_bin_properties)
        bin_index = 0
        nbin_ever_made_index = 0
        test_bin_number = n_bins_max
        integer_test_bin_number = int(test_bin_number)
        number_of_mergers = 0
        int_n_timesteps = int(number_of_timesteps)

        # Set up empty initial Binary array
        # Initially all zeros, then add binaries plus details as appropriate
        binary_bh_array = np.zeros((integer_nbinprop,integer_test_bin_number))
        # Set up empty initial Binary gw array. Initially all zeros, but records gw freq and strain for all binaries ever made at each timestep, including ones that don't merge or are ionized
        gw_data_array =np.zeros((int_n_timesteps,integer_test_bin_number))
        # Set up normalization for t_gw (SF: I do not like this way of handling, flag for update)
        norm_t_gw = tgw.normalize_tgw(mass_smbh)
        print("Scale of t_gw (yrs)=", norm_t_gw)
    
        # Set up merger array (identical to binary array)
        merger_array = np.zeros((integer_nbinprop,integer_test_bin_number))
    
        # Set up output array (mergerfile)
        nprop_mergers=len(mergerfile.names_rec)
        integer_nprop_merge=int(nprop_mergers)
        merged_bh_array = np.zeros((integer_nprop_merge,integer_test_bin_number))

        # Start Loop of Timesteps
        print("Start Loop!")
        time_passed = initial_time
        print("Initial Time(yrs) = ",time_passed)

        n_its = 0
        n_mergers_so_far = 0
        n_timestep_index = 0
        n_merger_limit =1e4

        while time_passed < final_time:
            # Record 
            if not(opts.no_snapshots):
                n_bh_out_size = len(prograde_bh_locations)

                #svals = list(map( lambda x: x.shape,[prograde_bh_locations, prograde_bh_masses, prograde_bh_spins, prograde_bh_spin_angles, prograde_bh_orb_ecc, prograde_bh_generations[:n_bh_out_size]]))
                # Single output:  does work
                np.savetxt(os.path.join(work_directory, f"run{iteration_zfilled_str}/output_bh_single_{n_timestep_index}.dat"), np.c_[prograde_bh_locations.T, prograde_bh_masses.T, prograde_bh_spins.T, prograde_bh_spin_angles.T, prograde_bh_orb_ecc.T, prograde_bh_generations[:n_bh_out_size].T], header="r_bh m a theta ecc gen")
                # np.savetxt(os.path.join(work_directory, "output_bh_single_{}.dat".format(n_timestep_index)), np.c_[prograde_bh_locations.T, prograde_bh_masses.T, prograde_bh_spins.T, prograde_bh_spin_angles.T, prograde_bh_orb_ecc.T, prograde_bh_generations[:n_bh_out_size].T], header="r_bh m a theta ecc gen")
                # Binary output: does not work
                np.savetxt(os.path.join(work_directory, f"run{iteration_zfilled_str}/output_bh_binary_{n_timestep_index}.dat"), binary_bh_array[:,:n_mergers_so_far+1].T, header=binary_field_names)
                # np.savetxt(os.path.join(work_directory, "output_bh_binary_{}.dat".format(n_timestep_index)), binary_bh_array[:,:n_mergers_so_far+1].T, header=binary_field_names)
                n_timestep_index +=1

            #Order of operations: 
            # No migration until orbital eccentricity damped to e_crit (To do: actually should be h)
            # 1. check orb. eccentricity to see if any prograde_bh_location BH have orb. ecc. <e_crit.
            #    Create array prograde_bh_location_ecrit for those (mask prograde_bh_locations?)
            #       If yes, migrate those BH.
            #       All other BH, damp ecc and spin *down* BH (retrograde accretion), accrete mass.
            # 2. Run close encounters only on those prograde_bh_location_ecrit members.
        
            # Migrate
            # First if feedback present, find ratio of feedback heating torque to migration torque
            if feedback > 0:
                ratio_heat_mig_torques = feedback_hankla21.feedback_hankla(prograde_bh_locations, surf_dens_func, frac_Eddington_ratio, alpha)
            else:
                ratio_heat_mig_torques = np.ones(len(prograde_bh_locations))   
            # then migrate as usual
            #print("TIME=", time_passed, prograde_bh_locations)
            prograde_bh_locations = type1.type1_migration(mass_smbh , prograde_bh_locations, prograde_bh_masses, disk_surface_density, disk_aspect_ratio, timestep, ratio_heat_mig_torques, trap_radius, prograde_bh_orb_ecc,crit_ecc)
            #print("NEW locations",prograde_bh_locations)
            # Accrete
            prograde_bh_masses = changebhmass.change_mass(prograde_bh_masses, frac_Eddington_ratio, mass_growth_Edd_rate, timestep)
            # Spin up
            prograde_bh_spins = changebh.change_spin_magnitudes(prograde_bh_spins, frac_Eddington_ratio, spin_torque_condition, timestep, prograde_bh_orb_ecc, crit_ecc)
            #if time_passed < 1.e5:
            #    print("SPINS",prograde_bh_spins)
            
            # Torque spin angle
            prograde_bh_spin_angles = changebh.change_spin_angles(prograde_bh_spin_angles, frac_Eddington_ratio, spin_torque_condition, spin_minimum_resolution, timestep, prograde_bh_orb_ecc, crit_ecc)

            # Damp BH orbital eccentricity
            prograde_bh_orb_ecc = orbital_ecc.orbital_ecc_damping(mass_smbh, prograde_bh_locations, prograde_bh_masses, surf_dens_func, aspect_ratio_func, prograde_bh_orb_ecc, timestep, crit_ecc)
            # Perturb eccentricity via dynamical encounters
            if dynamic_enc > 0:
                prograde_bh_locn_orb_ecc = dynamics.circular_singles_encounters_prograde(rng,mass_smbh, prograde_bh_locations, prograde_bh_masses, surf_dens_func, aspect_ratio_func, prograde_bh_orb_ecc, timestep, crit_ecc, de)
                prograde_bh_locations = prograde_bh_locn_orb_ecc[0]
                prograde_bh_orb_ecc = prograde_bh_locn_orb_ecc[1]
                prograde_bh_locations = prograde_bh_locations[0]
                prograde_bh_orb_ecc = prograde_bh_orb_ecc[0]
            
            # Do things to the binaries--first check if there are any:
            if bin_index > 0:
                #First check that binaries are real. Discard any columns where the location or the mass is 0.
                #reality_flag = evolve.reality_check(binary_bh_array, bin_index,integer_nbinprop)
                #if reality_flag >= 0:
                   #One of the key parameter (mass or location is zero). Not real. Delete binary. Remove column at index = ionization_flag
                    #binary_bh_array = np.delete(binary_bh_array,reality_flag,1) 
                    #bin_index = bin_index - 1
                #If there are still binaries after this, evolve them.
                #if bin_index > 0:
                    # If there are binaries, evolve them
                    #Damp binary orbital eccentricity
                    binary_bh_array = orbital_ecc.orbital_bin_ecc_damping(mass_smbh, binary_bh_array, disk_surface_density, disk_aspect_ratio, timestep, crit_ecc)
                    # Harden/soften binaries via dynamical encounters
                    #Harden binaries due to encounters with circular singletons (e.g. Leigh et al. 2018)
                    binary_bh_array = dynamics.circular_binaries_encounters_circ_prograde(rng,mass_smbh, prograde_bh_locations, prograde_bh_masses, prograde_bh_orb_ecc , timestep, crit_ecc, de, binary_bh_array, bin_index) 
                    #Soften/ ionize binaries due to encounters with eccentric singletons
                    binary_bh_array = dynamics.circular_binaries_encounters_ecc_prograde(rng,mass_smbh, prograde_bh_locations, prograde_bh_masses, prograde_bh_orb_ecc , timestep, crit_ecc, de, binary_bh_array, bin_index) 
                    # Harden binaries via gas
                    #Choose between Baruteau et al. 2011 gas hardening, or gas hardening from LANL simulations. To do: include dynamical hardening/softening from encounters
                    binary_bh_array = baruteau11.bin_harden_baruteau(binary_bh_array,integer_nbinprop,mass_smbh,timestep,norm_t_gw,bin_index,time_passed)
                    #print("Harden binary")
                    #Check closeness of binary. Are black holes at merger condition separation
                    binary_bh_array = evolve.contact_check(binary_bh_array, bin_index, mass_smbh)
                    #print("Time passed = ", time_passed)
                    # Accrete gas onto binary components
                    binary_bh_array = evolve.change_bin_mass(binary_bh_array, frac_Eddington_ratio, mass_growth_Edd_rate, timestep, integer_nbinprop, bin_index)
                    # Spin up binary components
                    binary_bh_array = evolve.change_bin_spin_magnitudes(binary_bh_array, frac_Eddington_ratio, spin_torque_condition, timestep, integer_nbinprop, bin_index)
                    # Torque angle of binary spin components
                    binary_bh_array = evolve.change_bin_spin_angles(binary_bh_array, frac_Eddington_ratio, spin_torque_condition, spin_minimum_resolution, timestep, integer_nbinprop, bin_index)

                    #Spheroid encounters
                    binary_bh_array = dynamics.bin_spheroid_encounter(mass_smbh, timestep, binary_bh_array, time_passed, bin_index, mbh_powerlaw_index, mode_mbh_init)
                    #Migrate binaries
                    # First if feedback present, find ratio of feedback heating torque to migration torque
                    #print("feedback",feedback)
                    if feedback > 0:
                        ratio_heat_mig_torques_bin_com = evolve.com_feedback_hankla(binary_bh_array, surf_dens_func, frac_Eddington_ratio, alpha)
                    else:
                        ratio_heat_mig_torques_bin_com = np.ones(len(binary_bh_array[9,:]))   

                    # Migrate binaries center of mass
                    binary_bh_array = evolve.bin_migration(mass_smbh, binary_bh_array, disk_surface_density, disk_aspect_ratio, timestep, ratio_heat_mig_torques_bin_com, trap_radius, crit_ecc)
            
                    #Evolve GW frequency and strain
                    binary_bh_array = evolve.evolve_gw(binary_bh_array, bin_index, mass_smbh)
                    
                    #Commented out for now
                    #for k in range(0, bin_index):
                    #    print("Time passed, BBH GW: sep., freq, strain", time_passed, binary_bh_array[8,k], binary_bh_array[19,k],binary_bh_array[20,k])
                    
                    # 1st entry each row of gw_data_array is time passed. time_passed=(i,0) 
                    # Then update (nu,h) for each binary 
                    # Say n_its = 0 and we have 2 binaries so bin_index =2 and n_ever_made =2 
                    # This is always true on the first timestep where bin_index == n_ever_made and no losses (ionizations/mergers) yet
                    # Every timestep thereafter, once there's been any loss, (merger or ionization)
                    # n_ever_made > bin_index                   
                    # So output should look like
                    # (n_its,0)=time_passed
                    # (n_its,1) =nu_1 (n_its,2) = h_1
                    # (n_its,3) =nu_2 (n_its,4) = h_2   
                    #  or : 0 nu_1 h_1 nu_2 h_2 0 0 0 0...                    
                    #  So if bin_index == n_ever_made then loop over j=(0,bin_index-1) since no losses yet
                    # Then: bin_index =2 so j goes from 0 to 1. So:
                    # (n_its,2j+1) = nu_j (n_its,2j+2) = h_j gives:
                    # (n_its,1) = nu_0, (n_its,2) = h_0, (n_its,3)=nu_1, (n_its,4) = h_1
                    # Once losses: n_ever_made > bin_index  
                    # On time step, n_its =i say binary 1 is ionized
                    # Need to keep track of index of ionized binary
                    # So bin_index is now 1 and n_ever_made =2 
                    # Want output to be:
                    # 1 0 0 nu_2 h_2 0 0 ....                    
                    # (n_its,0) = time_passed
                    # (n_its,1) = 0 (n_its,2) = 0
                    # (n_its,3) = nu_2 (n_its,4) = h_2 
                    #(nu_i,h_i) go to (0,2i), (0,2i+1) for i in range(1,bindex+1)
                    
                    #Commented out testing of gw-outputs for now
                    #gw_data_array[n_its,0] = time_passed
                    #for j in range(0, nbin_ever_made_index):
                    #    for k in range(0, bin_index):
                            # 
                    #        gw_data_array[n_its,2*k] = binary_bh_array[19,k]
                    #        gw_data_array[n_its,(2*k + 1)] = binary_bh_array[20,k] 
                    #Check and see if merger flagged during hardening (row 11, if negative)
                    merger_flags = binary_bh_array[11,:]
                    any_merger = np.count_nonzero(merger_flags)

                    # Check and see if binary ionization flag raised. 
                    ionization_flag = evolve.ionization_check(binary_bh_array, bin_index, mass_smbh)
                    # Default is ionization flag = -1
                    # If ionization flag >=0 then ionize bin_array[ionization_flag,;]
                    if ionization_flag >= 0:
                        #Comment out for now
                        #print("Ionize binary here!")
                        #print("Number of binaries before ionizing",bin_index)
                        #print("Index of binary to be ionized=",ionization_flag )
                        #print("Bin sep.,Bin a_com",binary_bh_array[8,ionization_flag],binary_bh_array[9,ionization_flag])

                        # Append 2 new BH to arrays of single BH locations, masses, spins, spin angles & gens
                        # For now add 2 new orb ecc term of 0.01. TO DO: calculate v_kick and resulting perturbation to orb ecc.
                        new_location_1 = binary_bh_array[0,ionization_flag]
                        new_location_2 = binary_bh_array[1,ionization_flag]
                        new_mass_1 = binary_bh_array[2,ionization_flag]
                        new_mass_2 = binary_bh_array[3,ionization_flag]
                        new_spin_1 = binary_bh_array[4,ionization_flag]
                        new_spin_2 = binary_bh_array[5,ionization_flag]
                        new_spin_angle_1 = binary_bh_array[6,ionization_flag]
                        new_spin_angle_2 = binary_bh_array[7,ionization_flag]
                        new_gen_1 = binary_bh_array[14,ionization_flag]
                        new_gen_2 = binary_bh_array[15,ionization_flag]
                        new_orb_ecc_1 = 0.01
                        new_orb_ecc_2 = 0.01
                        new_orb_inc_1 = 0.0
                        new_orb_inc_2 = 0.0


                        prograde_bh_locations = np.append(prograde_bh_locations,new_location_1)
                        prograde_bh_locations = np.append(prograde_bh_locations,new_location_2)
                        prograde_bh_masses = np.append(prograde_bh_masses,new_mass_1)
                        prograde_bh_masses = np.append(prograde_bh_masses,new_mass_2)
                        prograde_bh_spins = np.append(prograde_bh_spins,new_spin_1)
                        prograde_bh_spins = np.append(prograde_bh_spins,new_spin_2)
                        prograde_bh_spin_angles = np.append(prograde_bh_spin_angles,new_spin_angle_1)
                        prograde_bh_spin_angles = np.append(prograde_bh_spin_angles,new_spin_angle_2)
                        prograde_bh_generations = np.append(prograde_bh_generations,new_gen_1)
                        prograde_bh_generations = np.append(prograde_bh_generations,new_gen_2)
                        prograde_bh_orb_ecc = np.append(prograde_bh_orb_ecc,new_orb_ecc_1)
                        prograde_bh_orb_ecc = np.append(prograde_bh_orb_ecc,new_orb_ecc_2)
                        prograde_bh_orb_incl = np.append(prograde_bh_orb_incl,new_orb_inc_1)
                        prograde_bh_orb_incl = np.append(prograde_bh_orb_incl,new_orb_inc_2)
                        #Sort new prograde bh_locations
                        sorted_prograde_bh_locations=np.sort(prograde_bh_locations)

                        #Delete binary. Remove column at index = ionization_flag
                        binary_bh_array = np.delete(binary_bh_array,ionization_flag,1)
                        #Reduce number of binaries
                        bin_index = bin_index - 1
                        #Comment out for now
                        #print("Number of binaries remaining", bin_index)

                    #Test dynamics of encounters between binaries and eccentric singleton orbiters
                    #dynamics_binary_array = dynamics.circular_binaries_encounters_prograde(rng,mass_smbh, prograde_bh_locations, prograde_bh_masses, disk_surf_model, disk_aspect_ratio_model, bh_orb_ecc, timestep, crit_ecc, de,norm_tgw,bin_array,bindex,integer_nbinprop)         
                
                    if verbose:
                        print(merger_flags)
                    merger_indices = np.where(merger_flags < 0.0)
                    if isinstance(merger_indices,tuple):
                        merger_indices = merger_indices[0]
                    if verbose:
                        print(merger_indices)
                    #print(binary_bh_array[:,merger_indices])
                    if any_merger > 0:
                        for i in range(any_merger):
                            #print("Merger!")
                            # send properties of merging objects to static variable names
                            #mass_1[i] = binary_bh_array[2,merger_indices[i]]
                            #mass_2[i] = binary_bh_array[3,merger_indices[i]]
                            #spin_1[i] = binary_bh_array[4,merger_indices[i]]
                            #spin_2[i] = binary_bh_array[5,merger_indices[i]]
                            #angle_1[i] = binary_bh_array[6,merger_indices[i]]
                            #angle_2[i] = binary_bh_array[7,merger_indices[i]]
                            #bin_ang_mom[i] = binary_bh_array[16,merger_indices]

                        # calculate merger properties
                            merged_mass = tichy08.merged_mass(binary_bh_array[2,merger_indices[i]], binary_bh_array[3,merger_indices[i]], binary_bh_array[4,merger_indices[i]], binary_bh_array[5,merger_indices[i]])
                            merged_spin = tichy08.merged_spin(binary_bh_array[2,merger_indices[i]], binary_bh_array[3,merger_indices[i]], binary_bh_array[4,merger_indices[i]], binary_bh_array[5,merger_indices[i]], binary_bh_array[16,merger_indices[i]])
                            merged_chi_eff = chieff.chi_effective(binary_bh_array[2,merger_indices[i]], binary_bh_array[3,merger_indices[i]], binary_bh_array[4,merger_indices[i]], binary_bh_array[5,merger_indices[i]], binary_bh_array[6,merger_indices[i]], binary_bh_array[7,merger_indices[i]], binary_bh_array[16,merger_indices[i]])
                            merged_chi_p = chieff.chi_p(binary_bh_array[2,merger_indices[i]], binary_bh_array[3,merger_indices[i]], binary_bh_array[4,merger_indices[i]], binary_bh_array[5,merger_indices[i]], binary_bh_array[6,merger_indices[i]], binary_bh_array[7,merger_indices[i]], binary_bh_array[16,merger_indices[i]])
                            merged_bh_array[:,n_mergers_so_far + i] = mergerfile.merged_bh(merged_bh_array,binary_bh_array,merger_indices,i,merged_chi_eff,merged_mass,merged_spin,nprop_mergers,n_mergers_so_far,merged_chi_p)
                        #    print("Merger properties (M_f,a_f,Chi_eff,Chi_p,theta1,theta2", merged_mass, merged_spin, merged_chi_eff, merged_chi_p,binary_bh_array[6,merger_indices[i]], binary_bh_array[7,merger_indices[i]],)
                        # do another thing
                        merger_array[:,merger_indices] = binary_bh_array[:,merger_indices]
                        #Reset merger marker to zero
                        #n_mergers_so_far=int(number_of_mergers)
                        #Remove merged binary from binary array. Delete column where merger_indices is the label.
                        #print("!Merger properties!",binary_bh_array[:,merger_indices],merger_array[:,merger_indices],merged_bh_array)
                        binary_bh_array=np.delete(binary_bh_array,merger_indices,1)
                
                        #Reduce number of binaries by number of mergers
                        bin_index = bin_index - len(merger_indices)
                        #print("bin index",bin_index)
                        #Find relevant properties of merged BH to add to single BH arrays
                        num_mergers_this_timestep = len(merger_indices)
                
                        #print("num mergers this timestep",num_mergers_this_timestep)
                        #print("n_mergers_so_far",n_mergers_so_far)    
                        for i in range (0, num_mergers_this_timestep):
                            merged_bh_com = merged_bh_array[0,n_mergers_so_far + i]
                            merged_mass = merged_bh_array[1,n_mergers_so_far + i]
                            merged_spin = merged_bh_array[3,n_mergers_so_far + i]
                            merged_spin_angle = merged_bh_array[4,n_mergers_so_far + i]
                        #New bh generation is max of generations involved in merger plus 1
                            merged_bh_gen = np.maximum(merged_bh_array[11,n_mergers_so_far + i],merged_bh_array[12,n_mergers_so_far + i]) + 1.0 
                        #print("Merger at=",merged_bh_com,merged_mass,merged_spin,merged_spin_angle,merged_bh_gen)
                        # Add to number of mergers
                        n_mergers_so_far += len(merger_indices)
                        number_of_mergers += len(merger_indices)

                        # Append new merged BH to arrays of single BH locations, masses, spins, spin angles & gens
                        # For now add 1 new orb ecc term of 0.01. TO DO: calculate v_kick and resulting perturbation to orb ecc.
                        prograde_bh_locations = np.append(prograde_bh_locations,merged_bh_com)
                        prograde_bh_masses = np.append(prograde_bh_masses,merged_mass)
                        prograde_bh_spins = np.append(prograde_bh_spins,merged_spin)
                        prograde_bh_spin_angles = np.append(prograde_bh_spin_angles,merged_spin_angle)
                        prograde_bh_generations = np.append(prograde_bh_generations,merged_bh_gen)
                        prograde_bh_orb_ecc = np.append(prograde_bh_orb_ecc,0.01)
                        prograde_bh_orb_incl = np.append(prograde_bh_orb_incl,0.0)
                        sorted_prograde_bh_locations=np.sort(prograde_bh_locations)
                        if verbose:
                            print("New BH locations", sorted_prograde_bh_locations)
                        #print("Merger Flag!")
                        #print(number_of_mergers)
                        #print("Time ", time_passed)
                        if verbose:
                            print(merger_array)
                    else:                
                        # No merger
                        # do nothing! hardening should happen FIRST (and now it does!)
                        if verbose:
                            if bin_index>0: # verbose:
                                #print(" BH binaries ", bin_index,  binary_bh_array[:,:int(bin_index)].shape)
                                print(binary_bh_array[:,:int(bin_index)].T)  # this makes printing work as expected
            else:            
                    if verbose:
                        print("No binaries formed yet")
                    # No Binaries present in bin_array. Nothing to do.
                #Finished evolving binaries

                #If a close encounter within mutual Hill sphere add a new Binary

                # check which binaries should get made
            close_encounters2 = hillsphere.binary_check2(prograde_bh_locations, prograde_bh_masses, mass_smbh, prograde_bh_orb_ecc, crit_ecc)
                #print("Output of close encounters", close_encounters2)
                # print(close_encounters)
            if np.size(close_encounters2) > 0:
                    #print("Make binary at time ", time_passed)
                    #print("shape1",np.shape(close_encounters2)[1])
                    #print("shape0",np.shape(close_encounters2)[0])
                    # number of new binaries is length of 2nd dimension of close_encounters2
                    #number_of_new_bins = np.shape(close_encounters2)[1]
                    number_of_new_bins = np.shape(close_encounters2)[1]
                    #print("number of new bins", number_of_new_bins)
                    # make new binaries
                    binary_bh_array = add_new_binary.add_to_binary_array2(rng, binary_bh_array, prograde_bh_locations, prograde_bh_masses, prograde_bh_spins, prograde_bh_spin_angles, prograde_bh_generations, close_encounters2, bin_index, retro, mass_smbh)
                    bin_index = bin_index + number_of_new_bins
                    #Count towards total of any binary ever made (including those that are ionized)
                    nbin_ever_made_index = nbin_ever_made_index + number_of_new_bins
                    #print("Binary array",binary_bh_array[:,0])
                    # delete corresponding entries for new binary members from singleton arrays
                    prograde_bh_locations = np.delete(prograde_bh_locations, close_encounters2)
                    prograde_bh_masses = np.delete(prograde_bh_masses, close_encounters2)
                    prograde_bh_spins = np.delete(prograde_bh_spins, close_encounters2)
                    prograde_bh_spin_angles = np.delete(prograde_bh_spin_angles, close_encounters2)
                    prograde_bh_generations = np.delete(prograde_bh_generations, close_encounters2)
                    prograde_bh_orb_ecc = np.delete(prograde_bh_orb_ecc, close_encounters2)
                    prograde_bh_orb_incl = np.delete(prograde_bh_orb_incl, close_encounters2)
            
                    #Empty close encounters
                    empty = []
                    close_encounters2 = np.array(empty)

            #After this time period, was there a disk capture via orbital grind-down?
            # To do: What eccentricity do we want the captured BH to have? Right now ecc=0.0? Should it be ecc<h at a?             
            # Assume 1st gen BH captured and orb ecc =0.0
            # To do: Bias disk capture to more massive BH!
            capture = time_passed % capture_time
            if capture == 0:
                bh_capture_location = setupdiskblackholes.setup_disk_blackholes_location(rng, 1, outer_capture_radius)
                bh_capture_mass = setupdiskblackholes.setup_disk_blackholes_masses(rng, 1, mode_mbh_init, max_initial_bh_mass, mbh_powerlaw_index)
                bh_capture_spin = setupdiskblackholes.setup_disk_blackholes_spins(rng, 1, mu_spin_distribution, sigma_spin_distribution)
                bh_capture_spin_angle = setupdiskblackholes.setup_disk_blackholes_spin_angles(rng, 1, bh_capture_spin)
                bh_capture_gen = 1
                bh_capture_orb_ecc = 0.0
                bh_capture_orb_incl = 0.0
                #print("CAPTURED BH",bh_capture_location,bh_capture_mass,bh_capture_spin,bh_capture_spin_angle)
                # Append captured BH to existing singleton arrays. Assume prograde and 1st gen BH.
                prograde_bh_locations = np.append(prograde_bh_locations,bh_capture_location) 
                prograde_bh_masses = np.append(prograde_bh_masses,bh_capture_mass)
                prograde_bh_spins = np.append(prograde_bh_spins,bh_capture_spin)
                prograde_bh_spin_angles = np.append(prograde_bh_spin_angles,bh_capture_spin_angle) 
                prograde_bh_generations = np.append(prograde_bh_generations,bh_capture_gen)
                prograde_bh_orb_ecc = np.append(prograde_bh_orb_ecc,bh_capture_orb_ecc)
                prograde_bh_orb_incl = np.append(prograde_bh_orb_incl,bh_capture_orb_incl)
            #Iterate the time step
            time_passed = time_passed + timestep
            #Print time passed every 10 timesteps for now
            time_iteration_tracker = 10.0*timestep
            if time_passed % time_iteration_tracker == 0:
                print("Time passed=",time_passed)
            n_its = n_its + 1
        #End Loop of Timesteps at Final Time, end all changes & print out results
    
        print("End Loop!")
        print("Final Time (yrs) = ",time_passed)
        if verbose:
            print("BH locations at Final Time")
            print(prograde_bh_locations)
        print("Number of binaries = ",bin_index)
        print("Total number of mergers = ",number_of_mergers)
        print("Mergers", merged_bh_array.shape)
        print("Nbh_disk",n_bh)
    
        if True and number_of_mergers > 0: #verbose:
                print(merged_bh_array[:,:number_of_mergers].T)

        iteration_save_name = f"run{iteration_zfilled_str}/{opts.fname_output_mergers}"
        np.savetxt(os.path.join(work_directory, iteration_save_name), merged_bh_array[:,:number_of_mergers].T, header=merger_field_names)

        # Add mergers to population array including the iteration number
        iteration_row = np.repeat(iteration, number_of_mergers)
        merged_bh_array_pop.append(np.concatenate((iteration_row[np.newaxis], merged_bh_array[:,:number_of_mergers])).T)

     # save all mergers from Monte Carlo
    merger_pop_field_names = "iter " + merger_field_names # Add "Iter" to field names
    population_header = f"Initial seed: {opts.seed}\n{merger_pop_field_names}" # Include initial seed
    basename, extension = os.path.splitext(opts.fname_output_mergers)
    population_save_name = f"{basename}_population{extension}"
    np.savetxt(os.path.join(work_directory, population_save_name), np.vstack(merged_bh_array_pop), header=population_header)

if __name__ == "__main__":
    main()<|MERGE_RESOLUTION|>--- conflicted
+++ resolved
@@ -195,10 +195,8 @@
         #Use masses of prograde BH only
         prograde_bh_masses = bh_initial_masses[bh_prograde_orb_ang_mom_indices]
         print("Prograde BH initial masses", len(prograde_bh_masses))
-<<<<<<< HEAD
         print("Prograde BH initital spins",bh_initial_spins[prograde_orb_ang_mom_indices])
         print("Prograde BH initial spin angles",bh_initial_spin_angles[prograde_orb_ang_mom_indices])
-=======
 
         # Find prograde star orbiters. Identify star with orb. ang mom =+1
         star_orb_ang_mom_indices = np.array(star_initial_orb_ang_mom)
@@ -216,7 +214,6 @@
 
 
 
->>>>>>> c540e924
         # Orbital eccentricities
         prograde_bh_orb_ecc = bh_initial_orb_ecc[bh_prograde_orb_ang_mom_indices]
         print("BH prograde orbital eccentricities",prograde_bh_orb_ecc)
