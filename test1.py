from cgi import print_arguments
import numpy as np
import math
import matplotlib.pyplot as plt
import itertools
import scipy.interpolate

import sys
import argparse

from inputs import ReadInputs

from setup import setupdiskblackholes
from physics.migration.type1 import type1
from physics.accretion.eddington import changebhmass
from physics.accretion.torque import changebh
#from physics.feedback import hankla22
#from physics.dynamics import wang22
from physics.binary.formation import hillsphere
from physics.binary.formation import add_new_binary
#from physics.binary.formation import secunda20
from physics.binary.evolve import evolve
from physics.binary.harden import baruteau11
from physics.binary.merge import tichy08
from physics.binary.merge import chieff
from physics.binary.merge import tgw
#from tests import tests
from outputs import mergerfile


verbose=False
n_bins_max = 1000
n_bins_max_out = 100
binary_field_names="R1 R2 M1 M2 a1 a2 theta1 theta2 sep com t_gw merger_flag t_mgr  gen_1 gen_2  bin_ang_mom"
merger_field_names=' '.join(mergerfile.names_rec)


parser = argparse.ArgumentParser()
parser.add_argument("--use-ini",help="Filename of configuration file", default=None)
parser.add_argument("--fname-output-mergers",default="output_mergers.dat",help="output merger file (if any)")
parser.add_argument("--fname-snapshots-bh",default="output_bh_[single|binary]_$(index).dat",help="output of BH index file ")
parser.add_argument("--no-snapshots", action='store_true')
parser.add_argument("--verbose",action='store_true')
opts=  parser.parse_args()
verbose=opts.verbose

def main():
    """
    """

    #1. Test a merger by calling modules
    # print("Test merger")
    # mass_1 = 10.0
    # mass_2 = 15.0
    # spin_1 = 0.1
    # spin_2 = 0.7
    # angle_1 = 1.80
    # angle2 = 0.7
    # bin_ang_mom = 1.0
    # outmass = tichy08.merged_mass(mass_1, mass_2, spin_1, spin_2)
    # outspin = tichy08.merged_spin(mass_1, mass_2, spin_1, spin_2, bin_ang_mom)
    # out_chi = chieff.chi_effective(mass_1, mass_2, spin_1, spin_2, angle_1, angle2, bin_ang_mom)
    # print(outmass,outspin,out_chi)
    #Output should always be constant: 23.560384 0.8402299374639024 0.31214563487176167
   #    test_merger=tests.test_merger()

    # Setting up automated input parameters
    # see ReadInputs.py for documentation of variable names/types/etc.

    fname = 'inputs/model_choice.txt'
    if opts.use_ini:
        fname = opts.use_ini
    mass_smbh, trap_radius, n_bh, mode_mbh_init, max_initial_bh_mass, \
         mbh_powerlaw_index, mu_spin_distribution, sigma_spin_distribution, \
             spin_torque_condition, frac_Eddington_ratio, max_initial_eccentricity, \
                 timestep, number_of_timesteps, disk_model_radius_array, disk_inner_radius,\
                     disk_outer_radius, surface_density_array, aspect_ratio_array, retro \
                     = ReadInputs.ReadInputs_ini(fname)

    # create surface density & aspect ratio functions from input arrays
    surf_dens_func_log = scipy.interpolate.UnivariateSpline(disk_model_radius_array, np.log(surface_density_array))
    surf_dens_func = lambda x, f=surf_dens_func_log: np.exp(f(x))

    aspect_ratio_func_log = scipy.interpolate.UnivariateSpline(disk_model_radius_array, np.log(aspect_ratio_array))
    aspect_ratio_func = lambda x, f=aspect_ratio_func_log: np.exp(f(x))

    # mass_smbh, trap_radius, n_bh, mode_mbh_init, max_initial_bh_mass, \
    #      mbh_powerlaw_index, mu_spin_distribution, sigma_spin_distribution, \
    #          spin_torque_condition, frac_Eddington_ratio, max_initial_eccentricity, \
    #              timestep, number_of_timesteps, disk_model_radius_array, disk_inner_radius,\
    #                  disk_outer_radius, surface_density_array, aspect_ratio_array \
    #                     = ReadInputs.ReadInputs()
    
    
    print(" Number of BHs ", n_bh)

    print("Generate initial BH parameter arrays")
    bh_initial_locations = setupdiskblackholes.setup_disk_blackholes_location(n_bh, disk_outer_radius)
    bh_initial_masses = setupdiskblackholes.setup_disk_blackholes_masses(n_bh, mode_mbh_init, max_initial_bh_mass, mbh_powerlaw_index)
    bh_initial_spins = setupdiskblackholes.setup_disk_blackholes_spins(n_bh, mu_spin_distribution, sigma_spin_distribution)
    bh_initial_spin_angles = setupdiskblackholes.setup_disk_blackholes_spin_angles(n_bh, bh_initial_spins)
    bh_initial_orb_ang_mom = setupdiskblackholes.setup_disk_blackholes_orb_ang_mom(n_bh)
    #bh_initial_generations = np.ones((integer_nbh,),dtype=int)  
    bh_initial_generations = np.ones((n_bh,),dtype=int)

    #3.a Test migration of prograde BH
    # Disk surface density (assume constant for test)
    #BARRY: yeah we got fancy options now, let's use them???
    #disk_surface_density = 1.e5
    disk_surface_density = surf_dens_func
    # and disk aspect ratio
    disk_aspect_ratio = aspect_ratio_func
    #Housekeeping: Set up time
    initial_time = 0.0
    final_time = timestep*number_of_timesteps
    print("Migrate BH in disk")
    #Find prograde BH orbiters. Identify BH with orb. ang mom =+1
    bh_orb_ang_mom_indices = np.array(bh_initial_orb_ang_mom)
    prograde_orb_ang_mom_indices = np.where(bh_orb_ang_mom_indices == 1)
    #retrograde_orb_ang_mom_indices = np.where(bh_orb_ang_mom_indices == -1)
    prograde_bh_locations = bh_initial_locations[prograde_orb_ang_mom_indices]
    sorted_prograde_bh_locations = np.sort(prograde_bh_locations)
    print("Sorted prograde BH locations:", len(sorted_prograde_bh_locations), len(prograde_bh_locations))
    print(sorted_prograde_bh_locations)

    #b. Test accretion onto prograde BH
    # Housekeeping: Fractional rate of mass growth per year at 
    # the Eddington rate(2.3e-8/yr)
    mass_growth_Edd_rate = 2.3e-8
    #Use masses of prograde BH only
    prograde_bh_masses = bh_initial_masses[prograde_orb_ang_mom_indices]
    print("Prograde BH initial masses", len(prograde_bh_masses))
#    print(prograde_bh_masses)

    #c. Test spin change and spin angle torquing
    #Housekeeping: minimum spin angle resolution 
    # (ie less than this value gets fixed to zero) 
    # e.g 0.02 rad=1deg
    spin_minimum_resolution = 0.02
    #Torque prograde orbiting BH only
    print("Prograde BH initial spins")
    prograde_bh_spins = bh_initial_spins[prograde_orb_ang_mom_indices]
#    print(prograde_bh_spins)
    print("Prograde BH initial spin angles")
    prograde_bh_spin_angles = bh_initial_spin_angles[prograde_orb_ang_mom_indices]
#    print(prograde_bh_spin_angles)
    print("Prograde BH initial generations")
    prograde_bh_generations = bh_initial_generations[prograde_orb_ang_mom_indices]

    #4 Test Binary formation
    #Number of binary properties that we want to record (e.g. R1,R2,M1,M2,a1,a2,theta1,theta2,sep,com,t_gw,merger_flag,time of merger, gen_1,gen_2, bin_ang_mom)o
    number_of_bin_properties = len(binary_field_names.split())+1
    integer_nbinprop = int(number_of_bin_properties)
    bin_index = 0
    int_bin_index=int(bin_index)
    test_bin_number = n_bins_max
    integer_test_bin_number = int(test_bin_number)
    number_of_mergers = 0
    #int_num_mergers = int(number_of_mergers)

    #Set up empty initial Binary array
    #Initially all zeros, then add binaries plus details as appropriate
    binary_bh_array = np.zeros((integer_nbinprop,integer_test_bin_number))
    #Set up normalization for t_gw
    norm_t_gw = tgw.normalize_tgw(mass_smbh)
    print("Scale of t_gw (yrs)=", norm_t_gw)
    
    # Set up merger array (identical to binary array)
    #number_of_merger_properties = 16.0
#    num_of_mergers=4.0
    #int_merg_props=int(number_of_merger_properties)
    #int_n_merg=int(num_of_mergers)
    merger_array = np.zeros((integer_nbinprop,integer_test_bin_number))
    
    #Set up output array (mergerfile)
    nprop_mergers=len(mergerfile.names_rec)
    integer_nprop_merge=int(nprop_mergers)
    merged_bh_array = np.zeros((integer_nprop_merge,integer_test_bin_number))
    merged_bh_rec_array = np.empty((integer_nbinprop, integer_test_bin_number), dtype=mergerfile.dtype_rec)
    #Start Loop of Timesteps
    print("Start Loop!")
    time_passed = initial_time
    print("Initial Time(yrs) = ",time_passed)

    n_mergers_so_far = 0
    n_timestep_index = 0
    while time_passed < final_time:
        # Record 
        if not(opts.no_snapshots):
            n_bh_out_size = len(prograde_bh_locations)
            svals = list(map( lambda x: x.shape,[prograde_bh_locations, prograde_bh_masses, prograde_bh_spins, prograde_bh_spin_angles, prograde_bh_generations[:n_bh_out_size]]))
            # Single output:  does work
            np.savetxt("output_bh_single_{}.dat".format(n_timestep_index), np.c_[prograde_bh_locations.T, prograde_bh_masses.T, prograde_bh_spins.T, prograde_bh_spin_angles.T,prograde_bh_generations[:n_bh_out_size].T], header="r_bh m a theta gen")
            # Binary output: does not work
            np.savetxt("output_bh_binary_{}.dat".format(n_timestep_index),binary_bh_array[:,:n_mergers_so_far+1].T,header=binary_field_names)
            n_timestep_index +=1

        #Migrate
        prograde_bh_locations = type1.dr_migration(prograde_bh_locations, prograde_bh_masses, disk_surface_density, disk_aspect_ratio, timestep)
        #Accrete
        prograde_bh_masses = changebhmass.change_mass(prograde_bh_masses, frac_Eddington_ratio, mass_growth_Edd_rate, timestep)
        #Spin up    
        prograde_bh_spins = changebh.change_spin_magnitudes(prograde_bh_spins, frac_Eddington_ratio, spin_torque_condition, timestep)
        #Torque spin angle
        prograde_bh_spin_angles = changebh.change_spin_angles(prograde_bh_spin_angles, frac_Eddington_ratio, spin_torque_condition, spin_minimum_resolution, timestep)
        #Calculate size of Hill sphere
        bh_hill_sphere = hillsphere.calculate_hill_sphere(prograde_bh_locations, prograde_bh_masses, mass_smbh)
        #Test for encounters within Hill sphere
        print("Time passed", time_passed)
        print("Number of binaries=", bin_index)
        #print("Initial binary array", binary_bh_array)
        #If binary exists, harden it. Add a thing here.
        if bin_index > 0:
            #Evolve binaries. 
            #Migrate binaries
            binary_bh_array = evolve.com_migration(binary_bh_array, disk_surface_density, disk_aspect_ratio, timestep, integer_nbinprop, bin_index)
            #Accrete gas onto binaries
            binary_bh_array = evolve.change_bin_mass(binary_bh_array, frac_Eddington_ratio, mass_growth_Edd_rate, timestep, integer_nbinprop, bin_index)
            #Spin up binary components
            binary_bh_array = evolve.change_bin_spin_magnitudes(binary_bh_array, frac_Eddington_ratio, spin_torque_condition, timestep, integer_nbinprop, bin_index)
            #Torque binary spin components
            binary_bh_array = evolve.change_bin_spin_angles(binary_bh_array, frac_Eddington_ratio, spin_torque_condition, spin_minimum_resolution, timestep, integer_nbinprop, bin_index)

            #Check and see if merger flagged (row 11, if negative)
            merger_flags=binary_bh_array[11,:]
            any_merger=np.count_nonzero(merger_flags) 
            if verbose:
                print(merger_flags)
            merger_indices = np.where(merger_flags < 0.0)
            if isinstance(merger_indices,tuple):
                merger_indices = merger_indices[0]
            if verbose:
                print(merger_indices)
            #print(binary_bh_array[:,merger_indices])
            if any_merger > 0:
                print("Merger!")
                #Calculate merger properties
                mass_1 = binary_bh_array[2,merger_indices]
                mass_2 = binary_bh_array[3,merger_indices]
                spin_1 = binary_bh_array[4,merger_indices]
                spin_2 = binary_bh_array[5,merger_indices]
                angle_1 = binary_bh_array[6,merger_indices]
                angle_2 = binary_bh_array[7,merger_indices]
                bin_ang_mom = binary_bh_array[16,merger_indices]

                merged_mass = tichy08.merged_mass(mass_1, mass_2, spin_1, spin_2)
                merged_spin = tichy08.merged_spin(mass_1, mass_2, spin_1, spin_2, bin_ang_mom)
                merged_chi_eff = chieff.chi_effective(mass_1, mass_2, spin_1, spin_2, angle_1, angle_2, bin_ang_mom)
#                merged_bh_rec_array = mergerfile.extend_rec_merged_bh(merged_bh_rec_array, n_mergers_so_far,  merger_indices,merged_chi_eff,merged_mass,merged_spin,nprop_mergers,number_of_mergers)
<<<<<<< HEAD
                merged_bh_array = mergerfile.merged_bh(merged_bh_array,binary_bh_array, merger_indices,merged_chi_eff,merged_mass,merged_spin,nprop_mergers,number_of_mergers)
                n_mergers_so_far += len(merger_indices)
=======
                merged_bh_array = mergerfile.merged_bh(merged_bh_array,binary_bh_array, merger_indices,merged_chi_eff,merged_mass,merged_spin,nprop_mergers,n_mergers_so_far)
>>>>>>> b50795f2
                
                

                merger_array[:,merger_indices] = binary_bh_array[:,merger_indices]
                #print(merger_array)
                #Reset merger marker to zero
                #n_mergers_so_far=int(number_of_mergers)
                #Remove merged binary from binary array. Delete column where merger_indices is the label.
                print("!Merger properties!",binary_bh_array[:,merger_indices],merger_array[:,merger_indices],merged_bh_array)
                binary_bh_array=np.delete(binary_bh_array,merger_indices,1)
                
                #binary_bh_array[:,merger_indices] = 0.0
                #binary_bh_array[11,n_mergers_so_far] = 0
                
                #Reduce number of binaries by number of mergers
                bin_index = bin_index - len(merger_indices)
                print("bin index",bin_index)
                #Find relevant properties of merged BH to add to single BH arrays
                num_mergers_this_timestep = len(merger_indices)
                
                print("num mergers this timestep",num_mergers_this_timestep)
                print("n_mergers_so_far",n_mergers_so_far)    
                for i in range (0,num_mergers_this_timestep):
                    merged_bh_com = merged_bh_array[0,n_mergers_so_far + i]
                    merged_mass = merged_bh_array[1,n_mergers_so_far + i]
                    merged_spin = merged_bh_array[3,n_mergers_so_far + i]
                    merged_spin_angle = merged_bh_array[4,n_mergers_so_far + i]
                #New bh generation is max of generations involved in merger plus 1
                    merged_bh_gen = np.maximum(merged_bh_array[11,n_mergers_so_far + i],merged_bh_array[12,n_mergers_so_far + i]) + 1.0 
                print("Merger at=",merged_bh_com,merged_mass,merged_spin,merged_spin_angle,merged_bh_gen)
                # Add to number of mergers
                n_mergers_so_far += len(merger_indices)
                number_of_mergers += len(merger_indices)

                # Append new merged BH to arrays of single BH locations, masses, spins, spin angles & gens
                prograde_bh_locations = np.append(prograde_bh_locations,merged_bh_com)
                prograde_bh_masses = np.append(prograde_bh_masses,merged_mass)
                prograde_bh_spins = np.append(prograde_bh_spins,merged_spin)
                prograde_bh_spin_angles = np.append(prograde_bh_spin_angles,merged_spin_angle)
                prograde_bh_generations = np.append(prograde_bh_generations,merged_bh_gen)
                sorted_prograde_bh_locations=np.sort(prograde_bh_locations)
                if verbose:
                    print("New BH locations", sorted_prograde_bh_locations)
                print("Merger Flag!")
                print(number_of_mergers)
                print("Time ", time_passed)
                if verbose:
                    print(merger_array)
            else:                
                # No merger
                # Harden binary
                binary_bh_array = baruteau11.bin_harden_baruteau(binary_bh_array,integer_nbinprop,mass_smbh,timestep,norm_t_gw,bin_index,time_passed)
                print("Harden binary")
                print("Time passed = ", time_passed)
                if bin_index>0: # verbose:
                    print(" BH binaries ", bin_index,  binary_bh_array[:,:int(bin_index)].shape)
                    print(binary_bh_array[:,:int(bin_index)].T)  # this makes printing work as expected
        else:
            
            # No Binaries present in bin_array. Nothing to do.
        


        #If a close encounter within mutual Hill sphere add a new Binary

            close_encounters = hillsphere.encounter_test(prograde_bh_locations, bh_hill_sphere)
            print(close_encounters)
            if len(close_encounters) > 0:
                print("Make binary at time ", time_passed)
                sorted_prograde_bh_locations = np.sort(prograde_bh_locations)
                sorted_prograde_bh_location_indices = np.argsort(prograde_bh_locations)
                number_of_new_bins = (len(close_encounters))/2            
                binary_bh_array = add_new_binary.add_to_binary_array(binary_bh_array, prograde_bh_locations, prograde_bh_masses, prograde_bh_spins, prograde_bh_spin_angles, prograde_bh_generations, close_encounters, bin_index, retro)
                bin_index = bin_index + number_of_new_bins
                bh_masses_by_sorted_location = prograde_bh_masses[sorted_prograde_bh_location_indices]
                bh_spins_by_sorted_location = prograde_bh_spins[sorted_prograde_bh_location_indices]
                bh_spin_angles_by_sorted_location = prograde_bh_spin_angles[sorted_prograde_bh_location_indices]
                #Delete binary info from individual BH arrays
                sorted_prograde_bh_locations = np.delete(sorted_prograde_bh_locations, close_encounters)
                bh_masses_by_sorted_location = np.delete(bh_masses_by_sorted_location, close_encounters)
                bh_spins_by_sorted_location = np.delete(bh_spins_by_sorted_location, close_encounters)
                bh_spin_angles_by_sorted_location = np.delete(bh_spin_angles_by_sorted_location, close_encounters)
                #Reset arrays
                prograde_bh_locations = sorted_prograde_bh_locations
                prograde_bh_masses = bh_masses_by_sorted_location
                prograde_bh_spins = bh_spins_by_sorted_location
                prograde_bh_spin_angles = bh_spin_angles_by_sorted_location

        #Iterate the time step
        #Empty close encounters
        empty = []
        close_encounters = np.array(empty)
        time_passed = time_passed + timestep
    #End Loop of Timesteps at Final Time, end all changes & print out results
    
    print("End Loop!")
    print("Final Time (yrs) = ",time_passed)
    if verbose:
        print("BH locations at Final Time")
        print(prograde_bh_locations)
    print("Number of binaries = ",bin_index)
    print("Total number of mergers = ",number_of_mergers)
    print("Mergers", merged_bh_array.shape)
    if True and number_of_mergers > 0: #verbose:
        print(merged_bh_array[:,:number_of_mergers].T)
        
    np.savetxt(opts.fname_output_mergers, merged_bh_array[:,:number_of_mergers].T, header=merger_field_names)


if __name__ == "__main__":
    main()<|MERGE_RESOLUTION|>--- conflicted
+++ resolved
@@ -247,12 +247,7 @@
                 merged_spin = tichy08.merged_spin(mass_1, mass_2, spin_1, spin_2, bin_ang_mom)
                 merged_chi_eff = chieff.chi_effective(mass_1, mass_2, spin_1, spin_2, angle_1, angle_2, bin_ang_mom)
 #                merged_bh_rec_array = mergerfile.extend_rec_merged_bh(merged_bh_rec_array, n_mergers_so_far,  merger_indices,merged_chi_eff,merged_mass,merged_spin,nprop_mergers,number_of_mergers)
-<<<<<<< HEAD
                 merged_bh_array = mergerfile.merged_bh(merged_bh_array,binary_bh_array, merger_indices,merged_chi_eff,merged_mass,merged_spin,nprop_mergers,number_of_mergers)
-                n_mergers_so_far += len(merger_indices)
-=======
-                merged_bh_array = mergerfile.merged_bh(merged_bh_array,binary_bh_array, merger_indices,merged_chi_eff,merged_mass,merged_spin,nprop_mergers,n_mergers_so_far)
->>>>>>> b50795f2
                 
                 
 
