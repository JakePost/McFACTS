--- conflicted
+++ resolved
@@ -315,15 +315,13 @@
     timestep : float
         size of timestep in years
 
+
     Returns
     -------
     bin_array : 2d float array (?)
         Bane of my existence, giant pain in the ass. All the binary parameters hacked into one.
     """
-<<<<<<< HEAD
-    
-=======
->>>>>>> 9f700a05
+    
     # get locations of center of mass of binary from bin_array
     bin_com = bin_array[9,:]
     # get masses of each binary by adding their component masses
@@ -337,7 +335,7 @@
     if isinstance(disk_aspect_ratio_model, float):
         disk_aspect_ratio = disk_aspect_ratio_model
     else:
-        disk_aspect_ratio = disk_aspect_ratio_model(bin_com)
+        disk_aspect_ratio = disk_aspect_ratio_model(bin_com) 
 
     # compute migration timescale for each binary in seconds
     # eqn from Paardekooper 2014, rewritten for R in terms of r_g of SMBH = GM_SMBH/c^2
@@ -355,10 +353,5 @@
     bh_new_locations = bin_com - migration_distance
     # send locations back to bin_array and DONE!
     bin_array[9,:] = bh_new_locations
-<<<<<<< HEAD
-=======
-
-    return bin_array
->>>>>>> 9f700a05
 
     return bin_array