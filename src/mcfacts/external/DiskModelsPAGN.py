--- conflicted
+++ resolved
@@ -153,14 +153,6 @@
         pgas = self.disk_model.rho * self.disk_model.T * ct.Kb / ct.massU
         prad = self.disk_model.tauV * ct.sigmaSB * self.disk_model.Teff4 / (2 * ct.c)
         ptot = pgas + prad
-        #ln_ptot = np.log(ptot)
-        #disk_pressure_func_log = scipy.interpolate.CubicSpline(
-        #                                                  np.log(R),
-        #                                                  ln_ptot,
-        #                                                  extrapolate=False
-        #                                                  )
-        #disk_pressure_grad_func_log = disk_pressure_func_log.derivative()
-        #disk_pressure_grad_func = lambda x, f=disk_pressure_grad_func_log, g=disk_pressure_func_log: f(np.log(x)) * np.exp(g(np.log(x)))/x * (1./point_masses.si_from_r_g(self.disk_model.Mbh * astropy_units.kg, 1.).value)
         disk_pressure_grad_func_interp = scipy.interpolate.CubicSpline(
                                                                 self.disk_model.R,
                                                                 np.gradient(ptot/self.disk_model.R),
@@ -186,11 +178,7 @@
         bonus_structures["T"] = self.disk_model.T
         bonus_structures["tauV"] = self.disk_model.tauV
 
-<<<<<<< HEAD
-        return surf_dens_func, aspect_func, opacity_func, sound_speed_func, disk_density_func, disk_pressure_grad_func, disk_omega_func, bonus_structures
-=======
-        return surf_dens_func, aspect_func, opacity_func, sound_speed_func, disk_density_func, surf_dens_func_log, temp_func, bonus_structures
->>>>>>> e2b1ea04
+        return surf_dens_func, aspect_func, opacity_func, sound_speed_func, disk_density_func, disk_pressure_grad_func, disk_omega_func, surf_dens_func_log, temp_func, bonus_structures
 
 
 
