import numpy as np
from copy import deepcopy


# TODO: dump_record_array writes every value as a float. Make dictionary with all attributes and datatypes? Or is a float fine?
# TODO: init_from_file: you have to initialize an empty AGNObject before you can init_from_file and that seems weird.
#       check if this is now just an AGNObject because we would want it to be an AGNStar or AGNBlackHole etc
# Empty array to pass
empty_arr = np.array([])

attr_bh = ["id_num", "orb_a", "mass", "spin", "spin_angle",
           "orb_inc", "orb_ecc", "orb_arg_periapse", "orb_ang_mom",
           "gen", "galaxy", "time_passed",
           "gw_freq", "gw_strain"]

attr_star = ["id_num", "orb_a", "mass",
             "orb_inc", "orb_ecc", "orb_arg_periapse", "orb_ang_mom",
             "gen", "galaxy", "time_passed",
             "star_X", "star_Y", "star_Z", "log_radius", "log_teff", "log_luminosity"]

attr_merged_star = ["id_num", "galaxy", "orb_a_final", "mass_final", "gen_final",
                    "mass_1", "mass_2",
                    "gen_1", "gen_2",
                    "log_radius_final", "orb_ecc",
                    "time_merged"]

attr_exploded_star = ["galaxy", "id_num_star", "id_num_bh", "orb_a_star", "orb_a_bh",
                      "mass_star", "mass_bh", "gen_star", "gen_bh", "orb_inc_star", "orb_inc_bh",
                      "orb_ecc_star", "orb_ecc_bh", "star_log_radius", "time_sn"]

attr_binary_bh = ["id_num", "orb_a_1", "orb_a_2", "mass_1", "mass_2", #"mass_total",
                  "spin_1", "spin_2", "spin_angle_1", "spin_angle_2",
                  "bin_sep", "bin_orb_a", "time_to_merger_gw", "flag_merging",
                  "time_merged", "bin_ecc", "gen_1", "gen_2", "bin_orb_ang_mom",
                  "bin_orb_inc", "bin_orb_ecc", "gw_freq", "gw_strain", "galaxy", ]#"time_passed"]

attr_merged_bh = ["id_num", "galaxy", "bin_orb_a", "mass_final",
                  "spin_final", "spin_angle_final",
                  "mass_1", "mass_2",
                  "spin_1", "spin_2",
                  "spin_angle_1", "spin_angle_2",
                  "gen_1", "gen_2",
                  "chi_eff", "chi_p", "v_kick",
                   "lum_shock", "lum_jet", "time_merged"]

attr_filing_cabinet = ["id_num", "category", "orb_a", "mass", "orb_ecc", "size",
                       "direction", "disk_inner_outer"]


def get_attr_list(obj):
    """
    Returns list of array attributes for each type of AGNObject

    Parameters
    ----------
    obj : AGNObject subclass
        Instance of one of the AGNObject subclasses

    Returns
    -------
    attr_$TYPE : array of str
        array of names of attributes for each object in obj
    """
    if isinstance(obj, AGNBlackHole):
        return (attr_bh)
    elif isinstance(obj, AGNStar):
        return (attr_star)
    elif isinstance(obj, AGNFilingCabinet):
        return (attr_filing_cabinet)
    elif isinstance(obj, AGNMergedBlackHole):
        return (attr_merged_bh)
    elif isinstance(obj, AGNBinaryBlackHole):
        return (attr_binary_bh)
    elif isinstance(obj, AGNMergedStar):
        return (attr_merged_star)
    elif isinstance(obj, AGNExplodedStar):
        return (attr_exploded_star)
    else:
        raise TypeError("obj is not an AGNObject subclass")


def obj_to_binary_bh_array(obj):
    """
    Function to rewrite the AGNBinaryBlackHole object in the same
    format as the existing binary_bh_array so that the functions
    still work.

    Parameters
    ----------
    obj : AGNBinaryBlackHole
        binary black hole object

    Returns
    -------
    binary_bh_array : numpy array with shape (22, $SIZE)
        the same data formatted in the binary_bh_array style
    """

    data = (obj.orb_a_1, obj.orb_a_2,  # 0, 1  distance from SMBH in r_g
            obj.mass_1, obj.mass_2,  # 2, 3  mass in Msun
            obj.spin_1, obj.spin_2,  # 4, 5  dimensionless spin magnitude
            obj.spin_angle_1, obj.spin_angle_2,  # 6, 7  spin angle wrt disk gas in radians
            obj.bin_sep,  # 8  separation of binary components in r_g (semi-major axis around binary CoM)
            obj.bin_orb_a,  # 9  binary's distance from SMBH in r_g
            obj.time_to_merger_gw,  # 10  time to merger through GW alone
            obj.flag_merging,  # 11  merger flag, -2 if merging this timestep, else 0
            obj.time_merged,  # 12  time of merger if binary has already merged
            obj.bin_ecc,  # 13  binary eccentricity around binary CoM
            obj.gen_1, obj.gen_2,  # 14, 15  generations
            obj.bin_orb_ang_mom,  # 16  binary orbital angular momentum (+1 prograde, -1 retrograde)
            obj.bin_orb_inc,  # 17  binary orbital inclination
            obj.bin_orb_ecc,  # 18  binary orbital eccentricity of CoM around SMBH
            obj.gw_freq,  # 19  GW frequency in Hz
            obj.gw_strain,  # 20  GW dimensionless strain of binary
            obj.id_num)  # 21  ID number

    binary_bh_array = np.vstack(data)

    return (binary_bh_array)


class AGNObject(object):
    """
    A superclass that holds parameters that apply to all objects in McFacts.
    It is formatted as an object full of arrays. Dimensions of arrays must
    match the number of objects in the class.
    No instances of the AGNObject class should be created, it is a superclass
    to the AGNStar, AGNBlackHole, etc. classes.
    All orbital attributes to this class are with respect to the central SMBH.
    if the subclass is a Binary object, then attributes are for the total
    quantities (total mass, etc.), not the binary components.
    """

    def __init__(self,
                 mass=empty_arr,
                 spin=empty_arr,  # internal quantity. total J for a binary
                 spin_angle=empty_arr,  # angle between J and orbit around SMBH for binary
                 orb_a=empty_arr,  # location
                 orb_inc=empty_arr,  # of CoM for binary around SMBH
                 orb_ang_mom=empty_arr,  # redundant, should be computed from keplerian orbit formula for L in terms of mass, a, eccentricity
                 orb_ecc=empty_arr,
                 orb_arg_periapse=empty_arr,
                 galaxy=empty_arr,
                 time_passed=empty_arr,
                 obj_num=0,
                 id_start_val=0):
        """
        Creates an instance of the AGNObject class.

        Parameters
        ----------
        mass : numpy array
            masses in Msun
        spin : numpy array
            spins
        spin_angle : numpy array
            spin angles in radians
        orb_a : numpy array
            orbital semi-major axis with respect to the SMBH in R_g
        orb_inc : numpy array
            orbital inclination with respect to the SMBH
        orb_ang_mom : numpy array
            orbital angular momentum with respect to the SMBH
        orb_ecc : numpy array
            orbital eccentricity with respect to the SMBH
        orb_arg_periapse : numpy array
            argument of the orbital periapse with respect to the SMBH
            set to -1 if not otherwise set. currently used only for retros
        galaxy : numpy array
            galaxy iteration
        time_passed : numpy array
            time passed
        obj_num : int, optional
            number of objects, by default 0
        id_start_val : numpy array
            ID numbers for the objects, by default 0
        """

        if (obj_num == 0):
            obj_num = mass.shape[0]

        assert orb_a.shape == (obj_num,), "obj_num must match the number of objects"

        self.mass = mass
        self.spin = spin
        self.spin_angle = spin_angle
        self.orb_a = orb_a
        self.orb_inc = orb_inc
        self.orb_ang_mom = orb_ang_mom
        self.orb_ecc = orb_ecc
        self.orb_arg_periapse = orb_arg_periapse
        self.gen = np.full(obj_num, 1)
        self.id_num = np.arange(id_start_val, id_start_val + obj_num, 1)
        self.galaxy = galaxy
        self.time_passed = time_passed

        self.num = obj_num

        self.check_consistency()

    def add_objects(self,
                    new_mass=empty_arr,
                    new_spin=empty_arr,
                    new_spin_angle=empty_arr,
                    new_orb_a=empty_arr,
                    new_orb_inc=empty_arr,
                    new_orb_ang_mom=empty_arr,
                    new_orb_ecc=empty_arr,
                    new_orb_arg_periapse=empty_arr,
                    new_gen=empty_arr,
                    new_galaxy=empty_arr,
                    new_time_passed=empty_arr,
                    new_id_num=empty_arr,
                    obj_num=0):
        """
        Append new objects to the AGNObject. This method is not called
        directly, it is only called by the subclasses' add methods.

        Parameters
        ----------
        new_mass : numpy array
            masses to be added
        new_spin : numpy array
            spins to be added
        new_spin_angle : numpy array
            spin angles to be added
        new_orb_a : numpy array
            semi-major axes to be added
        new_orb_inc : numpy array
            orbital inclinations to be added
        new_orb_ang_mom : numpy array
            orbital angular momentum to be added
        new_orb_ecc : numpy array
            orbital eccentricities to be added
        new_orb_arg_periapse : numpy array
            orbital arguments of the periapse to be added
        new_gen : numpy array
            generations to be added
        new_galaxy : numpy array
            galaxy iteration to be added, set to -1 if not passed
        new_time_passed : numpy array
            time passed to be added, set to -1 if not passed
        new_id_num : numpy array,optional
            ID numbers to be added
        obj_num : int, optional
            Number of objects to be added.
        """

        if (obj_num == 0):
            obj_num = new_mass.shape[0]

        assert new_mass.shape == (obj_num,), "obj_num must match the number of objects"

        self.mass = np.concatenate([self.mass, new_mass])
        self.spin = np.concatenate([self.spin, new_spin])
        self.spin_angle = np.concatenate([self.spin_angle, new_spin_angle])
        self.orb_a = np.concatenate([self.orb_a, new_orb_a])
        self.orb_ang_mom = np.concatenate([self.orb_ang_mom, new_orb_ang_mom])
        self.orb_inc = np.concatenate([self.orb_inc, new_orb_inc])
        self.orb_ecc = np.concatenate([self.orb_ecc, new_orb_ecc])
        self.orb_arg_periapse = np.concatenate([self.orb_arg_periapse, new_orb_arg_periapse])
        self.gen = np.concatenate([self.gen, new_gen])
        self.id_num = np.concatenate([self.id_num, new_id_num])
        self.galaxy = np.concatenate([self.galaxy, new_galaxy])
        self.time_passed = np.concatenate([self.time_passed, new_time_passed])

        self.num += obj_num

        self.check_consistency()

    def remove_index(self, idx_remove=None):
        """
        Removes objects at specified indices.

        Parameters
        ----------
        idx_remove : numpy array
            indices to remove
        """

        if idx_remove is None:
            return None

        idx_change = np.ones(len(self.mass), dtype=bool)
        idx_change[idx_remove] = False
        attr_list = get_attr_list(self)
        for attr in attr_list:
            setattr(self, attr, getattr(self, attr)[idx_change])

        self.num -= np.sum(idx_change)

        self.check_consistency()

    def remove_id_num(self, id_num_remove=None):
        """
        Filters AGNObject to remove the objects at the specified ID numbers

        Parameters
        ----------
        id_num_keep : numpy array
            ID numbers to keep, others are removed
        """

        if id_num_remove is None:
            return None
        # Check if passed id_num is a numpy array, if not we make it one
        if isinstance(id_num_remove, np.ndarray):
            id_num_remove_arr = id_num_remove
        elif isinstance(id_num_remove, list):
            id_num_remove_arr = np.array(id_num_remove)
        elif (isinstance(id_num_remove, float) | isinstance(id_num_remove, (int, np.integer))) & (not isinstance(id_num_remove, bool)):
            id_num_remove_arr = np.array([id_num_remove])
        else:
            print(id_num_remove, type(id_num_remove))
            raise AttributeError("Passed id_num is not a valid type.")
        # Ensures that values are returned in the order of the original id_num array
        _, remove_idx = np.where(getattr(self, "id_num") == id_num_remove_arr[:, None])
        keep_idx = np.ones(self.num, dtype=bool)
        keep_idx[remove_idx] = False
        attr_list = get_attr_list(self)
        #for attr in vars(self).keys():
        for attr in attr_list:
            setattr(self, attr, getattr(self, attr)[keep_idx])

        self.num -= len(remove_idx)

        self.check_consistency()

    def keep_index(self, idx_keep):
        """
        Filters AGNObject to only keep the objects at the specified indices.

        Parameters
        ----------
        idx_keep : numpy array
            indices to keep, others are removed.
        """

        if idx_keep is None:
            return None

        idx_change = np.zeros(len(self.mass), dtype=bool)
        idx_change[idx_keep] = True
        attr_list = get_attr_list(self)
        for attr in attr_list:
            setattr(self, attr, getattr(self, attr)[idx_change])

        self.num -= np.sum(idx_change)

        self.check_consistency()

    def keep_id_num(self, id_num_keep):
        """
        Filters AGNObject to only keep the objects at the specified ID numbers

        Parameters
        ----------
        id_num_keep : numpy array
            ID numbers to keep, others are removed
        """

        if id_num_keep is None:
            return None
        # Check if passed id_num is a numpy array, if not we make it one
        if isinstance(id_num_keep, np.ndarray):
            id_num_keep_arr = id_num_keep
        elif isinstance(id_num_keep, list):
            id_num_keep_arr = np.array(id_num_keep)
        elif (isinstance(id_num_keep, float) | isinstance(id_num_keep, (int, np.integer))) & (not isinstance(id_num_keep, bool)):
            id_num_keep_arr = np.array([id_num_keep])
        else:
            print(id_num_keep, type(id_num_keep))
            raise AttributeError("Passed id_num is not a valid type.")
        # Ensures that values are returned in the order of the original id_num array
        _, keep_idx = np.where(getattr(self, "id_num") == id_num_keep_arr[:, None])
        attr_list = get_attr_list(self)
        for attr in attr_list:
            setattr(self, attr, getattr(self, attr)[keep_idx])

        self.num = len(keep_idx)

        self.check_consistency()

    def at_id_num(self, id_num, attr):
        """Returns the attribute at the specified ID numbers

        Parameters
        ----------
        id_num : numpy array or float
            ID numbers of objects to return
        attr : str
            attribute to return

        Returns
        -------
        val : numpy array
            specified attribute at specified ID numbers
        """
        # Check if passed id_num is a numpy array, if not we make it one
        if isinstance(id_num, np.ndarray):
            id_num_arr = id_num
        elif isinstance(id_num, list):
            id_num_arr = np.array(id_num)
        elif (isinstance(id_num, float) | isinstance(id_num, (int, np.integer))) & (not isinstance(id_num, bool)):
            id_num_arr = np.array([id_num])
        else:
            print(id_num, type(id_num))
            raise AttributeError("Passed id_num is not a valid type.")
        # Ensures that values are returned in the order of the original id_num array
        _, id_mask = np.where(getattr(self, "id_num") == id_num_arr[:, None])

        try:
            val = getattr(self, attr)[id_mask]
        except:
            raise AttributeError("{} is not an attribute of the AGNObject".format(attr))

        return (val)

    def copy(self):
        """
        Creates a deep copy of the AGNObject

        Parameters
        ----------
        None

        Returns
        -------
        copied_object : AGNObject
            new copy of AGNObject with no references to original AGNObject
        """
        copied_object = deepcopy(self)
        return (copied_object)

    """ def locate(self, idx=None):

        #Returns objects at specified indices

        # Check that index array is numpy array
        assert isinstance(idx, np.ndarray),"idx must be numpy array"

        if idx is None:
            return None

        idx_full = np.zeros(len(self.mass),dtype=bool)
        idx_full[idx] = True """

    def sort(self, sort_attr=None):
        """
        Sorts all attributes of the AGNObject by the passed attribute

        Parameters
        ----------
        sort_attr : AGNObject attribute array
            array to sort the AGNObject by
        """

        # sorted indices of the array to sort by
        sort_idx = np.argsort(getattr(self, sort_attr))

        # Each attribute is then sorted to be in this order
        attr_list = get_attr_list(self)
        for attr in attr_list:
            setattr(self, attr, getattr(self, attr)[sort_idx])

    def return_params(self):
        """
        Gets list of parameters present in object.

        Parameters
        ----------
        None

        Returns
        -------
        list
            parameters in object
        """
        return (list(vars(self).keys()))

    def return_record_array(self):
        """
        Returns a numpy dictionary of all attributes in the AGNObject

        Parameters
        ----------
        None

        Returns
        -------
        dat_out : numpy dictionary
            dictionary array of all attributes in the AGNObject. Everything
            is written as a float.
        """
        attr_list = get_attr_list(self)
        #dtype = np.dtype([(attr, 'float') for attr in vars(self).keys()])
        dtype = np.dtype([(attr, 'float') for attr in attr_list])
        dat_out = np.empty(len(self.mass), dtype=dtype)
        #for attr in vars(self).keys():
        for attr in attr_list:
            dat_out[attr] = getattr(self, attr)
        return (dat_out)

    def to_file(self, fname=None, col_order=None):
        """
        Writes AGNObject to csv file. Header row started with `#` character.

        Parameters
        ----------
        fname : str
            filename including path
        col_order : array of str
            array of header names to re-order or cut out columns, optional
        """

        assert fname is not None, "Need to pass filename"

        self.check_consistency()

        import pandas
        samples_out = self.return_record_array()
        dframe = pandas.DataFrame(samples_out)
        if col_order is not None:
            dframe = dframe[col_order]
        dframe = dframe.fillna(value=np.nan)
        dframe.to_csv(fname, sep=' ',
                      header=[f"#{x}" if x == dframe.columns[0] else x for x in dframe.columns],
                      index=False)  # `#` is not pre-appended...just boolean

    def to_txt(self, fname=None, cols=None, extra_header=None):
        """
        Loads AGNObject into temporary multi-dim numpy array
        and then uses np.savetxt to save to file. Avoids the
        issue of pandas writing non-values as blanks instead
        of NaNs.

        Parameters
        ----------
        fname : str
            filename including path
        cols : array of str
            array of header names to re-order or cut out columns, optional
        extra_header : str
            extra information to go a line above the column names, optional
        """

        assert fname is not None, "Need to pass filename"

        self.check_consistency()

        if cols is not None:
            attributes = cols
        else:
            attributes = get_attr_list(self)

        header = " ".join(attributes)

        if extra_header is not None:
            header = extra_header + header

        attrs_list = []
        for attr in attributes:
            attrs_list.append(getattr(self, attr))

        temp_array = np.column_stack((tuple(attrs_list)))

        np.savetxt(fname, temp_array, header=header)

    def init_from_file(self, fname=None):
        """
        Reads in file from previous AGNObject.
           Not fully implemented. Would need to init AGNObject and then read from file?

        Parameters
        ----------
        fname : str
            file to read in
        """

        assert fname is not None, "Need to pass filename"

        dat_in = np.genfromtxt(fname, names=True)
        for name in dat_in.dtype.names:
            setattr(self, name, dat_in[name])

    def check_consistency(self):
        """
        Prints the size of each attribute to check that everything is
        consistent. Raises an AttributeError if all arrays do not have
        the same length.
        """
        attr_list = get_attr_list(self)

        # shape of the first attr in array (arbitrary, just need a comparison value)
        shape = getattr(self, attr_list[0]).shape
        not_consistent = 0
        for attr in attr_list:
            if (getattr(self, attr).shape != shape):
                not_consistent += 1

        if not_consistent > 0:
            print("Inconsistent attribute length, see below:")
            for attr in attr_list:
                print(f"{attr}.shape = {getattr(self, attr).shape}")
            raise AttributeError("Attributes are not all the same size")

        if self.num != shape[0]:
            print(f"num = {self.num}, num objects = {shape[0]}")
            raise AttributeError("num does not match number of objects in AGNObject")

    def unique_id_nums(self):
        """
        Checks that ID numbers are unique.
        """

        if (self.id_num.size != np.unique(self.id_num).size):
            print(f"There are {self.id_num.size} ID numbers stored and {np.unique(self.id_num).size} unique ID numbers.")
            print("See ID numbers below:")
            print(self.id_num)
            raise ValueError("ID numbers are not unique.")


class AGNStar(AGNObject):
    """
    A subclass of AGNObject for single stars. It extends AGNObject by adding
    attributes for mass, radius, and chemical composition.
    """

    def __init__(self,
                 mass=empty_arr,
                 log_radius=empty_arr,
                 log_luminosity=empty_arr,
                 log_teff=empty_arr,
                 star_X=empty_arr,
                 star_Y=empty_arr,
                 star_Z=empty_arr,
                 star_num=0,
                 **kwargs):
        """Creates an instance of the AGNStar class. This is a subclass
           of the AGNObject class. AGNStar adds additional star-specific
           parameters to the AGNObject. It calculates orbital angular
           momentum for stars.

        Parameters
        ----------
        mass : numpy array
            star mass
        orb_a : numpy array
            star orbital semi-major axis with respect to the SMBH
        radius : numpy array
            log of star radius in Rsun
        orb_inc : numpy array
            star orbital inclination with respect to the SMBH
        star_Y : numpy array
            helium fraction of stars
        star_Z : numpy array
            metals fraction of stars
        star_num : int, optional
            number of stars, by default 0
        smbh_mass : float
            mass of the SMBH
        """
        # Make sure all inputs are included
        # if radius is None: raise AttributeError('radius is not included in inputs')
        """ if star_Y is None: raise AttributeError('star_Y is not included in inputs')
        if star_Z is None: raise AttributeError('star_Z is not included in inputs') """

        if (star_num == 0):
            star_num = mass.shape[0]

        assert mass.shape == (star_num,), "star_num must match the number of objects"

        self.log_radius = log_radius
        self.log_luminosity = log_luminosity
        self.log_teff = log_teff

        if (np.any(star_X + star_Y + star_Z > 1.)):
            raise ValueError("star_X, star_Y, and star_Z must sum to 1 or less.")

        self.star_X = star_X
        self.star_Y = star_Y
        self.star_Z = star_Z

        super(AGNStar, self).__init__(mass=mass, obj_num=star_num, **kwargs)  # calls top level functions

    def __repr__(self):
        """
        Creates a string representation of AGNStar. Prints out
        the number of stars present in this instance of AGNStar.

        Returns
        -------
        totals : str
            number of stars in AGNStar
        """
        totals = 'AGNStar(): {} single stars'.format(self.num)
        return (totals)

    def add_stars(self,
                  new_log_radius=empty_arr,
                  new_log_luminosity=empty_arr,
                  new_log_teff=empty_arr,
                  new_X=empty_arr,
                  new_Y=empty_arr,
                  new_Z=empty_arr,
                  star_num=0,
                  **kwargs):
        """
        Append new stars to the end of AGNStar. This method updates the star
        specific parameters and then sends the rest to the AGNObject
        add_objects() method.

        Parameters
        ----------
        new_log_radius : numpy array
            log radii of new stars
        new_Y : numpy array
            helium mass fraction of new stars
        new_Z : numpy array
            metals mass fraction of new stars
        obj_num : int, optional
            number of objects to be added, by default None
        """

        if (star_num == 0):
            star_num = new_log_radius.shape[0]

        assert new_log_radius.shape == (star_num,), "star_num must match the number of objects"

        if (np.any(new_X + new_Y + new_Z) > 1.): raise ValueError("new_Y and new_Z must sum to 1 or less")

        self.star_X = np.concatenate([self.star_X, new_X])
        self.star_Y = np.concatenate([self.star_Y, new_Y])
        self.star_Z = np.concatenate([self.star_Z, new_Z])
        self.log_radius = np.concatenate([self.log_radius, new_log_radius])
        self.log_teff = np.concatenate([self.log_teff, new_log_teff])
        self.log_luminosity = np.concatenate([self.log_luminosity, new_log_luminosity])

        super(AGNStar, self).add_objects(obj_num=star_num, **kwargs)


class AGNBlackHole(AGNObject):
    """
    A subclass of AGNObject for single black holes. It extends AGNObject and
    adds attributes for GW frequency and strain. This is only relevant for
    EMRIs and BBH, so if a value is not passed these attributes are set to -1.5.
    AGNBlackHole also calculates orbital angular momentum for black holes.
    """
    def __init__(self, mass=empty_arr,
                 gw_freq=empty_arr,
                 gw_strain=empty_arr,
                 bh_num=0,
                 **kwargs):
        """Creates an instance of AGNStar object.

        Parameters
        ----------
        mass : numpy array
            black hole masses [Msun]
        gw_freq : numpy array
            gravitational wave frequency [Hz]
        gw_strain : numpy array
            gravitational wave strain [unitless]
        """

        if (bh_num == 0):
            bh_num = mass.shape[0]

        assert mass.shape == (bh_num,), "bh_num must match the number of objects"

        if mass is empty_arr:
            #self.orb_ang_mom = empty_arr
            self.gw_freq = empty_arr
            self.gw_strain = empty_arr
        else:
            #self.orb_ang_mom = setupdiskblackholes.setup_disk_blackholes_orb_ang_mom(bh_num)

            if ((gw_freq is empty_arr) and (gw_strain is empty_arr)):
                self.gw_freq = np.full(bh_num, -1.5)
                self.gw_strain = np.full(bh_num, -1.5)

            elif ((gw_freq is not empty_arr) and (gw_strain is not empty_arr)):
                self.gw_freq = gw_freq
                self.gw_strain = gw_strain
            else:
                raise AttributeError("something messy with gw_freq and gw_strain")

        super(AGNBlackHole, self).__init__(mass=mass, obj_num=bh_num, **kwargs)

    def __repr__(self):
        """
        Creates a string representation of AGNBlackHole. Prints out
        the number of black holes present in this instance of AGNBlackHole.

        Returns
        -------
        totals : str
            number of black holes in AGNBlackHole
        """

        totals = 'AGNBlackHole(): {} single black holes'.format(self.num)
        return (totals)

    def add_blackholes(self,
                       new_mass=empty_arr,
                       new_gw_freq=empty_arr,
                       new_gw_strain=empty_arr,
                       bh_num=0,
                       **kwargs):
        """
        Append black holes to the AGNBlackHole object.

        Parameters
        ----------
        obj_num : int, optional
            number of black holes to be added, by default None
        """

        if (bh_num == 0):
            bh_num = new_mass.shape[0]

        assert new_mass.shape == (bh_num,),"bh_num must match the number of objects"

        if new_gw_freq is empty_arr:
            self.gw_freq = np.concatenate([self.gw_freq, np.full(bh_num, -1.5)])
        else:
            self.gw_freq = np.concatenate([self.gw_freq, new_gw_freq])

        if new_gw_strain is empty_arr:
            self.gw_strain = np.concatenate([self.gw_strain, np.full(bh_num, -1.5)])
        else:
            self.gw_strain = np.concatenate([self.gw_strain, new_gw_strain])

        super(AGNBlackHole, self).add_objects(obj_num=bh_num, new_mass=new_mass, **kwargs)


class AGNBinaryStar(AGNObject):
    """
    An array of binary stars. Should include all objects of this type. No other objects should include objects of this type.
    Properties of this class:
        * scalar properties of each star:  masses, radius, Y,Z (star_mass1,star_mass2, star_radius1, star_radius2, ...)
         * vector properties of each star: individual angular momentum vectors (spin1,spin_angle_1) *relative to the z axis of the binary orbit*,
           not SMBH
         * orbit properties: use a reduced mass hamiltonian, you have 'r = r2 - r1' (vector) for which we get bin_a, bin_e, bin_inc (relative to SMBH)

    """

    def __init__(self, star_mass1 = None,
                       star_mass2 = None,
                       star_log_radius1 = None,
                       star_log_radius2 = None,
                       star_Y1 = None,
                       star_Y2 = None,
                       star_Z1 = None,
                       star_Z2 = None,
                       bin_e = None,
                       bin_a = None,
                       bin_inc=None,
                       cm_orb_a=None,
                       cm_orb_inc=None,
                       cm_orb_ecc=None,
                       obj_num = None,
                     **kwargs):
        
        #Make sure all inputs are included
        if star_mass1 is None: raise AttributeError("star_mass1 is not included in inputs")
        if star_mass2 is None: raise AttributeError("star_mass2 is not included in inputs")
        if star_log_radius1 is None: raise AttributeError("star_log_radius1 is not included in inputs")
        if star_log_radius2 is None: raise AttributeError("star_log_radius2 is not included in inputs")
        if star_Y1 is None: raise AttributeError("star_Y1 is not included in inputs")
        if star_Y2 is None: raise AttributeError("star_Y2 is not included in inputs")
        if star_Z1 is None: raise AttributeError("star_Z1 is not included in inputs")
        if star_Z2 is None: raise AttributeError("star_Z2 is not included in inputs")
        if bin_e is None: raise AttributeError("bin_e is not included in inputs")
        if bin_a is None: raise AttributeError("bin_a is not included in inputs")

        if obj_num is None: obj_num = star_mass1.size

        #Check that all inputs are 1d numpy arrays
        assert star_mass1.shape == (obj_num,),"star_mass1: all arrays must be 1d and the same length"
        assert star_mass2.shape == (obj_num,),"star_mass2: all arrays must be 1d and the same length"
        assert star_log_radius1.shape == (obj_num,),"star_log_radius1: all arrays must be 1d and the same length"
        assert star_log_radius2.shape == (obj_num,),"star_log_radius2: all arrays must be 1d and the same length"
        assert bin_e.shape == (obj_num,),"bin_e: all arrays must be 1d and the same length"
        assert bin_a.shape == (obj_num,),"bin_a: all arrays must be 1d and the same length"

        if (np.any(star_Y1 + star_Z1 > 1.)):
            raise ValueError("star_Y1 and star_Z1 must sum to 1 or less.")
        if (np.any(star_Y2 + star_Z2 > 1.)):
            raise ValueError("star_Y2 and star_Z2 must sum to 1 or less.")

        if((isinstance(star_Y1,float)) and (isinstance(star_Z1,float))):
            star_X1 = np.full(obj_num,1. - star_Y1 - star_Z1)
            star_Y1 = np.full(obj_num,star_Y1)
            star_Z1 = np.full(obj_num,star_Z1)
        if((isinstance(star_Y2,float)) and (isinstance(star_Z2,float))):
            star_X2 = np.full(obj_num,1. - star_Y2 - star_Z2)
            star_Y2 = np.full(obj_num,star_Y2)
            star_Z2 = np.full(obj_num,star_Z2)
        if((isinstance(star_Y1,np.ndarray)) and (isinstance(star_Z1,np.ndarray))):
            assert star_Y1.shape == (obj_num,),"star_Y1: all arrays must be 1d and the same length"
            assert star_Z1.shape == (obj_num,),"star_Z1: all arrays must be 1d and the same length"
            star_X1 = np.ones(obj_num) - star_Y1 - star_Z1
        if((isinstance(star_Y2,np.ndarray)) and (isinstance(star_Z2,np.ndarray))):
            assert star_Y2.shape == (obj_num,),"star_Y2: all arrays must be the same length"
            assert star_Z2.shape == (obj_num,),"star_Z2: all arrays must be the same length"
            star_X2 = np.ones(obj_num) - star_Y2 - star_Z2
        else: raise TypeError("star_Y1, star_Z1 and star_Y2, star_Z2 must be either both floats or numpy arrays")


        #Now assign attributes
        self.star_mass1 = star_mass1
        self.star_mass2 = star_mass2
        self.star_log_radius1 = star_log_radius1
        self.star_log_radius2 = star_log_radius2
        self.star_X1 = star_X1
        self.star_X2 = star_X2
        self.star_Y1 = star_Y1
        self.star_Y2 = star_Y2
        self.star_Z1 = star_Z1
        self.star_Z2 = star_Z2
        self.bin_e = bin_e
        self.bin_a = bin_a
        self.bin_inc = bin_inc

        #Now calculate properties for the AGNObject class aka the totals
        total_mass = star_mass1 + star_mass2
        total_spin = None # we will pass None for now, until we decide how to treat angular momentum
        total_spin_angle = None  # we will pass None for now, until we decide how to treat angular momentum

        super(AGNBinaryStar,self).__init__(mass = total_mass, orb_a = cm_orb_a, orb_inc = cm_orb_inc, orb_ecc = cm_orb_ecc, obj_num = obj_num)
        

    def __repr__(self):
        return('AGNBinaryStar(): {} stellar binaries'.format(len(self.mass)))
    
    def add_binaries(self, new_star_mass1 = None,
                        new_star_log_radius1 = None,
                        new_star_mass2 = None,
                        new_star_log_radius2 = None,
                        new_star_Y1 = None,
                        new_star_Y2 = None,
                        new_star_Z1 = None,
                        new_star_Z2 = None,
                        new_star_orb_a1 = None,
                        new_star_orb_a2 = None,
                        new_bin_e = None,
                        new_bin_a = None,
                        new_bin_inc=None,
                        new_cm_orb_a=None,
                        new_cm_orb_inc=None,
                        new_cm_orb_ecc=None,
                        obj_num = None,
                    **kwargs):
        

        #Make sure all inputs are included
        if new_star_mass1 is None: raise AttributeError("new_star_mass1 is not included in inputs")
        if new_star_mass2 is None: raise AttributeError("new_star_mass2 is not included in inputs")
        if new_star_log_radius1 is None: raise AttributeError("new_star_log_radius1 is not included in inputs")
        if new_star_log_radius2 is None: raise AttributeError("new_star_log_radius2 is not included in inputs")
        if new_star_Y1 is None: raise AttributeError("new_star_Y1 is not included in inputs")
        if new_star_Y2 is None: raise AttributeError("new_star_Y2 is not included in inputs")
        if new_star_Z1 is None: raise AttributeError("new_star_Z1 is not included in inputs")
        if new_star_Z2 is None: raise AttributeError("new_star_Z2 is not included in inputs")
        if new_star_spin1 is None: raise AttributeError("new_star_spin1 is not included in inputs")
        if new_star_spin2 is None: raise AttributeError("new_star_spin2 is not included in inputs")
        if new_star_spin_angle1 is None: raise AttributeError("new_star_spin_angle1 is not included in inputs")
        if new_star_spin_angle2 is None: raise AttributeError("new_star_spin_angle2 is not included in inputs")
        if new_bin_e is None: raise AttributeError("new_bin_e is not included in inputs")
        if new_bin_a is None: raise AttributeError("new_bin_a is not included in inputs")

        if obj_num is None: obj_num = new_star_mass1.size

        #Check that all inputs are 1d numpy arrays
        assert new_star_mass1.shape == (obj_num,),"new_star_mass1: all arrays must be 1d and the same length"
        assert new_star_mass2.shape == (obj_num,),"new_star_mass2: all arrays must be 1d and the same length"
        assert new_star_log_radius1.shape == (obj_num,),"new_star_log_radius1: all arrays must be 1d and the same length"
        assert new_star_log_radius2.shape == (obj_num,),"new_star_log_radius2: all arrays must be 1d and the same length"
        assert new_star_spin1.shape == (obj_num,),"new_star_spin1: all arrays must be 1d and the same length"
        assert new_star_spin2.shape == (obj_num,),"new_star_spin2: all arrays must be 1d and the same length"
        assert new_star_spin_angle1.shape == (obj_num,),"new_star_spin_angle1: all arrays must be 1d and the same length"
        assert new_star_spin_angle2.shape == (obj_num,),"new_star_spin_angle2: all arrays must be 1d and the same length"
        assert new_bin_e.shape == (obj_num,),"new_bin_e: all arrays must be 1d and the same length"
        assert new_bin_a.shape == (obj_num,),"new_bin_a: all arrays must be 1d and the same length"

        if (np.any(new_star_Y1 + new_star_Z1 > 1.)):
            raise ValueError("new_star_Y1 and new_star_Z1 must sum to 1 or less.")
        if (np.any(new_star_Y2 + new_star_Z2 > 1.)):
            raise ValueError("new_star_Y2 and new_star_Z2 must sum to 1 or less.")

        if((isinstance(new_star_Y1,float)) and (isinstance(new_star_Z1,float))):
            new_star_X1 = np.full(obj_num,1. - new_star_Y1 - new_star_Z1)
            new_star_Y1 = np.full(obj_num,new_star_Y1)
            new_star_Z1 = np.full(obj_num,new_star_Z1)
        if((isinstance(new_star_Y2,float)) and (isinstance(new_star_Z2,float))):
            new_star_X2 = np.full(obj_num,1. - new_star_Y2 - new_star_Z2)
            new_star_Y2 = np.full(obj_num,new_star_Y2)
            new_star_Z2 = np.full(obj_num,new_star_Z2)
        if((isinstance(new_star_Y1,np.ndarray)) and (isinstance(new_star_Z1,np.ndarray))):
            assert new_star_Y1.shape == (obj_num,),"new_star_Y1: all arrays must be 1d and the same length"
            assert new_star_Z1.shape == (obj_num,),"new_star_Z1: all arrays must be 1d and the same length"
            new_star_X1 = np.ones(obj_num) - new_star_Y1 - new_star_Z1
        if((isinstance(new_star_Y2,np.ndarray)) and (isinstance(new_star_Z2,np.ndarray))):
            assert new_star_Y2.shape == (obj_num,),"new_star_Y2: all arrays must be the same length"
            assert new_star_Z2.shape == (obj_num,),"new_star_Z2: all arrays must be the same length"
            new_star_X2 = np.ones(obj_num) - new_star_Y2 - new_star_Z2
        else: raise TypeError("new_star_Y1, new_star_Z1 and new_star_Y2, new_star_Z2 must be either both floats or numpy arrays")


        #Now add new values
        self.star_mass1 = np.concatenate([self.star_mass1, new_star_mass1])
        self.star_mass2 = np.concatenate([self.star_mass2, new_star_mass2])
        self.star_log_radius1 = np.concatenate([self.star_log_radius1, new_star_log_radius1])
        self.star_log_radius2 = np.concatenate([self.star_log_radius2, new_star_log_radius2])
        self.star_X1 = np.concatenate([self.star_X1, new_star_X1])
        self.star_Y1 = np.concatenate([self.star_Y1, new_star_Y1])
        self.star_Z1 = np.concatenate([self.star_Z1, new_star_Z1])
        self.star_X2 = np.concatenate([self.star_X2, new_star_X2])
        self.star_Y2 = np.concatenate([self.star_Y2, new_star_Y2])
        self.star_Z2 = np.concatenate([self.star_Z2, new_star_Z2])
        self.star_spin1 = np.concatenate([self.star_spin1, new_star_spin1])
        self.star_spin2 = np.concatenate([self.star_spin2, new_star_spin2])
        self.star_spin_angle1 = np.concatenate([self.star_spin_angle1, new_star_spin_angle1])
        self.star_spin_angle2 = np.concatenate([self.star_spin_angle2, new_star_spin_angle2])
        self.bin_e = np.concatenate([self.bin_e, new_bin_e])
        self.bin_a = np.concatenate([self.bin_a, new_bin_a])

        new_total_mass = new_star_mass1 + new_star_mass2

        super(AGNBinaryStar, self).add_objects(new_mass=new_total_mass,
                                              new_spin=None,
                                              new_spin_angle=None,
                                              new_a=new_cm_orb_a,
                                              new_inc=new_cm_orb_inc,
                                              new_e=new_cm_orb_ecc,
                                              obj_num=obj_num)


class AGNBinaryBlackHole(AGNObject):
    """
    An array of binary black holes. Should include all objects of this type. No other objects should contain objects of this type.
    """

    def __init__(self,
                 mass_1=empty_arr,
                 mass_2=empty_arr,
                 orb_a_1=empty_arr,
                 orb_a_2=empty_arr,
                 spin_1=empty_arr,
                 spin_2=empty_arr,
                 spin_angle_1=empty_arr,
                 spin_angle_2=empty_arr,
                 bin_sep=empty_arr,
                 bin_orb_a=empty_arr,
                 time_to_merger_gw=empty_arr,
                 flag_merging=empty_arr,
                 time_merged=empty_arr,
                 bin_ecc=empty_arr,
                 gen_1=empty_arr,
                 gen_2=empty_arr,
                 bin_orb_ang_mom=empty_arr,
                 bin_orb_inc=empty_arr,
                 bin_orb_ecc=empty_arr,
                 gw_freq=empty_arr,
                 gw_strain=empty_arr,
                 galaxy=empty_arr,
                 bin_bh_num=0,
                 id_num=empty_arr):

        """
        Create an instance of AGNBinaryBlackHole

        Parameters
        ----------
        mass_1 : numpy array
            mass of object 1 in Msun
        mass_2 : numpy array
            mass of object 2 in Msun
        orb_a_1 : numpy array
            orbital semi-major axis of object 1 wrt SMBH in R_g
        orb_a_2 : numpy array
            orbital semi-major axis of object 2 wrt SMBH in R_g
        spin_1 : numpy array
            dimensionless spin magnitude of object 1
        spin_2 : numpy array
            dimensionless spin magnitude of object 2
        spin_angle_1 : numpy array
            spin angle of object 1 wrt disk gas in radians
        spin_angle_2 : numpy array
            spin angle of object 2 wrt disk gas in radians
        bin_sep : numpy array
            separation of binary in R_g
            (semi-major axis around center of mass)
        bin_orb_a : numpy array
            semi-major axis of the binary's center of mass wrt SMBH in R_g
            (location in disk)
        time_to_merger_gw : numpy array
            time until binary will merge through GW alone
        flag_merging : numpy array of ints
            flag for if binary is merging this timestep (-2 if merging, 0 else)
        time_merged : numpy array
            time the binary merged (for things that already merged)
        bin_ecc : numpy array
            eccentricity of the binary around the center of mass
        gen_1 : numpy array of ints
            generation of object 1 (1 = natal black hole, no prior mergers)
        gen_2 : numpy array of ints
            generation of object 2 (1 = natal black hole, no prior mergers)
        bin_orb_ang_mom : numpy array
            angular momentum of the binary wrt SMBH (+1 prograde / -1 retrograde)
        bin_orb_inc : numpy array
            orbital inclination of the binary wrt SMBH
        bin_orb_ecc : numpy array
            orbital eccentricity of the binary wrt SMBH
        gw_freq : numpy array
            GW frequency of binary
            nu_gw = 1./pi * sqrt(G * M_bin / bin_sep^3)
        gw_strain : numpy array
            GW strain of binary
            h = (4/d_obs) *(GM_chirp/c^2)*(pi*nu_gw*GM_chirp/c^3)^(2/3)
            where m_chirp =(M_1 M_2)^(3/5) /(M_bin)^(1/5)
            For local distances, approx 
            d=cz/H0 = 3e8m/s(z)/70km/s/Mpc =3.e8 (z)/7e4 Mpc =428 Mpc
            assume 1Mpc = 3.1e22m.
            From Ned Wright's calculator
            (https://www.astro.ucla.edu/~wright/CosmoCalc.html)
            (z=0.1)=421Mpc. (z=0.5)=1909 Mpc
        id_num : numpy array
            unique ID numbers
        bin_bh_num : int
            number of binaries
        """

        # Assign attributes
        self.mass_1 = mass_1
        self.mass_2 = mass_2
        self.orb_a_1 = orb_a_1
        self.orb_a_2 = orb_a_2
        self.spin_1 = spin_1
        self.spin_2 = spin_2
        self.spin_angle_1 = spin_angle_1
        self.spin_angle_2 = spin_angle_2
        self.bin_sep = bin_sep
        self.bin_orb_a = bin_orb_a
        self.time_to_merger_gw = time_to_merger_gw
        self.flag_merging = flag_merging
        self.time_merged = time_merged
        self.bin_ecc = bin_ecc
        self.gen_1 = gen_1
        self.gen_2 = gen_2
        self.bin_orb_ang_mom = bin_orb_ang_mom
        self.bin_orb_inc = bin_orb_inc
        self.bin_orb_ecc = bin_orb_ecc
        self.gw_freq = gw_freq
        self.gw_strain = gw_strain
        self.id_num = id_num
        self.galaxy = galaxy

        if (bin_bh_num == 0):
            bin_bh_num = mass_1.shape[0]

        self._mass_total = mass_1 + mass_2

        self.num = bin_bh_num

        self.check_consistency()

    def __repr__(self):
        return ('AGNBinaryBlackHole(): {} black hole binaries'.format(self.num))

    def add_binaries(self,
                     new_mass_1=empty_arr,
                     new_mass_2=empty_arr,
                     new_orb_a_1=empty_arr,
                     new_orb_a_2=empty_arr,
                     new_spin_1=empty_arr,
                     new_spin_2=empty_arr,
                     new_spin_angle_1=empty_arr,
                     new_spin_angle_2=empty_arr,
                     new_bin_sep=empty_arr,
                     new_bin_orb_a=empty_arr,
                     new_time_to_merger_gw=empty_arr,
                     new_flag_merging=empty_arr,
                     new_time_merged=empty_arr,
                     new_bin_ecc=empty_arr,
                     new_gen_1=empty_arr,
                     new_gen_2=empty_arr,
                     new_bin_orb_ang_mom=empty_arr,
                     new_bin_orb_inc=empty_arr,
                     new_bin_orb_ecc=empty_arr,
                     new_gw_freq=empty_arr,
                     new_gw_strain=empty_arr,
                     new_id_num=empty_arr,
                     new_galaxy=empty_arr,
                     new_bin_bh_num=0):
        """
        Creates an instance of the AGNBinaryBlackHole class.

        Parameters
        ----------
        new_mass_1 : numpy array
            mass of object 1 in Msun
        new_mass_2 : numpy array
            mass of object 2 in Msun
        new_orb_a_1 : numpy array
            orbital semi-major axis of object 1 wrt SMBH in R_g
        new_orb_a_2 : numpy array
            orbital semi-major axis of object 2 wrt SMBH in R_g
        new_spin_1 : numpy array
            dimensionless spin magnitude of object 1
        new_spin_2 : numpy array
            dimensionless spin magnitude of object 2
        new_spin_angle_1 : numpy array
            spin angle of object 1 wrt disk gas in radians
        new_spin_angle_2 : numpy array
            spin angle of object 2 wrt disk gas in radians
        new_bin_sep : numpy array
            separation of binary in R_g
            (semi-major axis around center of mass)
        new_bin_orb_a : numpy array
            semi-major axis of the binary's center of mass wrt SMBH in R_g
            (location in disk)
        new_time_to_merger_gw : numpy array
            time until binary will merge through GW alone
        new_flag_merging : numpy array of ints
            flag for if binary is merging this timestep (-2 if merging, 0 else)
        new_time_merged : numpy array
            time the binary merged (for things that already merged)
        new_bin_ecc : numpy array
            eccentricity of the binary around the center of mass
        new_gen_1 : numpy array of ints
            generation of object 1 (1 = natal black hole, no prior mergers)
        new_gen_2 : numpy array of ints
            generation of object 2 (1 = natal black hole, no prior mergers)
        new_bin_orb_ang_mom : numpy array
            angular momentum of the binary wrt SMBH (+1 prograde / -1 retrograde)
        new_bin_orb_inc : numpy array
            orbital inclination of the binary wrt SMBH
        new_bin_orb_ecc : numpy array
            orbital eccentricity of the binary wrt SMBH
        new_gw_freq : numpy array
            GW frequency of binary
        new_gw_strain : numpy array
            GW strain of binary
        new_id_num : numpy array
            unique ID numbers
        new_bin_bh_num : int
            number of binaries to add
        """

        if (new_bin_bh_num == 0):
            new_bin_bh_num = new_mass_1.size

        self.mass_1 = np.concatenate([self.mass_1, new_mass_1])
        self.mass_2 = np.concatenate([self.mass_2, new_mass_2])
        self.orb_a_1 = np.concatenate([self.orb_a_1, new_orb_a_1])
        self.orb_a_2 = np.concatenate([self.orb_a_2, new_orb_a_2])
        self.spin_1 = np.concatenate([self.spin_1, new_spin_1])
        self.spin_2 = np.concatenate([self.spin_2, new_spin_2])
        self.spin_angle_1 = np.concatenate([self.spin_angle_1, new_spin_angle_1])
        self.spin_angle_2 = np.concatenate([self.spin_angle_2, new_spin_angle_2])
        self.bin_sep = np.concatenate([self.bin_sep, new_bin_sep])
        self.bin_orb_a = np.concatenate([self.bin_orb_a, new_bin_orb_a])
        self.time_to_merger_gw = np.concatenate([self.time_to_merger_gw, new_time_to_merger_gw])
        self.flag_merging = np.concatenate([self.flag_merging, new_flag_merging])
        self.time_merged = np.concatenate([self.time_merged, new_time_merged])
        self.bin_ecc = np.concatenate([self.bin_ecc, new_bin_ecc])
        self.gen_1 = np.concatenate([self.gen_1, new_gen_1])
        self.gen_2 = np.concatenate([self.gen_2, new_gen_2])
        self.bin_orb_ang_mom = np.concatenate([self.bin_orb_ang_mom, new_bin_orb_ang_mom])
        self.bin_orb_inc = np.concatenate([self.bin_orb_inc, new_bin_orb_inc])
        self.bin_orb_ecc = np.concatenate([self.bin_orb_ecc, new_bin_orb_ecc])
        self.gw_freq = np.concatenate([self.gw_freq, new_gw_freq])
        self.gw_strain = np.concatenate([self.gw_strain, new_gw_strain])
        self.id_num = np.concatenate([self.id_num, new_id_num])
        self.galaxy = np.concatenate([self.galaxy, new_galaxy])

        self.num += new_bin_bh_num

        #self.mass_total = np.concatenate([self.mass_total, new_mass_1 + new_mass_2])

        self.check_consistency()

    @property
    def mass_total(self):
        """Return the total mass

        Returns
        -------
        id : int
            The maximum id created up until now
        """
        self._mass_total = self.mass_1 + self.mass_2
        return self._mass_total


class AGNMergedBlackHole(AGNObject):
    """
    Array of merged black holes.
    """
    def __init__(self,
                 id_num=empty_arr,
                 galaxy=empty_arr,
                 bin_orb_a=empty_arr,
                 mass_final=empty_arr,
                 spin_final=empty_arr,                 
                 spin_angle_final=empty_arr,
                 mass_1=empty_arr,
                 mass_2=empty_arr,
                 spin_1=empty_arr,
                 spin_2=empty_arr,
                 spin_angle_1=empty_arr,
                 spin_angle_2=empty_arr,
                 gen_1=empty_arr,
                 gen_2=empty_arr,
                 chi_eff=empty_arr,
                 chi_p=empty_arr,
                 v_kick=empty_arr,
                 lum_shock=empty_arr,
                 lum_jet=empty_arr,
                 time_merged=empty_arr,
                 num_obj_merge=0):
        """Creates an instance of AGNMergedBlackHole.

        Parameters
        ----------
        galaxy : numpy array
            galaxy (iteration)
        bin_orb_a : numpy array
            orbital semi-major axis of binary wrt SMBH prior to merger in R_g
        mass_final : numpy array
            mass post-merger in Msun
        spin_final : numpy array
            spin post-merger
        spin_angle_final : numpy array
            spin angle post-merger in radians
        mass_1 : numpy array
            mass of the first component prior to merger in Msun
        mass_2 : numpy array
            mass of the second component prior to merger in Msun
        spin_1 : numpy array
            spin of the first component prior to merger
        spin_2 : numpy array
            spin of the second component prior to merger
        spin_angle_1 : numpy array
            spin angle of the first component prior to merger in radians
        spin_angle_2 : numpy array
            spin angle of the second component prior to merger in radians
        gen_1 : numpy array
            merger generation of the first component
        gen_2 : numpy array
            merger generation of the second component
        chi_eff : numpy array
            effective spin prior to merger
        chi_p : numpy array
            precessing spin component of the binary prior to merger
        v_kick : numpy array
            kick velocity [km/s] of the remnant BH
        lum_shock: numpy array
            estimated shock luminosity generated post-merger in erg/s
        lum_jet: : numy array
            estimated jet (Bondi-Hoyle) luminosity post-merger in erg/s
        time_merged : numpy array
            the timestep of merger
        num_obj_merge : int
            number of objects
        """

        if (num_obj_merge == 0):
            num_obj_merge = mass_final.shape[0]

        self.id_num = id_num
        self.galaxy = galaxy
        self.bin_orb_a = bin_orb_a
        self.mass_final = mass_final
        self.spin_final = spin_final
        self.spin_angle_final = spin_angle_final
        self.mass_1 = mass_1
        self.mass_2 = mass_2
        self.spin_1 = spin_1
        self.spin_2 = spin_2
        self.spin_angle_1 = spin_angle_1
        self.spin_angle_2 = spin_angle_2
        self.gen_1 = gen_1
        self.gen_2 = gen_2
        self.chi_eff = chi_eff
        self.chi_p = chi_p
        self.v_kick = v_kick
        self.v_kick = v_kick
        self.lum_shock = lum_shock
        self.lum_jet = lum_jet
        self.time_merged = time_merged

        self.num = num_obj_merge

        self.check_consistency()

    def add_blackholes(self, new_id_num=empty_arr, new_galaxy=empty_arr, new_bin_orb_a=empty_arr,
                       new_mass_final=empty_arr, new_spin_final=empty_arr, new_spin_angle_final=empty_arr,
                       new_mass_1=empty_arr, new_mass_2=empty_arr, new_spin_1=empty_arr, new_spin_2=empty_arr,
                       new_spin_angle_1=empty_arr, new_spin_angle_2=empty_arr, new_gen_1=empty_arr, new_gen_2=empty_arr,
                       new_chi_eff=empty_arr, new_chi_p=empty_arr, new_v_kick=empty_arr, new_lum_shock=empty_arr, 
                       new_lum_jet=empty_arr,
                       new_time_merged=empty_arr, num_obj_merge=0): # add   new_lum_agn = empty_arr, to incoorporate
        """
        Add blackholes to the AGNMergedBlackHoles object

        Parameters
        ----------
        new_galaxy : numpy array
            galaxy (iteration)
        new_bin_orb_a : numpy array
            orbital semi-major axis of binary wrt SMBH prior to merger in R_g
        new_mass_final : numpy array
            mass post-merger in Msun
        new_spin_final : numpy array
            spin post-merger
        new_spin_angle_final : numpy array
            spin angle post-merger in radians
        new_mass_1 : numpy array
            mass of the first component prior to merger in Msun
        new_mass_2 : numpy array
            mass of the second component prior to merger in Msun
        new_spin_1 : numpy array
            spin of the first component prior to merger
        new_spin_2 : numpy array
            spin of the second component prior to merger
        new_spin_angle_1 : numpy array
            spin angle of the first component prior to merger in radians
        new_spin_angle_2 : numpy array
            spin angle of the second component prior to merger in radians
        new_gen_1 : numpy array
            merger generation of the first component
        new_gen_2 : numpy array
            merger generation of the second component
        new_chi_eff : numpy array
            effective spin prior to merger
        new_chi_p : numpy array
            precessing spin component of the binary prior to merger
<<<<<<< HEAD
        new_v_kick: numpy array
            merger remnant kick velocity in units km/s
        new_lum_shock
        new_lum_jet
        new_lum_agn
        # emily add
=======
        new_v_kick : numpy array
            kick velocity [km/s] of the remnant BH
        lum_shock: numpy array
            estimated shock luminosity generated post-merger in erg/s
        new_lum_jet : numpy array
            estimated jet (Bondi-Hoyle) luminosity generated post-merger in erg/s
>>>>>>> b2012e02
        new_time_merged : numpy array
            the timestep of merger
        num_obj_merge : int
            number of objects to be added
        """

        self.id_num = np.concatenate([self.id_num, new_id_num])
        self.galaxy = np.concatenate([self.galaxy, new_galaxy])
        self.bin_orb_a = np.concatenate([self.bin_orb_a, new_bin_orb_a])
        self.mass_final = np.concatenate([self.mass_final, new_mass_final])
        self.spin_final = np.concatenate([self.spin_final, new_spin_final])
        self.spin_angle_final = np.concatenate([self.spin_angle_final, new_spin_angle_final])
        self.mass_1 = np.concatenate([self.mass_1, new_mass_1])
        self.mass_2 = np.concatenate([self.mass_2, new_mass_2])
        self.spin_1 = np.concatenate([self.spin_1, new_spin_1])
        self.spin_2 = np.concatenate([self.spin_2, new_spin_2])
        self.spin_angle_1 = np.concatenate([self.spin_angle_1, new_spin_angle_1])
        self.spin_angle_2 = np.concatenate([self.spin_angle_2, new_spin_angle_2])
        self.gen_1 = np.concatenate([self.gen_1, new_gen_1])
        self.gen_2 = np.concatenate([self.gen_2, new_gen_2])
        self.chi_eff = np.concatenate([self.chi_eff, new_chi_eff])
        self.chi_p = np.concatenate([self.chi_p, new_chi_p])
        self.v_kick = np.concatenate([self.v_kick, new_v_kick])
        self.lum_shock = np.concatenate([self.lum_shock, new_lum_shock])
        self.lum_jet = np.concatenate([self.lum_jet, new_lum_jet])
        self.time_merged = np.concatenate([self.time_merged, new_time_merged])

        if (num_obj_merge == 0):
            num_obj_merge = new_mass_final.shape[0]

        self.num += num_obj_merge

        self.check_consistency()


class AGNMergedStar(AGNObject):
    """
    Array of merged stars.
    """
    def __init__(self,
                 id_num=empty_arr,
                 galaxy=empty_arr,
                 orb_a_final=empty_arr,
                 mass_final=empty_arr,
                 gen_final=empty_arr,
                 mass_1=empty_arr,
                 mass_2=empty_arr,
                 gen_1=empty_arr,
                 gen_2=empty_arr,
                 log_radius_final=empty_arr,
                 orb_ecc=empty_arr,
                 time_merged=empty_arr,
                 num_obj_merge=0):
        """Creates an instance of AGNMergedBlackHole.

        Parameters
        ----------
        galaxy : numpy array
            galaxy (iteration)
        orb_a_final : numpy array
            orbital semi-major axis of merged star post-merger wrt SMBH in R_g
        mass_final : numpy array
            mass post-merger in Msun
        gen_final : numpy array
            final generation of merged star
        mass_1 : numpy array
            mass of the first component prior to merger in Msun
        mass_2 : numpy array
            mass of the second component prior to merger in Msun
        gen_1 : numpy array
            merger generation of the first component
        gen_2 : numpy array
            merger generation of the second component
        log_radius_final : numpy array
            log radius [Rsun] of the star post-merger
        orb_ecc : numpy array
            orbital eccentricity of the star post-merger wrt SMBH
        time_merged : numpy array
            the timestep of merger
        num_obj_merge : int
            number of objects
        """

        if (num_obj_merge == 0):
            num_obj_merge = mass_final.shape[0]

        self.id_num = id_num
        self.galaxy = galaxy
        self.orb_a_final = orb_a_final
        self.mass_final = mass_final
        self.gen_final = gen_final
        self.mass_1 = mass_1
        self.mass_2 = mass_2
        self.gen_1 = gen_1
        self.gen_2 = gen_2
        self.log_radius_final = log_radius_final
        self.orb_ecc = orb_ecc
        self.time_merged = time_merged

        self.num = num_obj_merge

        self.check_consistency()

    def add_stars(self, new_id_num=empty_arr, new_galaxy=empty_arr, new_orb_a_final=empty_arr, new_gen_final=empty_arr,
                  new_mass_final=empty_arr,
                  new_mass_1=empty_arr, new_mass_2=empty_arr,
                  new_gen_1=empty_arr, new_gen_2=empty_arr,
                  new_log_radius_final=empty_arr, new_orb_ecc=empty_arr,
                  new_time_merged=empty_arr, num_obj_merge=0):
        """
        Add stars to the AGNMergedStar object

        Parameters
        ----------
        new_galaxy : numpy array
            galaxy (iteration)
        new_orb_a_final : numpy array
            orbital semi-major axis of merged star wrt SMBH post-merger in R_g
        new_mass_final : numpy array
            mass post-merger in Msun
        new_gen_final : numpy array
            final generation of merged star
        new_mass_1 : numpy array
            mass of the first component prior to merger in Msun
        new_mass_2 : numpy array
            mass of the second component prior to merger in Msun
        new_gen_1 : numpy array
            merger generation of the first component
        new_gen_2 : numpy array
            merger generation of the second component
        new_log_radius_final : numpy array
            log radius [Rsun] of the star post-merger
        new_orb_ecc : numpy array
            orbital eccentricity of the star post-merger wrt SMBH
        new_time_merged : numpy array
            the timestep of merger
        num_obj_merge : int
            number of objects to be added
        """

        self.id_num = np.concatenate([self.id_num, new_id_num])
        self.galaxy = np.concatenate([self.galaxy, new_galaxy])
        self.orb_a_final = np.concatenate([self.orb_a_final, new_orb_a_final])
        self.mass_final = np.concatenate([self.mass_final, new_mass_final])
        self.gen_final = np.concatenate([self.gen_final, new_gen_final])
        self.mass_1 = np.concatenate([self.mass_1, new_mass_1])
        self.mass_2 = np.concatenate([self.mass_2, new_mass_2])
        self.gen_1 = np.concatenate([self.gen_1, new_gen_1])
        self.gen_2 = np.concatenate([self.gen_2, new_gen_2])
        self.log_radius_final = np.concatenate([self.log_radius_final, new_log_radius_final])
        self.orb_ecc = np.concatenate([self.orb_ecc, new_orb_ecc])
        self.time_merged = np.concatenate([self.time_merged, new_time_merged])

        if (num_obj_merge == 0):
            num_obj_merge = new_mass_final.shape[0]

        self.num += num_obj_merge

        self.check_consistency()


class AGNExplodedStar(AGNObject):
    """
    Array of exploded stars with BH parameters.
    """
    def __init__(self,
                 id_num_star=empty_arr,
                 id_num_bh=empty_arr,
                 galaxy=empty_arr,
                 orb_a_star=empty_arr,
                 orb_a_bh=empty_arr,
                 mass_star=empty_arr,
                 mass_bh=empty_arr,
                 gen_star=empty_arr,
                 gen_bh=empty_arr,
                 orb_inc_star=empty_arr,
                 orb_inc_bh=empty_arr,
                 orb_ecc_star=empty_arr,
                 orb_ecc_bh=empty_arr,
                 star_log_radius=empty_arr,
                 time_sn=empty_arr,
                 num_obj_explode=0):
        """Creates an instance of AGNExplodedStar.

        Parameters
        ----------
        id_num_star : numpy array
            ID number of exploded star
        id_num_bh : numpy array
            ID number of BH that interacted with star
        galaxy : numpy array
            galaxy (iteration)
        orb_a_star : numpy array
            orbital semi-major axis of star wrt SMBH in R_g
        orb_a_bh : numpy array
            orbital semi-major axis of BH wrt SMBH in R_g
        mass_star : numpy array
            mass of star in Msun
        mass_bh : numpy array
            mass of BH in Msun
        gen_star : numpy array
            generation of star
        gen_bh : numpy array
            generation of BH
        orb_inc_star : numpy array
            orbital inclination of star
        orb_inc_bh : numpy array
            orbital inclination of BH
        orb_ecc_star : numpy array
            orbital eccentricity of star wrt SMBH
        orb_ecc_bh : numpy array
            orbital eccentricity of BH wrt SMBH
        star_log_radius : numpy array
            Log radius of star in Rsun
        time_sn : numpy array
            the timestep of explosion
        num_obj_explode : int
            number of objects
        """

        if (num_obj_explode == 0):
            num_obj_explode = id_num_star.shape[0]

        self.id_num_star = id_num_star
        self.id_num_bh = id_num_bh
        self.galaxy = galaxy
        self.orb_a_star = orb_a_star
        self.orb_a_bh = orb_a_bh
        self.mass_star = mass_star
        self.mass_bh = mass_bh
        self.gen_star = gen_star
        self.gen_bh = gen_bh
        self.orb_inc_star = orb_inc_star
        self.orb_inc_bh = orb_inc_bh
        self.orb_ecc_star = orb_ecc_star
        self.orb_ecc_bh = orb_ecc_bh
        self.star_log_radius = star_log_radius
        self.time_sn = time_sn

        self.num = num_obj_explode

        self.check_consistency()

    def add_stars(self, new_id_num_star=empty_arr, new_id_num_bh=empty_arr, new_galaxy=empty_arr,
                  new_orb_a_star=empty_arr, new_orb_a_bh=empty_arr, new_mass_star=empty_arr, new_mass_bh=empty_arr,
                  new_gen_star=empty_arr, new_gen_bh=empty_arr, new_orb_inc_star=empty_arr, new_orb_inc_bh=empty_arr,
                  new_orb_ecc_star=empty_arr, new_orb_ecc_bh=empty_arr, new_star_log_radius=empty_arr, new_time_sn=empty_arr,
                  num_obj_explode=0):
        """
        Add stars to the AGNMergedStar object

        Parameters
        ----------
        new_galaxy : numpy array
            galaxy (iteration)
        new_id_num_star : numpy array
            ID number of exploded star
        new_id_num_bh : numpy array
            ID number of BH that interacted with star
        new_orb_a_star : numpy array
            Semi-major axis of exploded star wrt SMBH in R_g
        new_orb_a_bh : numpy array
            Semi-major axis of BH wrt SMBH in R_g
        new_mass_star : numpy array
            Mass [M_sun] of exploded star
        new_mass_bh : numpy array
            Mass [M_sun] of BH
        new_gen_star : numpy array
            Generation of exploded star
        new_gen_bh : numpy array
            Generation of BH
        new_orb_inc_star : numpy array
            Orbital inclination of star wrt SMBH
        new_orb_inc_bh : numpy array
            Orbital inclination of BH wrt SMBH
        new_orb_ecc_star : numpy array
            Orbital eccentricity of star wrt SMBH
        new_orb_ecc_bh : numpy array
            Orbital eccentricity of BH wrt SMBH
        new_star_log_radius : numpy array
            Log radius [R_sun] of star
        new_time_sn : numpy array
            Time of explosion
        num_obj_explode : int
            Number of objects
        """

        self.galaxy = np.concatenate([self.galaxy, new_galaxy])
        self.id_num_star = np.concatenate([self.id_num_star, new_id_num_star])
        self.id_num_bh = np.concatenate([self.id_num_bh, new_id_num_bh])
        self.orb_a_star = np.concatenate([self.orb_a_star, new_orb_a_star])
        self.orb_a_bh = np.concatenate([self.orb_a_bh, new_orb_a_bh])
        self.mass_star = np.concatenate([self.mass_star, new_mass_star])
        self.mass_bh = np.concatenate([self.mass_bh, new_mass_bh])
        self.gen_star = np.concatenate([self.gen_star, new_gen_star])
        self.gen_bh = np.concatenate([self.gen_bh, new_gen_bh])
        self.orb_inc_star = np.concatenate([self.orb_inc_star, new_orb_inc_star])
        self.orb_inc_bh = np.concatenate([self.orb_inc_bh, new_orb_inc_bh])
        self.orb_ecc_star = np.concatenate([self.orb_ecc_star, new_orb_ecc_star])
        self.orb_ecc_bh = np.concatenate([self.orb_ecc_bh, new_orb_ecc_bh])
        self.star_log_radius = np.concatenate([self.star_log_radius, new_star_log_radius])
        self.time_sn = np.concatenate([self.time_sn, new_time_sn])

        if (num_obj_explode == 0):
            num_obj_explode = new_mass_star.shape[0]

        self.num += num_obj_explode

        self.check_consistency()

obj_types = {0: "single black hole",
             1: "single star",
             2: "binary black hole",
             3: "binary star",}
             #5: "exploded star"
             #} # Other types are not in use yet

obj_direction = {0: "orbit direction undetermined",
                 1: "prograde orbiter",
                -1: "retrograde orbiter"}

obj_disk_loc = {0: "disk location undetermined",
                1: "outer disk",
               -1: "inner disk"}


class AGNFilingCabinet(AGNObject):
    """
    Master catalog of all objects in the disk. Each object has a unique ID number,
    type, and orbital direction. Currently it also takes in all parameters present in AGNObject,
    but these are not updated when the instances of AGNBlackHole and AGNStar are updated.
    """
    def __init__(self,
                 id_num,
                 category,
                 orb_a,
                 mass,
                 orb_ecc,
                 size,
                 direction=None,
                 disk_inner_outer=None,
                 fc_num=0):
        """
        Creates an instance of AGNFilingCabinet. It extends AGNObject by
        recording ID numbers for each object and their category, so that
        they can be easily found in their respective AGNObjects.

        Parameters
        ----------
        id_num : numpy array
            ID numbers of the objects
        category : numpy array of ints
            category (black hole, star, etc.) of the objects
        orb_a : numpy array
            orbital semi-major axis [r_{g,SMBH}] with respect to the SMBH
        mass : numpy array
            masses [Msun] of the objects (for binaries this is total mass)
        orb_ecc : numpy.ndarray
            Orbital eccentricity with respect to the SMBH
        size : numpy array
            for BH this is set to -1.5, for stars this is set to the stellar radius in R_g,
            for binaries this is the binary's semi-major axis (aka separation) in R_g
            in R_g
        direction : numpy array
            direction of the orbit of the objects, optional
        disk_inner_outer : numpy array
            if the object is in the inner or outer disk
        """

        if (fc_num == 0):
            fc_num = id_num.shape[0]

        # Set attributes
        self.id_num = id_num
        # Set _id_max
        if len(id_num) > 0:
            self._id_max = id_num.max()
        else:
            self._id_max = 0
        # future: pass an int to category and it fills in the rest
        self.category = category
        self.orb_a = orb_a
        self.mass = mass
        # size is radius for stars, -1 for BH, bin_sep for binary BH
        self.size = size
        self.orb_ecc = orb_ecc

        # Set direction as 0 (undetermined) if not passed
        # Otherwise set as what is passed
        if direction is None:
            self.direction = np.full(id_num.shape, 0)
        else:
            self.direction = direction

        # Set disk_inner_outer as 0 (undetermined if not passed)
        # Otherwise set as what is passed
        if disk_inner_outer is None:
            self.disk_inner_outer = np.full(id_num.shape, 0)
        else:
            self.disk_inner_outer = disk_inner_outer

        self.num = fc_num

        self.check_consistency()
        self.unique_id_nums()

    def __repr__(self):
        """
        Creates a string representation of AGNFilingCabinet. Prints out
        the number and types of objects present in AGNFilingCabinet and
        their direction (prograde, retrograde, or undetermined). Not
        currently working.

        Returns
        -------
        totals : str
            number and types of objects in AGNFilingCabinet
        """

        # totals = "AGN Filing Cabinet\n"
        # for key in obj_types:
        #     #print(key,getattr(self,"category").count(key))
        #     totals += (f"\t{obj_types[key]}: { np.sum(getattr(self,"category") == key) }\n")
        #     for direc in obj_direction:
        #         totals += (f"\t\t{obj_direction[direc]}: {np.sum((getattr(self,"category") == key) & (getattr(self,"direction") == direc))}\n")
        #     totals += "\n"
        #     for loc in obj_disk_loc:
        #         totals += (f"\t\t{obj_disk_loc[loc]}: {np.sum((getattr(self,"category") == key) & (getattr(self,"disk_inner_outer") == loc))}\n")
        # totals += f"{len(getattr(self,"category"))} objects total"
        return ()

    @property
    def id_max(self):
        """Return the maximum id which has been created up to this point

        Returns
        -------
        id : int
            The maximum id created up until now
        """
        if len(self.id_num) > 0:
            self._id_max = max(self._id_max, self.id_num.max())
        return self._id_max

    def update(self, id_num, attr, new_info):
        """Update a given attribute in AGNFilingCabinet for the given ID numbers

        Parameters
        ----------
        id_num : numpy array
            ID numbers of the objects to be changed
        attr : str
            the attribute to be changed
        new_info : numpy array
            the new data for the attribute
        """

        if not isinstance(attr, str):
            raise TypeError("`attr` must be passed as a string")

        try:
            getattr(self, attr)
        except:
            raise AttributeError("{} is not an attribute of AGNFilingCabinet".format(attr))
        # Check if passed id_num is a numpy array, if not we make it one
        if isinstance(id_num, np.ndarray):
            id_num_arr = id_num
        elif isinstance(id_num, list):
            id_num_arr = np.array(id_num)
        elif (isinstance(id_num, float) | isinstance(id_num, (int, np.integer))) & (not isinstance(id_num, bool)):
            id_num_arr = np.array([id_num])
        else:
            print(id_num, type(id_num))
            raise AttributeError("Passed id_num is not a valid type.")
        # Ensures that values are returned in the order of the original id_num array
        a, b = np.where(getattr(self, "id_num") == id_num_arr[:, None])
        id_mask = b[np.argsort(a)]
        getattr(self, attr)[id_mask] = new_info

    def add_objects(self, new_id_num, new_category, new_orb_a,
                    new_mass, new_orb_ecc, new_size, new_direction, new_disk_inner_outer, fc_num=0):
        """
        Append objects to the AGNFilingCabinet.

        Parameters
        ----------
        new_id_num : numpy array
            ID numbers to be added
        new_category : numpy array
            categories to be added
        new_orb_a : numpy array
            orbital semi-major axes to be added
        new_mass : numpy array
            masses to be added
        new_orb_ecc : numpy array
            new orbital eccentricities to be added
        new_size : numpy array
            sizes to be added (BH: -1, stars: radii in Rsun,
            binaries: separation in R_g)
        new_direction : numpy array
            orbital directions of objects to be added
        new_disk_inner_outer : numpy array
            new inner/outer disk locations to be added
        fc_num : int
            number of objects to be added
        """

        if (fc_num == 0):
            fc_num = new_mass.shape[0]

        self.id_num = np.concatenate([self.id_num, new_id_num])
        self.category = np.concatenate([self.category, new_category])
        self.orb_a = np.concatenate([self.orb_a, new_orb_a])
        self.mass = np.concatenate([self.mass, new_mass])
        self.orb_ecc = np.concatenate([self.orb_ecc, new_orb_ecc])
        self.size = np.concatenate([self.size, new_size])
        self.direction = np.concatenate([self.direction, new_direction])
        self.disk_inner_outer = np.concatenate([self.disk_inner_outer, new_disk_inner_outer])

        self.num += fc_num

        self.check_consistency()
        self.unique_id_nums()
        self.id_max<|MERGE_RESOLUTION|>--- conflicted
+++ resolved
@@ -1438,21 +1438,12 @@
             effective spin prior to merger
         new_chi_p : numpy array
             precessing spin component of the binary prior to merger
-<<<<<<< HEAD
-        new_v_kick: numpy array
-            merger remnant kick velocity in units km/s
-        new_lum_shock
-        new_lum_jet
-        new_lum_agn
-        # emily add
-=======
         new_v_kick : numpy array
             kick velocity [km/s] of the remnant BH
         lum_shock: numpy array
             estimated shock luminosity generated post-merger in erg/s
         new_lum_jet : numpy array
             estimated jet (Bondi-Hoyle) luminosity generated post-merger in erg/s
->>>>>>> b2012e02
         new_time_merged : numpy array
             the timestep of merger
         num_obj_merge : int
