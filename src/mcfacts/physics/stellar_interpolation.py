--- conflicted
+++ resolved
@@ -3,12 +3,8 @@
 """
 
 import numpy as np
-<<<<<<< HEAD
-import astropy.constants as astropy_const
 import astropy.units as astropy_u
-=======
 import astropy.constants as const
->>>>>>> e2b1ea04
 
 from mcfacts.inputs import data as mcfacts_input_data
 from mcfacts.physics import point_masses
