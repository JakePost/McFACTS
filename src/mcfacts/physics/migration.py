"""
Module for calculating the timescale of migrations.
"""

import numpy as np
import astropy.constants as const
import astropy.units as u
from mcfacts.mcfacts_random_state import rng
from mcfacts.physics.point_masses import si_from_r_g
import scipy


def disk_derivative_functions(disk_surface_density_func, disk_temp_func, disk_sound_speed_func, disk_density_func, disk_inner_stable_circ_orb, disk_radius_outer):
    """Return interpolators for dlogSigma/dlogR, dlogTemp/dlogR, dlogMidplanePressure/dlogR

    Parameters
    ----------
    disk_surface_density : function
    disk surface density [kg/m^2]
    disk_temp_func : function
    disk temperature [K]
    disk_sound_speed : function
    disk sound speed [m/s]
    disk_density : function
    disk density [kg/m^3]
    """

<<<<<<< HEAD
    disk_radius_arr = np.linspace(3*disk_inner_stable_circ_orb, disk_radius_outer, num=100)
=======
    # generate a new sorted range of default 100 pts across [disk_inner_radius,disk_outer_radius]
    disk_radius_arr = np.linspace(2*disk_inner_stable_circ_orb, disk_radius_outer, num=100)
    # Prevent accidental zeros or Nans!
>>>>>>> 5bc5ab4c
    log_disk_radius_arr = np.log10(disk_radius_arr)

    log_disk_surface_density = np.log10(disk_surface_density_func(disk_radius_arr))
    log_disk_temp = np.log10(disk_temp_func(disk_radius_arr))

    # Calculate disk midplane pressure
    disk_sound_speed = disk_sound_speed_func(disk_radius_arr)
    disk_density = disk_density_func(disk_radius_arr)
    log_disk_midplane_pressure = np.log10((disk_sound_speed ** 2.0) / disk_density)

    Sigmalog_spline = scipy.interpolate.CubicSpline(log_disk_radius_arr, log_disk_surface_density, extrapolate=False)
    Templog_spline = scipy.interpolate.CubicSpline(log_disk_radius_arr, log_disk_temp, extrapolate=False)
    Pressurelog_spline = scipy.interpolate.CubicSpline(log_disk_radius_arr, log_disk_midplane_pressure, extrapolate=False)

<<<<<<< HEAD
    dlogSigmadlogR_spline = Sigmalog_spline.derivative()
    dlogTempdlogR_spline = Templog_spline.derivative()
    dlogPressuredlogR_spline = Pressurelog_spline.derivative()
=======
    Torque_paardekooper_coeff = -0.85 + dSigmadR + (0.9 * dTempdR)
    # Check for nans
    nan_mask = np.isnan(Torque_paardekooper_coeff)
    if any(nan_mask):
        if all(orbs_a[migration_indices][nan_mask] < 12.1):
            # They are not migrating if they have already been captured
            Torque_paardekooper_coeff[nan_mask] = 0.
        else:
            print(f"log_disk_radius_arr: {log_disk_radius_arr}")
            print(f"dSigmadR[nan_mask]: {dSigmadR[nan_mask]}")
            print(f"dTempdR[nan_mask]: {dTempdR[nan_mask]}")
            print(f"orbs_a[nan_mask]: {orbs_a[migration_indices][nan_mask]}")
            raise ValueError("nans in Torque_paardekooper_coeff")
>>>>>>> 5bc5ab4c

    return dlogSigmadlogR_spline, dlogTempdlogR_spline, dlogPressuredlogR_spline


def paardekooper10_torque(orbs_a, orbs_ecc, orb_ecc_crit, dlogSigmadlogR_spline, dlogTempdlogR_spline):
    """Return the Paardekooper (2010) torque coefficient for Type 1 migration
        Paardekooper_Coeff = [-0.85+0.9dTdR +dSigmadR]
    """

    # Migration only occurs for sufficiently damped orbital ecc. If orb_ecc <= ecc_crit, then migrate.
    # Otherwise no change in semi-major axis (orb_a).
    # Get indices of objects with orb_ecc <= ecc_crit so we can only update orb_a for those.
    migration_indices = np.asarray(orbs_ecc <= orb_ecc_crit).nonzero()[0]

    # If nothing will migrate then end the function
    if migration_indices.shape == (0,):
        return np.array([])

    # If things will migrate then copy over the orb_a of objects that will migrate
    new_orbs_a = orbs_a[migration_indices].copy()

    log_new_orbs_a = np.log10(new_orbs_a)

    # Evaluate dSigmadR_spline at the migrating orb_a values
    dlogSigmadlogR = dlogSigmadlogR_spline(log_new_orbs_a)
    dlogTempdlogR = dlogTempdlogR_spline(log_new_orbs_a)

    Torque_paardekooper_coeff = -0.85 + dlogSigmadlogR + (0.9 * dlogTempdlogR)

    assert np.isfinite(Torque_paardekooper_coeff).all(), \
        "Finite check failure: Torque_paardekooper_coeff"

    return Torque_paardekooper_coeff


def normalized_torque(smbh_mass, orbs_a, masses, orbs_ecc, orb_ecc_crit, disk_surf_density_func, disk_aspect_ratio_func):
    """Calculates the normalized torque from e.g. Grishin et al. '24
    Gamma_0 = (q/h)^2 * Sigma* a^4 * Omega^2
        where q= mass_of_bh/smbh_mass, h= disk aspect ratio at location of bh (a_bh),
        Sigma= disk surface density at a_bh, a=a_bh, Omega = bh orbital frequency at a_bh.
        Units are kg m^-2 * m^4 *s^-2 = kg (m s^-1)^2 = Nm (= J)
    Args:
        smbh_mass : float
        Mass [M_sun] of the SMBH
    orbs_a : numpy.ndarray
        Orbital semi-major axes [r_{g,SMBH}] wrt to SMBH of objects at start of a timestep (math:`r_g=GM_{SMBH}/c^2`) with :obj:`float` type
    masses : numpy.ndarray
        Masses [M_sun] of objects at start of timestep with :obj:`float` type
    orbs_ecc : numpy.ndarray
        Orbital ecc [unitless] wrt to SMBH of objects at start of timestep :math:`\\mathtt{disk_radius_trap}. Floor in orbital ecc given by e_crit.
    orb_ecc_crit : float
        Critical value of orbital eccentricity [unitless] below which we assume Type 1 migration must occur. Do not damp orb ecc below this (e_crit=0.01 is default)
    disk_surf_density_func : function
        Returns AGN gas disk surface density [kg/m^2] given a distance [r_{g,SMBH}] from the SMBH
        can accept a simple float (constant), but this is deprecated
    disk_aspect_ratio_func : function
        Returns AGN gas disk aspect ratio [unitless] given a distance [r_{g,SMBH}] from the SMBH
        can accept a simple float (constant), but this is deprecated

    """
    smbh_mass_in_kg = smbh_mass * u.Msun.to("kg")
    # Migration only occurs for sufficiently damped orbital ecc. If orb_ecc <= ecc_crit, then migrate.
    # Otherwise no change in semi-major axis (orb_a).
    # Get indices of objects with orb_ecc <= ecc_crit so we can only update orb_a for those.
    migration_indices = np.asarray(orbs_ecc <= orb_ecc_crit).nonzero()[0]

    # If nothing will migrate then end the function
    if migration_indices.shape == (0,):
        return np.array([])

    # If things will migrate then copy over the orb_a of objects that will migrate
    new_orbs_a = orbs_a[migration_indices].copy()

    # Get surface density function or process if just a float
    if isinstance(disk_surf_density_func, float):
        disk_surface_density = disk_surf_density_func
    else:
        disk_surface_density = disk_surf_density_func(orbs_a)[migration_indices]
    # Get aspect ratio function or process if just a float
    if isinstance(disk_aspect_ratio_func, float):
        disk_aspect_ratio = disk_aspect_ratio_func
    else:
        disk_aspect_ratio = disk_aspect_ratio_func(orbs_a)[migration_indices]
    # find mass ratios
    mass_ratios = (masses[migration_indices]/smbh_mass)
    # Convert orb_a of migrating BH to meters. r_g =GM_smbh/c^2.
    orb_a_in_meters = si_from_r_g(smbh_mass, new_orbs_a).to("m").value
    # Omega of migrating BH
    Omega_bh = np.sqrt(scipy.constants.G * smbh_mass_in_kg/((orb_a_in_meters)**(3.0)))
    # Normalized torque = (q/h)^2 * Sigma * a^4 * Omega^2
    normalized_torque = ((mass_ratios/disk_aspect_ratio)**(2.0))*disk_surface_density*((orb_a_in_meters)**(4.0))*(Omega_bh**(2.0))
    # Check for nans
    nan_mask = np.isnan(normalized_torque)
    if any(nan_mask):
        if all(orbs_a[migration_indices][nan_mask] < 12.1):
            # They are not migrating if they have already been captured
            normalized_torque[nan_mask] = 0.
        else:
            print(orbs_a[migration_indices][nan_mask])
            raise ValueError("nans in normalized_torque")

    assert np.isfinite(normalized_torque).all(), \
        "Finite check failure: normalized_torque"

    return normalized_torque


def torque_mig_timescale(smbh_mass, orbs_a, masses, orbs_ecc, orb_ecc_crit, migration_torque):
    """Calculates the migration timescale using an input migration torque
    t_mig = a/-(dot(a)) where dot(a)=-2aGamma_tot/L so
    t_mig = L/2Gamma_tot
    with Gamma_tot=migration torque, L = orb ang mom = m (GMa)^1/2=m Omega a^2 and so
    t_mig = m Omega a^2/2Gamma_tot in units of s.
    Gamma_0 = (q/h)^2 * Sigma* a^4 * Omega^2
        where q= mass_of_bh/smbh_mass, h= disk aspect ratio at location of bh (a_bh),
        Sigma= disk surface density at a_bh, a=a_bh, Omega = bh orbital frequency at a_bh.
        Units are kg m^-2 * m^4 *s^-2 = kg (m s^-1)^2 = Nm (= J)
    Args:
        smbh_mass : float
        Mass [M_sun] of the SMBH
    orbs_a : numpy.ndarray
        Orbital semi-major axes [r_{g,SMBH}] wrt to SMBH of objects at start of a timestep (math:`r_g=GM_{SMBH}/c^2`) with :obj:`float` type
    masses : numpy.ndarray
        Masses [M_sun] of objects at start of timestep with :obj:`float` type
    orbs_ecc : numpy.ndarray
        Orbital ecc [unitless] wrt to SMBH of objects at start of timestep :math:`\\mathtt{disk_radius_trap}. Floor in orbital ecc given by e_crit.
    orb_ecc_crit : float
        Critical value of orbital eccentricity [unitless] below which we assume Type 1 migration must occur. Do not damp orb ecc below this (e_crit=0.01 is default)
    migration_torque : numpy.ndarray
        Migration torque array. E.g. calculated from torque_paardekooper (units = Nm=J)


    """
    smbh_mass_in_kg = smbh_mass * u.Msun.to("kg")
    # Migration only occurs for sufficiently damped orbital ecc. If orb_ecc <= ecc_crit, then migrate.
    # Otherwise no change in semi-major axis (orb_a).
    # Get indices of objects with orb_ecc <= ecc_crit so we can only update orb_a for those.
    migration_indices = np.asarray(orbs_ecc <= orb_ecc_crit).nonzero()[0]

    # If nothing will migrate then end the function
    if migration_indices.shape == (0,):
        return np.array([])

    # If things will migrate then copy over the orb_a of objects that will migrate
    new_orbs_a = orbs_a[migration_indices].copy()

    orb_a_in_meters = si_from_r_g(smbh_mass, new_orbs_a).to("m").value
    # Omega of migrating BH in s^-1
    Omega_bh = np.sqrt(scipy.constants.G * smbh_mass_in_kg/((orb_a_in_meters)**(3.0)))
    bh_masses = u.Msun.to("kg")*masses[migration_indices]
    # Normalized torque = (q/h)^2 * Sigma * a^4 * Omega^2 (in units of seconds)
    torque_mig_timescale = bh_masses*Omega_bh*((orb_a_in_meters)**(2.0))/(2.0*migration_torque)

    assert np.isfinite(torque_mig_timescale).all(), \
        "Finite check failure: torque_mig_timescale"

    return torque_mig_timescale


def jimenezmasset17_torque(smbh_mass, disk_surf_density_func, disk_opacity_func, disk_aspect_ratio_func, disk_temp_func, orbs_a, orbs_ecc, orb_ecc_crit, dlogSigmadlogR_spline, dlogTempdlogR_spline):
    """Return the Jimenez & Masset (2017) torque coefficient for Type 1 migration
        Jimenez-Masset_torque = [0.46 + 0.96dSigmadR -1/8dTdR]/gamma
                                +[-2.34 -0.1dSigmadR +1.5dTdR]*factor
            where    factor = ((x/2)^{1/2} + (1/gamma))/((x/2)^{1/2} + 1)
            and      x=(16/3)*gamma*(gamma-1)*sigma_SB*T^4/kappa*rho^2*H^4*Omega^3
            with gamma is the adiabatic index (Cp/Cv=5/3=1.66 for monatomic gas; 1.4 for diatomic gas)
                 sigma_SB = Stefan Boltzmann constant (5.67*10^-8 J s^-1 m^-2 K^-4)
                 kappa = disk opacity at location a
                 rho = disk density at location a
                 H = disk height at location a
                 Omega = orbital frequency at location a
            Can rewrite x using Sigma = rho*H = rho*a*h
                so rho^2H^4 = (rho*H)^2*H^2 = Sigma^2 (a*h)^2 and so
                x=(16/3)*gamma*(gamma-1)*sigma_SB*T^4/kappa*Sigma^2*a^2*h^2*Omega^3
    """
    # Constants
    # Define adiabatic index (assume monatomic gas)
    gamma = 5./3.
    # Stefan-Boltzmann constant
    sigma_SB = scipy.constants.Stefan_Boltzmann
    smbh_mass_in_kg = smbh_mass * u.Msun.to("kg")

    # Migration only occurs for sufficiently damped orbital ecc. If orb_ecc <= ecc_crit, then migrate.
    # Otherwise no change in semi-major axis (orb_a).
    # Get indices of objects with orb_ecc <= ecc_crit so we can only update orb_a for those.
    migration_indices = np.asarray(orbs_ecc <= orb_ecc_crit).nonzero()[0]

    # If nothing will migrate then end the function
    if migration_indices.shape == (0,):
        return np.array([])
    # If things will migrate then copy over the orb_a of objects that will migrate
    new_orbs_a = orbs_a[migration_indices].copy()

    if isinstance(disk_aspect_ratio_func, float):
        disk_aspect_ratio = disk_aspect_ratio_func
    else:
        disk_aspect_ratio = disk_aspect_ratio_func(orbs_a)[migration_indices]

    # Convert migrating orbs_a to meters
    orb_a_in_meters = si_from_r_g(smbh_mass, new_orbs_a).to("m").value
    # Omega of migrating BH in s^-1
    Omega_bh = np.sqrt(scipy.constants.G * smbh_mass_in_kg/((orb_a_in_meters)**(3.0)))

    log_new_orbs_a = np.log10(new_orbs_a)

    # Evaluate disk surf density at only migrating BH
    disk_surf_d_mig = disk_surf_density_func(new_orbs_a)

    # Evaluate dSigmadR_spline at the migrating orb_a values
    dlogSigmadlogR = dlogSigmadlogR_spline(log_new_orbs_a)
    # Evaluate dTempdR_spline at the migrating orb_a values
    dlogTempdlogR = dlogTempdlogR_spline(log_new_orbs_a)
    # Evaluate temp at the migrating orb_a values
    temp_migrators = disk_temp_func(new_orbs_a)
    # Evaluate opacity at the migrating orb_a values
    opacity_migrators = disk_opacity_func(new_orbs_a)

    xfactor_1 = (16./3.)*gamma*(gamma-1.0)*sigma_SB*(temp_migrators**(4.0))
    xfactor_2 = opacity_migrators * (disk_surf_d_mig**(2.0))*(disk_aspect_ratio**(2.0))*(orb_a_in_meters**(2.0))*(Omega_bh**(3.0))
    xfactor = xfactor_1/xfactor_2
    sqrtfactor = np.sqrt(xfactor/2)
    factor = (sqrtfactor + 1.0/gamma)/(sqrtfactor + 1.0)

    Torque_jimenezmasset_coeff = (0.46 + 0.96 * dlogSigmadlogR - 1.8 * dlogTempdlogR)/gamma + (-2.34 - 0.1*dlogSigmadlogR + 1.5 * dlogTempdlogR) * factor

    assert np.isfinite(Torque_jimenezmasset_coeff).all(), \
        "Finite check failure: Torque_jimenezmasset_coeff"

    return Torque_jimenezmasset_coeff


def jimenezmasset17_thermal_torque_coeff(smbh_mass, disk_surf_density_func, disk_opacity_func, disk_aspect_ratio_func, disk_temp_func, disk_bh_eddington_ratio, orbs_a, orbs_ecc, orb_ecc_crit, bh_masses, flag_thermal_feedback, dlogPressuredlogR_spline):
    """Return the Jimenez & Masset (2017) thermal torque coefficient for Type 1 migration
        Jimenez-Masset_thermal_torque_coeff = Torque_hot*(4mu_thermal/(1+4.*mu_thermal))+ Torque_cold*(2mu_thermal/(1+2.*mu_thermal))
            Given   Torque_hot=thermal_factor*(L/L_c)
                    Torque_cold =-thermal_factor
                with  L= 4piGm_bh*c/kappa_e_scattering (assuming f_Edd=1, the Eddington fraction of the luminosity)
                and L_c = 4pi G*m_bh*rho*Xi/gamma = 4pi G*m_bh Sigma x c_s/gamma since Xi=xH^2*Omega=x*c_s*H
                and with thermal_factor = 1.61*(gamma-1/gamma)*(x_c/lambda)
                where x_c = (dP/dr)*H^2/(3*gamma*R), lambda = sqrt(2Xi/3*gamma*Omega) & (x_c << lambda is assumed for approximation)

            and mu_thermal = Xi/c_s*r_Bondi = x*H/r_Bondi where r_Bondi maximum is capped at H (cannot accrete from outside disk!)
            where c_s is local sound speed, r_Bondi = GM/c_s^2 and Xi = x*H^2*Omega =x*c_s*H
            where  x=(16/3)*gamma*(gamma-1)*sigma_SB*T^4/kappa*rho^2*H^4*Omega^3

        with gamma is the adiabatic index (Cp/Cv=5/3=1.66 for monatomic gas; 1.4 for diatomic gas)
             sigma_SB = Stefan Boltzmann constant (5.67*10^-8 J s^-1 m^-2 K^-4)
             kappa = disk opacity at location a
             rho = disk density at location a
             H = disk height at location a
             Omega = orbital frequency at location a
        Note can rewrite x using Sigma = rho*H = rho*a*h
             so rho^2H^4 = (rho*H)^2*H^2 = Sigma^2 (a*h)^2 and so
             x=(16/3)*gamma*(gamma-1)*sigma_SB*T^4/kappa*Sigma^2*a^2*h^2*Omega^3

    """
    # If no feedback then end the function
    if flag_thermal_feedback == 0:
        return np.array([])

    # Constants
    # Define adiabatic index (assume monatomic gas)
    gamma = 5.0/3.0
    # kappa electron scattering
    kappa_e_scattering = 0.7
    # Stefan-Boltzmann constant
    sigma_SB = scipy.constants.Stefan_Boltzmann
    smbh_mass_in_kg = smbh_mass * u.Msun.to("kg")

    # Migration only occurs for sufficiently damped orbital ecc. If orb_ecc <= ecc_crit, then migrate.
    # Otherwise no change in semi-major axis (orb_a).
    # Get indices of objects with orb_ecc <= ecc_crit so we can only update orb_a for those.
    migration_indices = np.asarray(orbs_ecc <= orb_ecc_crit).nonzero()[0]

    # If nothing will migrate then end the function
    if migration_indices.shape == (0,):
        return np.array([])
    # If things will migrate then copy over the orb_a of objects that will migrate
    new_orbs_a = orbs_a[migration_indices].copy()

    if isinstance(disk_aspect_ratio_func, float):
        disk_aspect_ratio = disk_aspect_ratio_func
    else:
        disk_aspect_ratio = disk_aspect_ratio_func(orbs_a)[migration_indices]

    # Convert migrating orbs_a to meters
    # Convert orb_a of migrating BH to meters. r_g =GM_smbh/c^2.
    orb_a_in_meters = si_from_r_g(smbh_mass, new_orbs_a).to("m").value
    # Omega of migrating BH in s^-1
    Omega_bh = np.sqrt(scipy.constants.G * smbh_mass_in_kg/((orb_a_in_meters)**(3.0)))

    # Height of disk in meters  H=orb_a_in_meters*disk_aspect_ratio
    disk_height_in_meters = orb_a_in_meters*disk_aspect_ratio
    # disk_height_in_meters_squared
    disk_height_m_sq = disk_height_in_meters * disk_height_in_meters
    # sound speed at location of migrating BH in m/s  (c_s = H*Omega_bh)
    sound_speed = disk_height_in_meters*Omega_bh

    # BH masses in kg
    bh_masses_in_kg = bh_masses[migration_indices]*u.Msun.to("kg")
    # Bondi radii for migrating BH
    r_bondi = scipy.constants.G*bh_masses_in_kg/(sound_speed**2.0)
    # If r_bondi for a migrating BH is > disk_height, set effective Bondi radius to disk height
    effective_bondi_radius = np.where(r_bondi < disk_height_in_meters, r_bondi, disk_height_in_meters)
    # Luminosity of migrating BH
    lum = disk_bh_eddington_ratio*4.0*np.pi*scipy.constants.G*bh_masses_in_kg*scipy.constants.c/kappa_e_scattering

    log_new_orbs_a = np.log10(new_orbs_a)

    # For migrating BH
    # Evaluate disk surf density at only migrating BH
    disk_surf_d_mig = disk_surf_density_func(new_orbs_a)
    # Evaluate sound speed at only migrating BH
    disk_sound_speed = sound_speed

    # Evaluate dPressuredR_spline at the migrating orb_a values
    dlogPressuredlogR = dlogPressuredlogR_spline(log_new_orbs_a)

    # Evaluate temp at the migrating orb_a values
    temp_migrators = disk_temp_func(new_orbs_a)
    # Evaluate opacity at the migrating orb_a values
    opacity_migrators = disk_opacity_func(new_orbs_a)

    xfactor_1 = (16./3.)*gamma*(gamma-1.0)*sigma_SB*(temp_migrators**(4.0))
    xfactor_2 = opacity_migrators*(disk_surf_d_mig**(2.0))*(disk_aspect_ratio**(2.0))*(orb_a_in_meters**(2.0))*(Omega_bh**(3.0))
    xfactor = xfactor_1/xfactor_2

    # Critical Luminosity of migrating BH
    lum_crit = 4.0*np.pi*scipy.constants.G*bh_masses_in_kg*disk_surf_d_mig*xfactor*disk_sound_speed/gamma

    # mu_thermal = Xi/c_s*r_Bondi and Xi=x*H^2*Omega so mu_thermal = x*H^2*Omega/c_s*r_Bondi = x*H/r_B (where r_B<=H)
    mu_thermal = xfactor*disk_height_in_meters/effective_bondi_radius
    # Saturate the torque
    mu_thermal = np.where(mu_thermal < 1.0, mu_thermal, 1.0)

    # lambda (length) = sqrt(2 Xi/3gamma Omega) =sqrt(2/3 x H^2) since Xi=x*H^2*Omega
    length = np.sqrt(2.0*xfactor*disk_height_m_sq/3.0)

    # x_crit = (dP/dr)*H^2/(3 gamma R)
    x_crit = dlogPressuredlogR*disk_height_m_sq/(3.0*gamma*orb_a_in_meters)
    # Thermal torque calculation
    thermal_factor = 1.61*((gamma-1)/gamma)*(x_crit/length)
    Torque_hot = thermal_factor*lum/lum_crit
    Torque_cold = -thermal_factor

    Thermal_torque_coeff = Torque_hot * (4.0*mu_thermal/(1.0+4.0*mu_thermal)) + Torque_cold*(2.0*mu_thermal/(1.0+2.0*mu_thermal))

    # decay factor of (1- exp(-length*tau/H) where tau is optical depth) and tau=kappa*Sigma/2
    optical_depth = disk_surf_d_mig*opacity_migrators/2.0
    exp_factor = length * optical_depth/disk_height_in_meters
    decay_factor = (1 - np.exp(-exp_factor))

    Thermal_torque_coeff = Thermal_torque_coeff * decay_factor

    assert np.isfinite(Thermal_torque_coeff).all(), \
        "Finite check failure: Thermal_torque_coeff"

    return Thermal_torque_coeff


def type1_migration_distance(smbh_mass, orbs_a, masses, orbs_ecc, orb_ecc_crit, torque_mig_timescale, disk_feedback_ratio,
                             disk_radius_trap, disk_radius_anti_trap, disk_radius_outer, timestep_duration_yr, flag_phenom_turb, phenom_turb_centroid, phenom_turb_std_dev, bh_min_mass, torque_prescription):
    """Calculates how far an object migrates in an AGN gas disk in a single timestep given a torque migration timescale
    calculated elsewhere (e.g. torque_migration_timescale)
    Returns their new locations after migration over one timestep.

    Parameters
    ----------
    smbh_mass : float
        Mass [M_sun] of the SMBH
    orbs_a : numpy.ndarray
        Orbital semi-major axes [r_{g,SMBH}] wrt to SMBH of objects at start of a timestep (math:`r_g=GM_{SMBH}/c^2`) with :obj:`float` type
    masses : numpy.ndarray
        Masses [M_sun] of objects at start of timestep with :obj:`float` type
    orbs_ecc : numpy.ndarray
        Orbital ecc [unitless] wrt to SMBH of objects at start of timestep :math:`\\mathtt{disk_radius_trap}. Floor in orbital ecc given by e_crit.
    orb_ecc_crit : float
        Critical value of orbital eccentricity [unitless] below which we assume Type 1 migration must occur. Do not damp orb ecc below this (e_crit=0.01 is default)
    torque_mig_timescale: numpy.ndarray
        Array of timescale of torque to migrate onto SMBH (units in seconds)
    disk_feedback_ratio : function
        Ratio of heating/migration torque [unitless]. If ratio <1, migration inwards, but slows by factor tau_mig/(1-R)
        if ratio >1, migration outwards on timescale tau_mig/(R-1)
    disk_radius_trap : float
        Radius [r_{g,SMBH}] of disk migration trap
    disk_radius_antitrap : float
        Radius [r_{g,SMBH}] of disk anti-trap (divergent trap)
    disk_radius_outer : float
        Radius [r_{g,SMBH}] of outer edge of disk
    timestep_duration_yr : float
        Length of timestep [yr]
    flag_phenom_turb : int
        Is phenomenological turbulence model on (1) or off (0).
    phenom_turb_centroid : float
        Centroid of Gaussian draw of turbulent modification to migration distance (default is 0: no net drift!)
    phenom_turb_std_dev : float
        Standard deviation of Gaussian draw of turbulent perturbation (default is 0.1)
    bh_min_mass : float
        Minimum mass of BH IMF. Phenom. turbulence is largest for this value. Decreases with bh_mass^2 since normalized torque propto m_bh^2.
    torque_prescription : str
        Torque prescription 'paardekooper' or 'jimenez_masset' ('old' is deprecated)
    Returns
    -------
    orbs_a : float array
        Semi-major axes [r_{g,SMBH}] of objects at end of timestep
    """

    # Migration only occurs for sufficiently damped orbital ecc. If orb_ecc <= ecc_crit, then migrate.
    # Otherwise no change in semi-major axis (orb_a).
    # Get indices of objects with orb_ecc <= ecc_crit so we can only update orb_a for those.
    migration_indices = np.asarray(orbs_ecc <= orb_ecc_crit).nonzero()[0]

    # If nothing will migrate then end the function
    if migration_indices.shape == (0,):
        return (orbs_a)

    # If things will migrate then copy over the orb_a of objects that will migrate
    new_orbs_a = orbs_a[migration_indices].copy()

    # Array of migration timescales for each orbiter in seconds as calculated from torques elsewhere
    tau = np.abs(torque_mig_timescale)

    # Normalized masses of migrators (normalized to BH minimum mass)
    normalized_migrating_masses = masses[migration_indices]/bh_min_mass
    normalized_mig_masses_sq = normalized_migrating_masses**2.0

    # ratio of timestep to tau_mig (timestep in years so convert)
    dt = timestep_duration_yr * (1 * u.yr).to(u.s).value / tau
    # migration distance is original locations times fraction of tau_mig elapsed
    migration_distance = new_orbs_a.copy() * dt

    # Calculate epsilon for trap radius --amount to adjust from disk_radius_trap for objects that will be set to disk_radius_trap
    epsilon_trap_radius = disk_radius_trap * ((masses[migration_indices] / (3 * (masses[migration_indices] + smbh_mass)))**(1. / 3.)) * rng.uniform(size=migration_indices.size)

    # Calculate epsilon for outer edge of disk
    epsilon_outer_radius = disk_radius_outer * ((masses[migration_indices] / (3 * (masses[migration_indices] + smbh_mass)))**(1. / 3.)) * rng.uniform(size=migration_indices.size)

    if flag_phenom_turb == 1:
        # Only need to perturb migrators for now
        # size_of_turbulent_array = np.size(migration_indices)
        # Assume migration is always inwards (true for 'old' and for 'jimenez_masset' for M_smbh>10^8Msun)
        # Calc migration distance as modified by turbulence.
        migration_distance = migration_distance*(1.0 + rng.normal(phenom_turb_centroid, phenom_turb_std_dev, size=migration_indices.size))/normalized_mig_masses_sq

    if torque_prescription == 'old' or torque_prescription == 'paardekooper':
        # Assume migration is always inwards (true for 'old' and for 'jimenez_masset' for M_smbh>10^8Msun)
        # Disk feedback ratio
        disk_feedback_ratio = disk_feedback_ratio[migration_indices]

        # Get masks for if objects are inside or outside the trap radius
        mask_out_trap = new_orbs_a > disk_radius_trap
        mask_in_trap = new_orbs_a < disk_radius_trap

        # Get mask for objects where feedback_ratio <1; these still migrate inwards, but more slowly
        mask_mig_in = disk_feedback_ratio < 1
        if (np.sum(mask_mig_in) > 0):
            # If outside trap migrate inwards
            temp_orbs_a = new_orbs_a[mask_mig_in & mask_out_trap] - migration_distance[mask_mig_in & mask_out_trap] * (1 - disk_feedback_ratio[mask_mig_in & mask_out_trap])
            # If migration takes object inside trap, fix at trap
            temp_orbs_a[temp_orbs_a <= disk_radius_trap] = disk_radius_trap - epsilon_trap_radius[mask_mig_in & mask_out_trap][temp_orbs_a <= disk_radius_trap]
            new_orbs_a[mask_mig_in & mask_out_trap] = temp_orbs_a

            # If inside trap, migrate outwards
            temp_orbs_a = new_orbs_a[mask_mig_in & mask_in_trap] + migration_distance[mask_mig_in & mask_in_trap] * (1 - disk_feedback_ratio[mask_mig_in & mask_in_trap])
            # If migration takes object outside trap, fix at trap
            temp_orbs_a[temp_orbs_a >= disk_radius_trap] = disk_radius_trap + epsilon_trap_radius[mask_mig_in & mask_in_trap][temp_orbs_a >= disk_radius_trap]
            new_orbs_a[mask_mig_in & mask_in_trap] = temp_orbs_a

        # Get mask for objects where feedback_ratio > 1: these migrate outwards
        mask_mig_out = disk_feedback_ratio > 1
        if (np.sum(mask_mig_out) > 0):
            new_orbs_a[mask_mig_out] = new_orbs_a[mask_mig_out] + migration_distance[mask_mig_out] * (disk_feedback_ratio[mask_mig_out] - 1)

        # Get mask for objects where feedback_ratio == 1. Shouldn't happen if feedback = 1 (on), but will happen if feedback = 0 (off)
        mask_mig_stay = disk_feedback_ratio == 1
        if (np.sum(mask_mig_stay) > 0):
            # If outside trap migrate inwards
            temp_orbs_a = new_orbs_a[mask_mig_stay & mask_out_trap] - migration_distance[mask_mig_stay & mask_out_trap]
            # If migration takes object inside trap, fix at trap
            temp_orbs_a[temp_orbs_a <= disk_radius_trap] = disk_radius_trap - epsilon_trap_radius[mask_mig_stay & mask_out_trap][temp_orbs_a <= disk_radius_trap]
            new_orbs_a[mask_mig_stay & mask_out_trap] = temp_orbs_a

            # If inside trap migrate outwards
            temp_orbs_a = new_orbs_a[mask_mig_stay & mask_in_trap] + migration_distance[mask_mig_stay & mask_in_trap]
            # If migration takes object outside trap, fix at trap
            temp_orbs_a[temp_orbs_a >= disk_radius_trap] = disk_radius_trap + epsilon_trap_radius[mask_mig_stay & mask_in_trap][temp_orbs_a >= disk_radius_trap]
            new_orbs_a[mask_mig_stay & mask_in_trap] = temp_orbs_a

        # Assert that things cannot migrate out of the disk
        epsilon = disk_radius_outer * ((masses[migration_indices][new_orbs_a > disk_radius_outer] / (3 * (masses[migration_indices][new_orbs_a > disk_radius_outer] + smbh_mass)))**(1. / 3.)) * rng.uniform(size=np.sum(new_orbs_a > disk_radius_outer))
        new_orbs_a[new_orbs_a > disk_radius_outer] = disk_radius_outer - epsilon

    if torque_prescription == 'jimenez_masset':
        # If smbh_mass >10^8Msun --assume migration is always inwards
        if smbh_mass > 1.e8:
            new_orbs_a = new_orbs_a - migration_distance
        # If smbh_mass = 1.e8, assume trap at disk_radius_trap, but Type 1 migration inward everywhere.
        # ie. migrators interior & exterior to trap migrate inwards, but exteriors at trap stay there.
        if smbh_mass == 1.e8:
            # Get masks for if objects are inside or outside the trap radius (fixed to disk_radius_trap)
            mask_out_trap = new_orbs_a > disk_radius_trap
            mask_in_trap = new_orbs_a < (disk_radius_trap - epsilon_trap_radius)

            # If outside trap migrate inwards
            temp_orbs_a = new_orbs_a[mask_out_trap] - migration_distance[mask_out_trap]
            # If migration takes object inside trap, fix at trap
            temp_orbs_a[temp_orbs_a <= disk_radius_trap] = disk_radius_trap - epsilon_trap_radius[mask_out_trap][temp_orbs_a <= disk_radius_trap]
            new_orbs_a[mask_out_trap] = temp_orbs_a
            # If inside trap migrate inwards
            temp_orbs_a = new_orbs_a[mask_in_trap] - migration_distance[mask_in_trap]
            new_orbs_a[mask_in_trap] = temp_orbs_a

        if smbh_mass < 1.e8 and smbh_mass > 1.e6:
            # Trap radius changes as a function of mass.
            # Also new(!) anti-trap radius. Region between trap and anti-trap migrates out, all others migrate inwards
            # Calc new trap radius from Grishin+24
            # temp_disk_radius_trap = disk_radius_trap*((smbh_mass/1.e8)**(-1.225))
            # temp_disk_radius_anti_trap = disk_radius_trap*((smbh_mass/1.e8)**(0.1))
            # Get masks for objects outside trap, inside trap and inside anti-trap
            mask_out_trap = new_orbs_a > disk_radius_trap
            mask_in_anti_trap = new_orbs_a < disk_radius_anti_trap
            # mask_in_trap = new_orbs_a > disk_radius_anti_trap and new_orbs_a < disk_radius_trap
            mask_in_trap = (new_orbs_a > disk_radius_anti_trap) & (new_orbs_a < disk_radius_trap)
            # If outside trap migrate inwards
            temp_orbs_a = new_orbs_a[mask_out_trap] + migration_distance[mask_out_trap]
            # If migration takes object inside trap, fix at trap
            temp_orbs_a[temp_orbs_a <= disk_radius_trap] = disk_radius_trap - epsilon_trap_radius[mask_out_trap][temp_orbs_a <= disk_radius_trap]
            new_orbs_a[mask_out_trap] = temp_orbs_a

            # If inside trap, but outside anti_trap, migrate outwards
            # Commented out this out-migration line
            # temp_orbs_a = new_orbs_a[mask_in_trap] + migration_distance[mask_in_trap]
            # Anything in out-migrating region ends up on trap in <0.01Myr (ie 1 timestep)

            # If migration takes object outside trap, fix at trap. No use, outside trap to keep at trap.
            new_orbs_a[mask_in_trap] = disk_radius_trap + epsilon_trap_radius[mask_in_trap]
            # If inside anti_trap migrate inwards
            temp_orbs_a = new_orbs_a[mask_in_anti_trap] + migration_distance[mask_in_anti_trap]
            new_orbs_a[mask_in_anti_trap] = temp_orbs_a
        if smbh_mass < 1.e6:
            # Trap radius changes as a function of mass.
            # Also new(!) anti-trap radius. Region between trap and anti-trap migrates out, all others migrate inwards
            # Calc new trap radius from Grishin+24
            disk_radius_trap = disk_radius_trap * (smbh_mass/1.e8)**(-0.97)
            disk_radius_anti_trap = disk_radius_trap * (smbh_mass/1.e8)**(0.099)
            # Get masks for objects outside trap, inside trap and inside anti-trap
            mask_out_trap = new_orbs_a > disk_radius_trap
            mask_in_anti_trap = new_orbs_a < disk_radius_anti_trap
            mask_in_trap = new_orbs_a > disk_radius_anti_trap and new_orbs_a < disk_radius_trap

            # If outside trap migrate inwards
            temp_orbs_a = new_orbs_a[mask_out_trap] - migration_distance[mask_out_trap]
            # If migration takes object inside trap, fix at trap
            temp_orbs_a[temp_orbs_a <= disk_radius_trap] = disk_radius_trap - epsilon_trap_radius[mask_out_trap][temp_orbs_a <= disk_radius_trap]
            new_orbs_a[mask_out_trap] = temp_orbs_a

            # If inside trap, but outside anti_trap, migrate outwards
            temp_orbs_a = new_orbs_a[mask_in_trap] + migration_distance[mask_in_trap]
            # If migration takes object outside trap, fix at trap
            temp_orbs_a[temp_orbs_a >= disk_radius_trap] = disk_radius_trap + epsilon_trap_radius[mask_out_trap][temp_orbs_a <= disk_radius_trap]
            new_orbs_a[mask_in_trap] = temp_orbs_a

            # If inside anti_trap migrate inwards
            temp_orbs_a = new_orbs_a[mask_in_anti_trap] - migration_distance[mask_in_anti_trap]
            new_orbs_a[mask_in_anti_trap] = temp_orbs_a

    # Assert that objects cannot migrate out of the disk
    new_orbs_a[new_orbs_a > disk_radius_outer] = disk_radius_outer - epsilon_outer_radius[new_orbs_a > disk_radius_outer]

    # Update orbs_a
    orbs_a[migration_indices] = new_orbs_a

    assert np.isfinite(orbs_a).all(), \
        "Finite check failure: orbs_a"
    assert np.all(new_orbs_a < disk_radius_outer), \
        "new_orbs_a contains values greater than disk_radius_outer"

    return (orbs_a)


def type1_migration(smbh_mass, orbs_a, masses, orbs_ecc, orb_ecc_crit,
                    disk_surf_density_func, disk_aspect_ratio_func, disk_feedback_ratio_func,
                    disk_radius_trap, disk_radius_outer, timestep_duration_yr):
    """Calculates how far an object migrates in an AGN gas disk in a single timestep

    Assumes a gas disk surface density and aspect ratio profile, for objects of specified masses and
    starting locations, and returns their new locations after migration over one timestep.

    This function replaces dr_migration which did not include smbh mass and was unreadable.

    Parameters
    ----------
    smbh_mass : float
        Mass [M_sun] of the SMBH
    orbs_a : numpy.ndarray
        Orbital semi-major axes [r_{g,SMBH}] wrt to SMBH of objects at start of a timestep (math:`r_g=GM_{SMBH}/c^2`) with :obj:`float` type
    masses : numpy.ndarray
        Masses [M_sun] of objects at start of timestep with :obj:`float` type
    orbs_ecc : numpy.ndarray
        Orbital ecc [unitless] wrt to SMBH of objects at start of timestep :math:`\\mathtt{disk_radius_trap}. Floor in orbital ecc given by e_crit.
    orb_ecc_crit : float
        Critical value of orbital eccentricity [unitless] below which we assume Type 1 migration must occur. Do not damp orb ecc below this (e_crit=0.01 is default)
    disk_surf_density_func : function
        Returns AGN gas disk surface density [kg/m^2] given a distance [r_{g,SMBH}] from the SMBH
        can accept a simple float (constant), but this is deprecated
    disk_aspect_ratio_func : function
        Returns AGN gas disk aspect ratio [unitless] given a distance [r_{g,SMBH}] from the SMBH
        can accept a simple float (constant), but this is deprecated
    disk_feedback_ratio_func : function
        Ratio of heating/migration torque [unitless]. If ratio <1, migration inwards, but slows by factor tau_mig/(1-R)
        if ratio >1, migration outwards on timescale tau_mig/(R-1)
    disk_radius_trap : float
        Radius [r_{g,SMBH}] of disk migration trap
    disk_radius_outer : float
        Radius [r_{g,SMBH}] of outer edge of disk
    timestep_duration_yr : float
        Length of timestep [yr]

    Returns
    -------
    orbs_a : float array
        Semi-major axes [r_{g,SMBH}] of objects at end of timestep
    """
    # If SMBH >7.e7M_sun, define dummy trap,anti-trap radii
    # if smbh_mass > 7.e7:
    #    trap_radius = 1.0
    #    anti_trap_radius = 0.0
    # If SMBH <7.e7Msun, scale trap, anti-trap radii to regular value (Grishin find Bellovary trap in limit)
    # if smbh_mass < 7.e7:
    #    trap_radius = disk_radius_trap *(smbh_mass/7.e7)^{-1.225}
    #    anti_trap_radius = disk_radius_trap *(smbh_mass/7.e7)^{0.1}

    # Migration only occurs for sufficiently damped orbital ecc. If orb_ecc <= ecc_crit, then migrate.
    # Otherwise no change in semi-major axis (orb_a).
    # Get indices of objects with orb_ecc <= ecc_crit so we can only update orb_a for those.
    migration_indices = np.asarray(orbs_ecc <= orb_ecc_crit).nonzero()[0]

    # If nothing will migrate then end the function
    if migration_indices.shape == (0,):
        return (orbs_a)

    # If things will migrate then copy over the orb_a of objects that will migrate
    new_orbs_a = orbs_a[migration_indices].copy()

    # Get surface density function or process if just a float
    if isinstance(disk_surf_density_func, float):
        disk_surface_density = disk_surf_density_func
    else:
        disk_surface_density = disk_surf_density_func(orbs_a)[migration_indices]
    # Get aspect ratio function or process if just a float
    if isinstance(disk_aspect_ratio_func, float):
        disk_aspect_ratio = disk_aspect_ratio_func
    else:
        disk_aspect_ratio = disk_aspect_ratio_func(orbs_a)[migration_indices]

    disk_feedback_ratio = disk_feedback_ratio_func[migration_indices]

    # Compute migration timescale for each orbiter in seconds
    # Use Grishin+24. Also used in Darmgardt+24 (pAGN).
    # Need modification of Type 1 migration and thermal feedback combined.
    # At ~10^8Msun (at alpha~0.01 or higher), no migration tramp, migration always inwards
    #   but swamp at smaller radii (<10^3R_g), see e.g. Fig. 7 in Grishin+24
    #   Type 1 torque is smaller in Grishin, but migration timescale is pretty quick.
    # Two key radii if M_smbh <6x10^7Msun
    #   R_trap~ 10^3r_{g} (M_smbh/6.7 x 10^7Msun)^-1.225 ~1000AU
    #   Anti-trap ~ 10^3r_{g} (M_smbh/6.7x10^7Msun)^0.1 ~ 1000AU
    # So, e.g. for M_smbh=10^7Msun, R_trap~ 10^4r_g (~1000AU), R_anti_trap ~827r_g (~83AU). (Compare with Fig.7 of Grishin+24)
    #        & for M_smbh=10^6Msun, R_trap~ 1.7x10^5R_g (~1700AU), R_anti_trap~657r_g (~7AU).
    # So, order of operation:
    # 1.given M_smbh figure out where in the disk are R_trap, R_anti-trap.
    #   If M_smbh > 6.7e10^7Msun, no trap/anti-trap (assuming alpha>=0.01) R_trap=1, R_anti_trap=2 (<R_isco)
    #   If M_smbh < 6.7e10^7Msun, R_trap=10^3r_g (M_smbh/6.7x10^7Msun)^-1.225
    #                             R_anti_trap = 10^3r_g (M_smbh/6.7x10^7Msun)^0.1
    # 2. Given circularized prograde BH of mass m, semi-major axis a
    #   If a > R_trap then migration inwards on timescale t_grishin
    #   If a < R_trap and a > R_anti_trap then migration *outwards* on timescale ~kyr (Fig. 7). < Fiducial timestep (10kyr)
    #   If a < R_trap and a < R_anti_trap then migration *inwards* on timescale t_grishin
    #
    #  Eqn from Paardekooper 2014, rewritten for R in terms of r_g of SMBH = GM_SMBH/c^2
    # tau = (pi/2) h^2/(q_d*q) * (1/Omega)
    #   where h is aspect ratio, q is m/M_SMBH, q_d = pi R^2 disk_surface_density/M_SMBH
    #   and Omega is the Keplerian orbital frequency around the SMBH
    # Here smbh_mass/disk_bh_mass_pro are both in M_sun, so units cancel
    # c, G and disk_surface_density in SI units
    tau = ((disk_aspect_ratio ** 2.0) * scipy.constants.c / (3.0 * scipy.constants.G) * (smbh_mass/masses[migration_indices]) / disk_surface_density) / np.sqrt(new_orbs_a)
    # ratio of timestep to tau_mig (timestep in years so convert)
    dt = timestep_duration_yr * scipy.constants.year / tau
    # migration distance is original locations times fraction of tau_mig elapsed
    migration_distance = new_orbs_a.copy() * dt
    # Calculate epsilon --amount to adjust from disk_radius_trap for objects that will be set to disk_radius_trap
    epsilon_trap_radius = disk_radius_trap * ((masses[migration_indices] / (3 * (masses[migration_indices] + smbh_mass)))**(1. / 3.)) * rng.uniform(size=migration_indices.size)

    # Get masks for if objects are inside or outside the trap radius
    mask_out_trap = new_orbs_a > disk_radius_trap
    mask_in_trap = new_orbs_a < disk_radius_trap

    # Get mask for objects where feedback_ratio <1; these still migrate inwards, but more slowly
    mask_mig_in = disk_feedback_ratio < 1
    if (np.sum(mask_mig_in) > 0):
        # If outside trap migrate inwards
        temp_orbs_a = new_orbs_a[mask_mig_in & mask_out_trap] - migration_distance[mask_mig_in & mask_out_trap] * (1 - disk_feedback_ratio[mask_mig_in & mask_out_trap])
        # If migration takes object inside trap, fix at trap
        temp_orbs_a[temp_orbs_a <= disk_radius_trap] = disk_radius_trap - epsilon_trap_radius[mask_mig_in & mask_out_trap][temp_orbs_a <= disk_radius_trap]
        new_orbs_a[mask_mig_in & mask_out_trap] = temp_orbs_a

        # If inside trap, migrate outwards
        temp_orbs_a = new_orbs_a[mask_mig_in & mask_in_trap] + migration_distance[mask_mig_in & mask_in_trap] * (1 - disk_feedback_ratio[mask_mig_in & mask_in_trap])
        # If migration takes object outside trap, fix at trap
        temp_orbs_a[temp_orbs_a >= disk_radius_trap] = disk_radius_trap + epsilon_trap_radius[mask_mig_in & mask_in_trap][temp_orbs_a >= disk_radius_trap]
        new_orbs_a[mask_mig_in & mask_in_trap] = temp_orbs_a

    # Get mask for objects where feedback_ratio > 1: these migrate outwards
    mask_mig_out = disk_feedback_ratio > 1
    if (np.sum(mask_mig_out) > 0):
        new_orbs_a[mask_mig_out] = new_orbs_a[mask_mig_out] + migration_distance[mask_mig_out] * (disk_feedback_ratio[mask_mig_out] - 1)

    # Get mask for objects where feedback_ratio == 1. Shouldn't happen if feedback = 1 (on), but will happen if feedback = 0 (off)
    mask_mig_stay = disk_feedback_ratio == 1
    if (np.sum(mask_mig_stay) > 0):
        # If outside trap migrate inwards
        temp_orbs_a = new_orbs_a[mask_mig_stay & mask_out_trap] - migration_distance[mask_mig_stay & mask_out_trap]
        # If migration takes object inside trap, fix at trap
        temp_orbs_a[temp_orbs_a <= disk_radius_trap] = disk_radius_trap - epsilon_trap_radius[mask_mig_stay & mask_out_trap][temp_orbs_a <= disk_radius_trap]
        new_orbs_a[mask_mig_stay & mask_out_trap] = temp_orbs_a

        # If inside trap migrate outwards
        temp_orbs_a = new_orbs_a[mask_mig_stay & mask_in_trap] + migration_distance[mask_mig_stay & mask_in_trap]
        # If migration takes object outside trap, fix at trap
        temp_orbs_a[temp_orbs_a >= disk_radius_trap] = disk_radius_trap + epsilon_trap_radius[mask_mig_stay & mask_in_trap][temp_orbs_a >= disk_radius_trap]
        new_orbs_a[mask_mig_stay & mask_in_trap] = temp_orbs_a

    # Assert that things cannot migrate out of the disk
    epsilon = disk_radius_outer * ((masses[migration_indices][new_orbs_a > disk_radius_outer] / (3 * (masses[migration_indices][new_orbs_a > disk_radius_outer] + smbh_mass)))**(1. / 3.)) * rng.uniform(size=np.sum(new_orbs_a > disk_radius_outer))
    new_orbs_a[new_orbs_a > disk_radius_outer] = disk_radius_outer - epsilon

    # Update orbs_a
    orbs_a[migration_indices] = new_orbs_a

    assert np.isfinite(new_orbs_a).all(), \
        "Finite check failure: new_orbs_a"
    assert np.all(new_orbs_a < disk_radius_outer), \
        "new_orbs_a has values greater than disk_radius_outer"

    return (orbs_a)


def type1_migration_single(smbh_mass, orbs_a, masses, orbs_ecc, orb_ecc_crit,
                           disk_surf_density_func, disk_aspect_ratio_func, disk_feedback_ratio_func,
                           disk_radius_trap, disk_radius_outer, timestep_duration_yr):
    """Wrapper function for type1_migration for single objects in the disk.

    Assumes a gas disk surface density and aspect ratio profile, for objects of specified masses and
    starting locations, and returns their new locations after migration over one timestep.

    This function replaces dr_migration which did not include smbh mass and was unreadable.

    Parameters
    ----------
    smbh_mass : float
        Mass [M_sun] of the SMBH
    orbs_a : numpy.ndarray
        Orbital semi-major axes [r_{g,SMBH}] wrt to SMBH of objects at start of a timestep (math:`r_g=GM_{SMBH}/c^2`) with :obj:`float` type
    masses : numpy.ndarray
        Masses [M_sun] of objects at start of timestep with :obj:`float` type
    orbs_ecc : numpy.ndarray
        Orbital ecc [unitless] wrt to SMBH of objects at start of timestep :math:`\\mathtt{disk_radius_trap}. Floor in orbital ecc given by e_crit.
    orb_ecc_crit : float
        Critical value of orbital eccentricity [unitless] below which we assume Type 1 migration must occur. Do not damp orb ecc below this (e_crit=0.01 is default)
    disk_surf_density_func : function
        Returns AGN gas disk surface density [kg/m^2] given a distance [r_{g,SMBH}] from the SMBH
        can accept a simple float (constant), but this is deprecated
    disk_aspect_ratio_func : function
        Returns AGN gas disk aspect ratio [unitless] given a distance [r_{g,SMBH}] from the SMBH
        can accept a simple float (constant), but this is deprecated
    disk_feedback_ratio_func : function
        Ratio of heating/migration torque [unitless]. If ratio <1, migration inwards, but slows by factor tau_mig/(1-R)
        if ratio >1, migration outwards on timescale tau_mig/(R-1)
    disk_radius_trap : float
        Radius [r_{g,SMBH}] of disk migration trap
    disk_radius_outer : float
        Radius [r_{g,SMBH}] of outer edge of disk
    timestep_duration_yr : float
        Length of timestep [yr]

    Returns
    -------
    new_orbs_a : float array
        Semi-major axes [r_{g,SMBH}] of objects at end of timestep
    """

    new_orbs_a = type1_migration(smbh_mass, orbs_a, masses, orbs_ecc, orb_ecc_crit,
                                 disk_surf_density_func, disk_aspect_ratio_func, disk_feedback_ratio_func,
                                 disk_radius_trap, disk_radius_outer, timestep_duration_yr)

    return (new_orbs_a)


def type1_migration_binary(smbh_mass, blackholes_binary, orb_ecc_crit,
                           disk_surf_density_func, disk_aspect_ratio_func, disk_feedback_ratio_func,
                           disk_radius_trap, disk_radius_outer, timestep_duration_yr):
    """Wrapper function for type1_migration for binaries in the disk.

    Assumes a gas disk surface density and aspect ratio profile, for objects of specified masses and
    starting locations, and returns their new locations after migration over one timestep.

    This function replaces dr_migration which did not include smbh mass and was unreadable.

    Parameters
    ----------
    smbh_mass : float
        Mass [M_sun] of the SMBH
    blackholes_binary : AGNBinaryBlackHole
        Binary black hole parameters, including mass_1, mass_2, bin_orb_a, and bin_orb_ecc
    orb_ecc_crit : float
        Critical value of orbital eccentricity [unitless] below which we assume Type 1 migration must occur. Do not damp orb ecc below this (e_crit=0.01 is default)
    disk_surf_density_func : function
        Returns AGN gas disk surface density [kg/m^2] given a distance [r_{g,SMBH}] from the SMBH
        can accept a simple float (constant), but this is deprecated
    disk_aspect_ratio_func : function
        Returns AGN gas disk aspect ratio [unitless] given a distance [r_{g,SMBH}] from the SMBH
        can accept a simple float (constant), but this is deprecated
    disk_feedback_ratio_func : function
        Ratio of heating/migration torque [unitless]. If ratio <1, migration inwards, but slows by factor tau_mig/(1-R)
        if ratio >1, migration outwards on timescale tau_mig/(R-1)
    disk_radius_trap : float
        Radius [r_{g,SMBH}] of disk migration trap
    disk_radius_outer : float
        Radius [r_{g,SMBH}] of outer edge of disk
    timestep_duration_yr : float
        Length of timestep [yr]

    Returns
    -------
    orbs_a : float array
        Semi-major axes [r_{g,SMBH}] of objects at end of timestep
    """

    orbs_a = blackholes_binary.bin_orb_a
    masses = blackholes_binary.mass_1 + blackholes_binary.mass_2
    orbs_ecc = blackholes_binary.bin_orb_ecc

    blackholes_binary.bin_orb_a = type1_migration(smbh_mass, orbs_a, masses, orbs_ecc, orb_ecc_crit,
                                                  disk_surf_density_func, disk_aspect_ratio_func, disk_feedback_ratio_func,
                                                  disk_radius_trap, disk_radius_outer, timestep_duration_yr)

    return (blackholes_binary)<|MERGE_RESOLUTION|>--- conflicted
+++ resolved
@@ -25,13 +25,9 @@
     disk density [kg/m^3]
     """
 
-<<<<<<< HEAD
-    disk_radius_arr = np.linspace(3*disk_inner_stable_circ_orb, disk_radius_outer, num=100)
-=======
     # generate a new sorted range of default 100 pts across [disk_inner_radius,disk_outer_radius]
     disk_radius_arr = np.linspace(2*disk_inner_stable_circ_orb, disk_radius_outer, num=100)
     # Prevent accidental zeros or Nans!
->>>>>>> 5bc5ab4c
     log_disk_radius_arr = np.log10(disk_radius_arr)
 
     log_disk_surface_density = np.log10(disk_surface_density_func(disk_radius_arr))
@@ -46,12 +42,38 @@
     Templog_spline = scipy.interpolate.CubicSpline(log_disk_radius_arr, log_disk_temp, extrapolate=False)
     Pressurelog_spline = scipy.interpolate.CubicSpline(log_disk_radius_arr, log_disk_midplane_pressure, extrapolate=False)
 
-<<<<<<< HEAD
     dlogSigmadlogR_spline = Sigmalog_spline.derivative()
     dlogTempdlogR_spline = Templog_spline.derivative()
     dlogPressuredlogR_spline = Pressurelog_spline.derivative()
-=======
-    Torque_paardekooper_coeff = -0.85 + dSigmadR + (0.9 * dTempdR)
+
+    return dlogSigmadlogR_spline, dlogTempdlogR_spline, dlogPressuredlogR_spline
+
+
+def paardekooper10_torque(orbs_a, orbs_ecc, orb_ecc_crit, dlogSigmadlogR_spline, dlogTempdlogR_spline):
+    """Return the Paardekooper (2010) torque coefficient for Type 1 migration
+        Paardekooper_Coeff = [-0.85+0.9dTdR +dSigmadR]
+    """
+
+    # Migration only occurs for sufficiently damped orbital ecc. If orb_ecc <= ecc_crit, then migrate.
+    # Otherwise no change in semi-major axis (orb_a).
+    # Get indices of objects with orb_ecc <= ecc_crit so we can only update orb_a for those.
+    migration_indices = np.asarray(orbs_ecc <= orb_ecc_crit).nonzero()[0]
+
+    # If nothing will migrate then end the function
+    if migration_indices.shape == (0,):
+        return np.array([])
+
+    # If things will migrate then copy over the orb_a of objects that will migrate
+    new_orbs_a = orbs_a[migration_indices].copy()
+
+    log_new_orbs_a = np.log10(new_orbs_a)
+
+    # Evaluate dSigmadR_spline at the migrating orb_a values
+    dlogSigmadlogR = dlogSigmadlogR_spline(log_new_orbs_a)
+    dlogTempdlogR = dlogTempdlogR_spline(log_new_orbs_a)
+
+    Torque_paardekooper_coeff = -0.85 + dlogSigmadlogR + (0.9 * dlogTempdlogR)
+    
     # Check for nans
     nan_mask = np.isnan(Torque_paardekooper_coeff)
     if any(nan_mask):
@@ -60,39 +82,10 @@
             Torque_paardekooper_coeff[nan_mask] = 0.
         else:
             print(f"log_disk_radius_arr: {log_disk_radius_arr}")
-            print(f"dSigmadR[nan_mask]: {dSigmadR[nan_mask]}")
-            print(f"dTempdR[nan_mask]: {dTempdR[nan_mask]}")
+            print(f"dlogSigmadlogR[nan_mask]: {dlogSigmadlogR[nan_mask]}")
+            print(f"dlogTempdlogR[nan_mask]: {dlogTempdlogR[nan_mask]}")
             print(f"orbs_a[nan_mask]: {orbs_a[migration_indices][nan_mask]}")
             raise ValueError("nans in Torque_paardekooper_coeff")
->>>>>>> 5bc5ab4c
-
-    return dlogSigmadlogR_spline, dlogTempdlogR_spline, dlogPressuredlogR_spline
-
-
-def paardekooper10_torque(orbs_a, orbs_ecc, orb_ecc_crit, dlogSigmadlogR_spline, dlogTempdlogR_spline):
-    """Return the Paardekooper (2010) torque coefficient for Type 1 migration
-        Paardekooper_Coeff = [-0.85+0.9dTdR +dSigmadR]
-    """
-
-    # Migration only occurs for sufficiently damped orbital ecc. If orb_ecc <= ecc_crit, then migrate.
-    # Otherwise no change in semi-major axis (orb_a).
-    # Get indices of objects with orb_ecc <= ecc_crit so we can only update orb_a for those.
-    migration_indices = np.asarray(orbs_ecc <= orb_ecc_crit).nonzero()[0]
-
-    # If nothing will migrate then end the function
-    if migration_indices.shape == (0,):
-        return np.array([])
-
-    # If things will migrate then copy over the orb_a of objects that will migrate
-    new_orbs_a = orbs_a[migration_indices].copy()
-
-    log_new_orbs_a = np.log10(new_orbs_a)
-
-    # Evaluate dSigmadR_spline at the migrating orb_a values
-    dlogSigmadlogR = dlogSigmadlogR_spline(log_new_orbs_a)
-    dlogTempdlogR = dlogTempdlogR_spline(log_new_orbs_a)
-
-    Torque_paardekooper_coeff = -0.85 + dlogSigmadlogR + (0.9 * dlogTempdlogR)
 
     assert np.isfinite(Torque_paardekooper_coeff).all(), \
         "Finite check failure: Torque_paardekooper_coeff"
