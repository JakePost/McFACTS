"""
Module for calculating the timescale of migrations.
"""

import numpy as np
import astropy.constants as const
import astropy.units as u
from mcfacts.mcfacts_random_state import rng
from mcfacts.physics.point_masses import si_from_r_g
import scipy


def paardekooper10_torque(disc_surf_density, temp_func, orbs_a, orbs_ecc, orb_ecc_crit, disk_radius_outer, disk_inner_stable_circ_orb):
    """Return the Paardekooper (2010) torque coefficient for Type 1 migration
        Paardekooper_Coeff = [-0.85+0.9dTdR +dSigmadR]
    """

    # generate a new sorted range of default 100 pts across [disk_inner_radius,disk_outer_radius]
    disk_radius_arr = np.linspace(3*disk_inner_stable_circ_orb, disk_radius_outer, num=100)
    # Prevent accidental zeros or Nans!
    log_disk_radius_arr = np.log10(disk_radius_arr)


    # Migration only occurs for sufficiently damped orbital ecc. If orb_ecc <= ecc_crit, then migrate.
    # Otherwise no change in semi-major axis (orb_a).
    # Get indices of objects with orb_ecc <= ecc_crit so we can only update orb_a for those.
    migration_indices = np.asarray(orbs_ecc <= orb_ecc_crit).nonzero()[0]

    # If nothing will migrate then end the function
    if migration_indices.shape == (0,):
        return np.array([])
    # If things will migrate then copy over the orb_a of objects that will migrate
    new_orbs_a = orbs_a[migration_indices].copy()

    log_new_orbs_a = np.log10(new_orbs_a)

    # Evaluate disc surf density at locations of all BH
    disc_surf_d = disc_surf_density(disk_radius_arr)
    disc_temp = np.nan_to_num(temp_func(disk_radius_arr))
    disc_temp = np.abs(disc_temp)
    # Get log of disc surf density
    log_disc_surf_d = np.log10(disc_surf_d)
    log_disc_surf_d = np.nan_to_num(log_disc_surf_d)
    # Get log of disc midplane temperature
    log_disc_temp = np.log10(disc_temp)

    Sigmalog_spline = scipy.interpolate.CubicSpline(log_disk_radius_arr, log_disc_surf_d, extrapolate=False)
    Templog_spline = scipy.interpolate.CubicSpline(log_disk_radius_arr, log_disc_temp, extrapolate=False)
    # Find derivates of Sigmalog_spline

    dSigmadR_spline = Sigmalog_spline.derivative()
    dTempdR_spline = Templog_spline.derivative()
    # Evaluate dSigmadR_spline at the migrating orb_a values
    dSigmadR = dSigmadR_spline(log_new_orbs_a)
    dTempdR = dTempdR_spline(log_new_orbs_a)

    Torque_paardekooper_coeff = -0.85 + dSigmadR + (0.9 * dTempdR)

    assert np.isfinite(Torque_paardekooper_coeff).all(), \
        "Finite check failure: Torque_paardekooper_coeff"

    return Torque_paardekooper_coeff


def paardekooper10_torque_binary(disc_surf_density, temp_func, orb_ecc_crit, blackholes_binary, disk_radius_outer, disk_inner_stable_circ_orb):
    """Return the Paardekooper (2010) torque coefficient for Type 1 migration for binaries
        Paardekooper_Coeff = [-0.85+0.9dTdR +dSigmadR]
    """
    # Find the semi-major axis locations of the binaries
    bin_orb_a = blackholes_binary.bin_orb_a
    # Find the eccentricities of the binaries
    bin_orb_ecc = blackholes_binary.bin_orb_ecc

    # generate a new sorted range of default 100 pts across [disk_inner_radius,disk_outer_radius]
    disk_radius_arr = np.linspace(3*disk_inner_stable_circ_orb, disk_radius_outer, num=100)
    log_disk_radius_arr = np.log10(disk_radius_arr)

    # Migration only occurs for sufficiently damped orbital ecc. If orb_ecc <= ecc_crit, then migrate.
    # Otherwise no change in semi-major axis (orb_a).
    # Get indices of objects with orb_ecc <= ecc_crit so we can only update orb_a for those.
    migration_indices = np.asarray(bin_orb_ecc <= orb_ecc_crit).nonzero()[0]

    # If nothing will migrate then end the function
    if migration_indices.shape == (0,):
        return np.array([])
    # If things will migrate then copy over the orb_a of objects that will migrate
    new_orbs_a = bin_orb_a[migration_indices].copy()

    log_new_orbs_a = np.log10(new_orbs_a)
    # Evaluate disc surf density at locations of all BH
    disc_surf_d = disc_surf_density(disk_radius_arr)
    disc_temp = temp_func(disk_radius_arr)
    # Get log of disc surf density
    log_disc_surf_d = np.log10(disc_surf_d)
    # Get log of disc midplane temperature
    log_disc_temp = np.log10(disc_temp)

    Sigmalog_spline = scipy.interpolate.CubicSpline(log_disk_radius_arr, log_disc_surf_d, extrapolate=False)
    Templog_spline = scipy.interpolate.CubicSpline(log_disk_radius_arr, log_disc_temp, extrapolate=False)
    # Find derivates of Sigmalog_spline
    dSigmadR_spline = Sigmalog_spline.derivative()
    dTempdR_spline = Templog_spline.derivative()
    # Evaluate dSigmadR_spline at the migrating orb_a values
    dSigmadR = dSigmadR_spline(log_new_orbs_a)
    dTempdR = dTempdR_spline(log_new_orbs_a)

    Torque_paardekooper_coeff = -0.85 + dSigmadR + (0.9 * dTempdR)

    assert np.isfinite(Torque_paardekooper_coeff).all(), \
        "Finite check failure: Torque_paardekooper_coeff"

    return Torque_paardekooper_coeff


def normalized_torque(smbh_mass, orbs_a, masses, orbs_ecc, orb_ecc_crit, disk_surf_density_func, disk_aspect_ratio_func):
    """Calculates the normalized torque from e.g. Grishin et al. '24
    Gamma_0 = (q/h)^2 * Sigma* a^4 * Omega^2
        where q= mass_of_bh/smbh_mass, h= disk aspect ratio at location of bh (a_bh),
        Sigma= disk surface density at a_bh, a=a_bh, Omega = bh orbital frequency at a_bh.
        Units are kg m^-2 * m^4 *s^-2 = kg (m s^-1)^2 = Nm (= J)
    Args:
        smbh_mass : float
        Mass [M_sun] of the SMBH
    orbs_a : numpy.ndarray
        Orbital semi-major axes [r_{g,SMBH}] wrt to SMBH of objects at start of a timestep (math:`r_g=GM_{SMBH}/c^2`) with :obj:`float` type
    masses : numpy.ndarray
        Masses [M_sun] of objects at start of timestep with :obj:`float` type
    orbs_ecc : numpy.ndarray
        Orbital ecc [unitless] wrt to SMBH of objects at start of timestep :math:`\\mathtt{disk_radius_trap}. Floor in orbital ecc given by e_crit.
    orb_ecc_crit : float
        Critical value of orbital eccentricity [unitless] below which we assume Type 1 migration must occur. Do not damp orb ecc below this (e_crit=0.01 is default)
    disk_surf_density_func : function
        Returns AGN gas disk surface density [kg/m^2] given a distance [r_{g,SMBH}] from the SMBH
        can accept a simple float (constant), but this is deprecated
    disk_aspect_ratio_func : function
        Returns AGN gas disk aspect ratio [unitless] given a distance [r_{g,SMBH}] from the SMBH
        can accept a simple float (constant), but this is deprecated

    """
    smbh_mass_in_kg = smbh_mass * u.Msun.to("kg")
    # Migration only occurs for sufficiently damped orbital ecc. If orb_ecc <= ecc_crit, then migrate.
    # Otherwise no change in semi-major axis (orb_a).
    # Get indices of objects with orb_ecc <= ecc_crit so we can only update orb_a for those.
    migration_indices = np.asarray(orbs_ecc <= orb_ecc_crit).nonzero()[0]

    # If nothing will migrate then end the function
    if migration_indices.shape == (0,):
        return np.array([])

    # If things will migrate then copy over the orb_a of objects that will migrate
    new_orbs_a = orbs_a[migration_indices].copy()

    # Get surface density function or process if just a float
    if isinstance(disk_surf_density_func, float):
        disk_surface_density = disk_surf_density_func
    else:
        disk_surface_density = disk_surf_density_func(orbs_a)[migration_indices]
    # Get aspect ratio function or process if just a float
    if isinstance(disk_aspect_ratio_func, float):
        disk_aspect_ratio = disk_aspect_ratio_func
    else:
        disk_aspect_ratio = disk_aspect_ratio_func(orbs_a)[migration_indices]
    # find mass ratios
    mass_ratios = (masses[migration_indices]/smbh_mass)
    # Convert orb_a of migrating BH to meters. r_g =GM_smbh/c^2.
<<<<<<< HEAD
    orb_a_in_meters = si_from_r_g(smbh_mass_in_kg, new_orbs_a).to("m").value
=======
    orb_a_in_meters = si_from_r_g(smbh_mass, new_orbs_a).to("m").value
>>>>>>> 02982bc7
    # Omega of migrating BH
    Omega_bh = np.sqrt(scipy.constants.G * smbh_mass_in_kg/((orb_a_in_meters)**(3.0)))
    # Normalized torque = (q/h)^2 * Sigma * a^4 * Omega^2
    normalized_torque = ((mass_ratios/disk_aspect_ratio)**(2.0))*disk_surface_density*((orb_a_in_meters)**(4.0))*(Omega_bh**(2.0))

    assert np.isfinite(normalized_torque).all(), \
        "Finite check failure: normalized_torque"

    return normalized_torque


def torque_mig_timescale(smbh_mass, orbs_a, masses, orbs_ecc, orb_ecc_crit, migration_torque):
    """Calculates the migration timescale using an input migration torque
    t_mig = a/-(dot(a)) where dot(a)=-2aGamma_tot/L so
    t_mig = L/2Gamma_tot
    with Gamma_tot=migration torque, L = orb ang mom = m (GMa)^1/2=m Omega a^2 and so
    t_mig = m Omega a^2/2Gamma_tot in units of s.
    Gamma_0 = (q/h)^2 * Sigma* a^4 * Omega^2
        where q= mass_of_bh/smbh_mass, h= disk aspect ratio at location of bh (a_bh),
        Sigma= disk surface density at a_bh, a=a_bh, Omega = bh orbital frequency at a_bh.
        Units are kg m^-2 * m^4 *s^-2 = kg (m s^-1)^2 = Nm (= J)
    Args:
        smbh_mass : float
        Mass [M_sun] of the SMBH
    orbs_a : numpy.ndarray
        Orbital semi-major axes [r_{g,SMBH}] wrt to SMBH of objects at start of a timestep (math:`r_g=GM_{SMBH}/c^2`) with :obj:`float` type
    masses : numpy.ndarray
        Masses [M_sun] of objects at start of timestep with :obj:`float` type
    orbs_ecc : numpy.ndarray
        Orbital ecc [unitless] wrt to SMBH of objects at start of timestep :math:`\\mathtt{disk_radius_trap}. Floor in orbital ecc given by e_crit.
    orb_ecc_crit : float
        Critical value of orbital eccentricity [unitless] below which we assume Type 1 migration must occur. Do not damp orb ecc below this (e_crit=0.01 is default)
    migration_torque : numpy.ndarray
        Migration torque array. E.g. calculated from torque_paardekooper (units = Nm=J)


    """
    smbh_mass_in_kg = smbh_mass * u.Msun.to("kg")
    # Migration only occurs for sufficiently damped orbital ecc. If orb_ecc <= ecc_crit, then migrate.
    # Otherwise no change in semi-major axis (orb_a).
    # Get indices of objects with orb_ecc <= ecc_crit so we can only update orb_a for those.
    migration_indices = np.asarray(orbs_ecc <= orb_ecc_crit).nonzero()[0]

    # If nothing will migrate then end the function
    if migration_indices.shape == (0,):
        return np.array([])

    # If things will migrate then copy over the orb_a of objects that will migrate
    new_orbs_a = orbs_a[migration_indices].copy()

<<<<<<< HEAD
    orb_a_in_meters = si_from_r_g(smbh_mass_in_kg, new_orbs_a).to("m").value
=======
    orb_a_in_meters = si_from_r_g(smbh_mass, new_orbs_a).to("m").value
>>>>>>> 02982bc7
    #Omega of migrating BH in s^-1
    Omega_bh = np.sqrt(scipy.constants.G * smbh_mass_in_kg/((orb_a_in_meters)**(3.0)))
    #masses of BH in kg
    bh_masses = u.Msun.to("kg")*masses[migration_indices]
    #Normalized torque = (q/h)^2 * Sigma * a^4 * Omega^2 (in units of seconds)
    torque_mig_timescale = bh_masses*Omega_bh*((orb_a_in_meters)**(2.0))/(2.0*migration_torque)
    #print("torque_mig_timescale",torque_mig_timescale)

    assert np.isfinite(torque_mig_timescale).all(), \
        "Finite check failure: torque_mig_timescale"

    return torque_mig_timescale


def jiminezmasset17_torque(smbh_mass, disc_surf_density, disk_opacity_func, disk_aspect_ratio_func, temp_func, orbs_a, orbs_ecc, orb_ecc_crit, disk_radius_outer, disk_inner_stable_circ_orb):
    """Return the Jiminez & Masset (2017) torque coefficient for Type 1 migration
        Jiminez-Masset_torque = [0.46 + 0.96dSigmadR -1/8dTdR]/gamma
                                +[-2.34 -0.1dSigmadR +1.5dTdR]*factor
            where    factor = ((x/2)^{1/2} + (1/gamma))/((x/2)^{1/2} + 1)
            and      x=(16/3)*gamma*(gamma-1)*sigma_SB*T^4/kappa*rho^2*H^4*Omega^3
            with gamma is the adiabatic index (Cp/Cv=5/3=1.66 for monatomic gas; 1.4 for diatomic gas)
                 sigma_SB = Stefan Boltzmann constant (5.67*10^-8 J s^-1 m^-2 K^-4)
                 kappa = disk opacity at location a
                 rho = disk density at location a
                 H = disk height at location a
                 Omega = orbital frequency at location a
            Can rewrite x using Sigma = rho*H = rho*a*h
                so rho^2H^4 = (rho*H)^2*H^2 = Sigma^2 (a*h)^2 and so
                x=(16/3)*gamma*(gamma-1)*sigma_SB*T^4/kappa*Sigma^2*a^2*h^2*Omega^3
    """
    # Constants
    # Define adiabatic index (assume monatomic gas)
    gamma = 5./3.
    # Stefan-Boltzmann constant
    sigma_SB = scipy.constants.Stefan_Boltzmann
    smbh_mass_in_kg = smbh_mass * u.Msun.to("kg")

    # generate a new sorted range of default 100 pts across [disk_inner_radius,disk_outer_radius]
    disk_radius_arr = np.linspace(3*disk_inner_stable_circ_orb, disk_radius_outer, num=100)
    log_disk_radius_arr = np.log10(disk_radius_arr)

    # Migration only occurs for sufficiently damped orbital ecc. If orb_ecc <= ecc_crit, then migrate.
    # Otherwise no change in semi-major axis (orb_a).
    # Get indices of objects with orb_ecc <= ecc_crit so we can only update orb_a for those.
    migration_indices = np.asarray(orbs_ecc <= orb_ecc_crit).nonzero()[0]

    # If nothing will migrate then end the function
    if migration_indices.shape == (0,):
        return np.array([])
    # If things will migrate then copy over the orb_a of objects that will migrate
    new_orbs_a = orbs_a[migration_indices].copy()

    if isinstance(disk_aspect_ratio_func, float):
        disk_aspect_ratio = disk_aspect_ratio_func
    else:
        disk_aspect_ratio = disk_aspect_ratio_func(orbs_a)[migration_indices]

    # Convert migrating orbs_a to meters
    # Convert orb_a of migrating BH to meters. r_g =GM_smbh/c^2.
    # Usefully, 1_rg=GM_smbh/c^2= 6.7e-11*2.e38/(9e16)~1.5e11m=1AU
    orb_a_in_meters = si_from_r_g(smbh_mass, new_orbs_a).to("m").value
    # Omega of migrating BH in s^-1
    Omega_bh = np.sqrt(scipy.constants.G * smbh_mass_in_kg/((orb_a_in_meters)**(3.0)))

    log_new_orbs_a = np.log10(new_orbs_a)
    # Evaluate disc surf density at locations of all BH
    disc_surf_d = disc_surf_density(disk_radius_arr)
    # Evaluate disc temp at locations of all BH
    disc_temp = temp_func(disk_radius_arr)

    # For migrating BH
    # Evaluate disc surf density at only migrating BH
    disc_surf_d_mig = disc_surf_density(new_orbs_a)
    # Get log of disc surf density
    log_disc_surf_d = np.log10(disc_surf_d)
    # Get log of disc midplane temperature
    log_disc_temp = np.log10(disc_temp)

    Sigmalog_spline = scipy.interpolate.CubicSpline(log_disk_radius_arr, log_disc_surf_d, extrapolate=False)
    Templog_spline = scipy.interpolate.CubicSpline(log_disk_radius_arr, log_disc_temp, extrapolate=False)
    # Find derivates of Sigmalog_spline
    dSigmadR_spline = Sigmalog_spline.derivative()
    dTempdR_spline = Templog_spline.derivative()
    # Evaluate dSigmadR_spline at the migrating orb_a values
    dSigmadR = dSigmadR_spline(log_new_orbs_a)
    # Evaluate dTempdR_spline at the migrating orb_a values
    dTempdR = dTempdR_spline(log_new_orbs_a)
    # Evaluate temp at the migrating orb_a values
    temp_migrators = temp_func(new_orbs_a)
    # Evaluate opacity at the migrating orb_a values
    opacity_migrators = disk_opacity_func(new_orbs_a)

    xfactor_1 = (16./3.)*gamma*(gamma-1.0)*sigma_SB*(temp_migrators**(4.0))
    xfactor_2 = opacity_migrators * (disc_surf_d_mig**(2.0))*(disk_aspect_ratio**(2.0))*(orb_a_in_meters**(2.0))*(Omega_bh**(3.0))
    xfactor = xfactor_1/xfactor_2
    sqrtfactor = np.sqrt(xfactor/2)
    factor = (sqrtfactor + 1.0/gamma)/(sqrtfactor + 1.0)

    Torque_jiminezmasset_coeff = (0.46 + 0.96 * dSigmadR - 1.8 * dTempdR)/gamma + (-2.34 - 0.1*dSigmadR + 1.5 * dTempdR) * factor

    assert np.isfinite(Torque_jiminezmasset_coeff).all(), \
        "Finite check failure: Torque_jiminezmasset_coeff"

    return Torque_jiminezmasset_coeff


def jiminezmasset17_thermal_torque_coeff(smbh_mass, disc_surf_density, disk_opacity_func, disk_aspect_ratio_func, temp_func, sound_speed_func, density_func, disk_bh_eddington_ratio, orbs_a, orbs_ecc, orb_ecc_crit, bh_masses, flag_thermal_feedback, disk_radius_outer, disk_inner_stable_circ_orb):
    """Return the Jiminez & Masset (2017) thermal torque coefficient for Type 1 migration
        Jiminez-Masset_thermal_torque_coeff = Torque_hot*(4mu_thermal/(1+4.*mu_thermal))+ Torque_cold*(2mu_thermal/(1+2.*mu_thermal))
            Given   Torque_hot=thermal_factor*(L/L_c)
                    Torque_cold =-thermal_factor
                with  L= 4piGm_bh*c/kappa_e_scattering (assuming f_Edd=1, the Eddington fraction of the luminosity)
                and L_c = 4pi G*m_bh*rho*Xi/gamma = 4pi G*m_bh Sigma x c_s/gamma since Xi=xH^2*Omega=x*c_s*H
                and with thermal_factor = 1.61*(gamma-1/gamma)*(x_c/lambda)
                where x_c = (dP/dr)*H^2/(3*gamma*R), lambda = sqrt(2Xi/3*gamma*Omega) & (x_c << lambda is assumed for approximation)

            and mu_thermal = Xi/c_s*r_Bondi = x*H/r_Bondi where r_Bondi maximum is capped at H (cannot accrete from outside disk!)
            where c_s is local sound speed, r_Bondi = GM/c_s^2 and Xi = x*H^2*Omega =x*c_s*H
            where  x=(16/3)*gamma*(gamma-1)*sigma_SB*T^4/kappa*rho^2*H^4*Omega^3

        with gamma is the adiabatic index (Cp/Cv=5/3=1.66 for monatomic gas; 1.4 for diatomic gas)
             sigma_SB = Stefan Boltzmann constant (5.67*10^-8 J s^-1 m^-2 K^-4)
             kappa = disk opacity at location a
             rho = disk density at location a
             H = disk height at location a
             Omega = orbital frequency at location a
        Note can rewrite x using Sigma = rho*H = rho*a*h
             so rho^2H^4 = (rho*H)^2*H^2 = Sigma^2 (a*h)^2 and so
             x=(16/3)*gamma*(gamma-1)*sigma_SB*T^4/kappa*Sigma^2*a^2*h^2*Omega^3

    """
    # If no feedback then end the function
    if flag_thermal_feedback == 0:
        return np.array([])

    # Constants
    # Define adiabatic index (assume monatomic gas)
    gamma = 5.0/3.0
    # kappa electron scattering
    kappa_e_scattering = 0.7
    # Stefan-Boltzmann constant
    sigma_SB = scipy.constants.Stefan_Boltzmann
    smbh_mass_in_kg = smbh_mass * u.Msun.to("kg")

    # generate a new sorted range of default 100 pts across [disk_inner_radius,disk_outer_radius]
    disk_radius_arr = np.linspace(3*disk_inner_stable_circ_orb, disk_radius_outer, num=100)
    log_disk_radius_arr = np.log10(disk_radius_arr)

    # Migration only occurs for sufficiently damped orbital ecc. If orb_ecc <= ecc_crit, then migrate.
    # Otherwise no change in semi-major axis (orb_a).
    # Get indices of objects with orb_ecc <= ecc_crit so we can only update orb_a for those.
    migration_indices = np.asarray(orbs_ecc <= orb_ecc_crit).nonzero()[0]

    # If nothing will migrate then end the function
    if migration_indices.shape == (0,):
        return np.array([])
    # If things will migrate then copy over the orb_a of objects that will migrate
    new_orbs_a = orbs_a[migration_indices].copy()

    if isinstance(disk_aspect_ratio_func, float):
        disk_aspect_ratio = disk_aspect_ratio_func
    else:
        disk_aspect_ratio = disk_aspect_ratio_func(orbs_a)[migration_indices]

    # Convert migrating orbs_a to meters
    # Convert orb_a of migrating BH to meters. r_g =GM_smbh/c^2.
    # Usefully, 1_rg=GM_smbh/c^2= 6.7e-11*2.e38/(9e16)~1.5e11m=1AU
    orb_a_in_meters = new_orbs_a*smbh_mass_in_kg*scipy.constants.G / (scipy.constants.c)**(2.0)
    # Omega of migrating BH in s^-1
    Omega_bh = np.sqrt(scipy.constants.G * smbh_mass_in_kg/((orb_a_in_meters)**(3.0)))

    # Height of disk in meters  H=orb_a_in_meters*disk_aspect_ratio
    disk_height_in_meters = orb_a_in_meters*disk_aspect_ratio
    # disk_height_in_meters_squared
    disk_height_m_sq = disk_height_in_meters * disk_height_in_meters
    # sound speed at location of migrating BH in m/s  (c_s = H*Omega_bh)
    sound_speed = disk_height_in_meters*Omega_bh

    # BH masses in kg
    bh_masses_in_kg = bh_masses[migration_indices]*u.Msun.to("kg")
    # Bondi radii for migrating BH
    r_bondi = scipy.constants.G*bh_masses_in_kg/(sound_speed**2.0)
    # If r_bondi for a migrating BH is > disk_height, set effective Bondi radius to disk height
    effective_bondi_radius = np.where(r_bondi < disk_height_in_meters, r_bondi, disk_height_in_meters)
    # Luminosity of migrating BH
    lum = disk_bh_eddington_ratio*4.0*np.pi*scipy.constants.G*bh_masses_in_kg*scipy.constants.c/kappa_e_scattering

    log_new_orbs_a = np.log10(new_orbs_a)
    # Evaluate disc surf density at locations of all BH
    disc_surf_d = disc_surf_density(disk_radius_arr)
    # Evaluate disc temp at locations of all BH
    disc_temp = temp_func(disk_radius_arr)
    # Evaluate disc opacity at locations of all BH
    disc_opacity = disk_opacity_func(disk_radius_arr)
    # Evaluate disc sound speed at locations of all BH
    disk_sound_speed = sound_speed_func(disk_radius_arr)
    # Evaluate disc density at locations of all BH
    disk_density = density_func(disk_radius_arr)
    # Disc total pressure midplane is c_s^2/rho
    disk_midplane_Pressure = (disk_sound_speed**2.0)/disk_density

    # For migrating BH
    # Evaluate disc surf density at only migrating BH
    disc_surf_d_mig = disc_surf_density(new_orbs_a)
    # Evaluate sound speed at only migrating BH
    disc_sound_speed = sound_speed
    # Get log of disc surf density
    log_disc_surf_d = np.log10(disc_surf_d)
    # Get log of disc midplane temperature
    log_disc_temp = np.log10(disc_temp)
    # Get log of disc opacity
    log_disc_opacity = np.log10(disc_opacity)
    # Log of disk midplane pressure
    log_midplane_pressure = np.log10(disk_midplane_Pressure)

    log_disc_surf_d_mig = np.log10(disc_surf_d_mig)
    sort_log_orbs_a = np.sort(log_new_orbs_a)

    Pressurelog_spline = scipy.interpolate.CubicSpline(log_disk_radius_arr, log_midplane_pressure, extrapolate=False)
    # Find derivative of Pressurelog_spline
    dPressuredR_spline = Pressurelog_spline.derivative()

    # Evaluate dPressuredR_spline at the migrating orb_a values
    dPressuredR = dPressuredR_spline(log_new_orbs_a)

    # Evaluate temp at the migrating orb_a values
    temp_migrators = temp_func(new_orbs_a)
    # Evaluate opacity at the migrating orb_a values
    opacity_migrators = disk_opacity_func(new_orbs_a)

    xfactor_1 = (16./3.)*gamma*(gamma-1.0)*sigma_SB*(temp_migrators**(4.0))
    xfactor_2 = opacity_migrators*(disc_surf_d_mig**(2.0))*(disk_aspect_ratio**(2.0))*(orb_a_in_meters**(2.0))*(Omega_bh**(3.0))
    xfactor = xfactor_1/xfactor_2

    # Critical Luminosity of migrating BH
    lum_crit = 4.0*np.pi*scipy.constants.G*bh_masses_in_kg*disc_surf_d_mig*xfactor*disc_sound_speed/gamma

    # mu_thermal = Xi/c_s*r_Bondi and Xi=x*H^2*Omega so mu_thermal = x*H^2*Omega/c_s*r_Bondi = x*H/r_B (where r_B<=H)
    mu_thermal = xfactor*disk_height_in_meters/effective_bondi_radius
    # Saturate the torque
    mu_thermal = np.where(mu_thermal < 1.0, mu_thermal, 1.0)

    # lambda (length) = sqrt(2 Xi/3gamma Omega) =sqrt(2/3 x H^2) since Xi=x*H^2*Omega
    length = np.sqrt(2.0*xfactor*disk_height_m_sq/3.0)

    # x_crit = (dP/dr)*H^2/(3 gamma R)
    x_crit = dPressuredR*disk_height_m_sq/(3.0*gamma*orb_a_in_meters)
    # Thermal torque calculation
    thermal_factor = 1.61*((gamma-1)/gamma)*(x_crit/length)
    Torque_hot = thermal_factor*lum/lum_crit
    Torque_cold = -thermal_factor

    Thermal_torque_coeff = Torque_hot *(4.0*mu_thermal/(1.0+4.0*mu_thermal)) + Torque_cold*(2.0*mu_thermal/(1.0+2.0*mu_thermal))

    # decay factor of (1- exp(-length*tau/H) where tau is optical depth) and tau=kappa*Sigma/2
    optical_depth = disc_surf_d_mig*opacity_migrators/2.0
    exp_factor = length * optical_depth/disk_height_in_meters
    decay_factor = (1 - np.exp(-exp_factor))

    Thermal_torque_coeff = Thermal_torque_coeff * decay_factor

    assert np.isfinite(Thermal_torque_coeff).all(), \
        "Finite check failure: Thermal_torque_coeff"

    return Thermal_torque_coeff


def type1_migration_distance(smbh_mass, orbs_a, masses, orbs_ecc, orb_ecc_crit, torque_mig_timescale, disk_feedback_ratio_func,
                             disk_radius_trap, disk_radius_anti_trap, disk_radius_outer, timestep_duration_yr, flag_phenom_turb, phenom_turb_centroid, phenom_turb_std_dev, bh_min_mass, torque_prescription):
    """Calculates how far an object migrates in an AGN gas disk in a single timestep given a torque migration timescale
    calculated elsewhere (e.g. torque_migration_timescale)
    Returns their new locations after migration over one timestep.

    Parameters
    ----------
    smbh_mass : float
        Mass [M_sun] of the SMBH
    orbs_a : numpy.ndarray
        Orbital semi-major axes [r_{g,SMBH}] wrt to SMBH of objects at start of a timestep (math:`r_g=GM_{SMBH}/c^2`) with :obj:`float` type
    masses : numpy.ndarray
        Masses [M_sun] of objects at start of timestep with :obj:`float` type
    orbs_ecc : numpy.ndarray
        Orbital ecc [unitless] wrt to SMBH of objects at start of timestep :math:`\\mathtt{disk_radius_trap}. Floor in orbital ecc given by e_crit.
    orb_ecc_crit : float
        Critical value of orbital eccentricity [unitless] below which we assume Type 1 migration must occur. Do not damp orb ecc below this (e_crit=0.01 is default)
    torque_mig_timescale: numpy.ndarray
        Array of timescale of torque to migrate onto SMBH (units in seconds)
    disk_feedback_ratio_func : function
        Ratio of heating/migration torque [unitless]. If ratio <1, migration inwards, but slows by factor tau_mig/(1-R)
        if ratio >1, migration outwards on timescale tau_mig/(R-1)
    disk_radius_trap : float
        Radius [r_{g,SMBH}] of disk migration trap
    disk_radius_antitrap : float
        Radius [r_{g,SMBH}] of disk anti-trap (divergent trap)
    disk_radius_outer : float
        Radius [r_{g,SMBH}] of outer edge of disk
    timestep_duration_yr : float
        Length of timestep [yr]
    flag_phenom_turb : int
        Is phenomenological turbulence model on (1) or off (0).
    phenom_turb_centroid : float
        Centroid of Gaussian draw of turbulent modification to migration distance (default is 0: no net drift!)
    phenom_turb_std_dev : float
        Standard deviation of Gaussian draw of turbulent perturbation (default is 0.1)
    bh_min_mass : float
        Minimum mass of BH IMF. Phenom. turbulence is largest for this value. Decreases with bh_mass^2 since normalized torque propto m_bh^2.
    torque_prescription : str
        Torque prescription 'paardekooper' or 'jiminez_masset' ('old' is deprecated)
    Returns
    -------
    orbs_a : float array
        Semi-major axes [r_{g,SMBH}] of objects at end of timestep
    """

    # Migration only occurs for sufficiently damped orbital ecc. If orb_ecc <= ecc_crit, then migrate.
    # Otherwise no change in semi-major axis (orb_a).
    # Get indices of objects with orb_ecc <= ecc_crit so we can only update orb_a for those.
    migration_indices = np.asarray(orbs_ecc <= orb_ecc_crit).nonzero()[0]

    # If nothing will migrate then end the function
    if migration_indices.shape == (0,):
        return (orbs_a)

    # If things will migrate then copy over the orb_a of objects that will migrate
    new_orbs_a = orbs_a[migration_indices].copy()

    # Array of migration timescales for each orbiter in seconds as calculated from torques elsewhere
    tau = np.abs(torque_mig_timescale)

    # Normalized masses of migrators (normalized to BH minimum mass)
    normalized_migrating_masses = masses[migration_indices]/bh_min_mass
    normalized_mig_masses_sq = normalized_migrating_masses**2.0

    # ratio of timestep to tau_mig (timestep in years so convert)
    dt = timestep_duration_yr * (1 * u.yr).to(u.s).value / tau
    # migration distance is original locations times fraction of tau_mig elapsed
    migration_distance = new_orbs_a.copy() * dt

    # Calculate epsilon for trap radius --amount to adjust from disk_radius_trap for objects that will be set to disk_radius_trap
    epsilon_trap_radius = disk_radius_trap * ((masses[migration_indices] / (3 * (masses[migration_indices] + smbh_mass)))**(1. / 3.)) * rng.uniform(size=migration_indices.size)

    # Calculate epsilon for outer edge of disk
    epsilon_outer_radius = disk_radius_outer * ((masses[migration_indices] / (3 * (masses[migration_indices] + smbh_mass)))**(1. / 3.)) * rng.uniform(size=migration_indices.size)

    if flag_phenom_turb == 1:
        # Only need to perturb migrators for now
        # size_of_turbulent_array = np.size(migration_indices)
        # Assume migration is always inwards (true for 'old' and for 'jiminez_masset' for M_smbh>10^8Msun)
        # Calc migration distance as modified by turbulence.
        migration_distance = migration_distance*(1.0 + rng.normal(phenom_turb_centroid, phenom_turb_std_dev, size=migration_indices.size))/normalized_mig_masses_sq

    if torque_prescription == 'old' or torque_prescription == 'paardekooper':
        # Assume migration is always inwards (true for 'old' and for 'jiminez_masset' for M_smbh>10^8Msun)
        # Disk feedback ratio
        disk_feedback_ratio = disk_feedback_ratio_func[migration_indices]

        # Get masks for if objects are inside or outside the trap radius
        mask_out_trap = new_orbs_a > disk_radius_trap
        mask_in_trap = new_orbs_a < disk_radius_trap

        # Get mask for objects where feedback_ratio <1; these still migrate inwards, but more slowly
        mask_mig_in = disk_feedback_ratio < 1
        if (np.sum(mask_mig_in) > 0):
            # If outside trap migrate inwards
            temp_orbs_a = new_orbs_a[mask_mig_in & mask_out_trap] - migration_distance[mask_mig_in & mask_out_trap] * (1 - disk_feedback_ratio[mask_mig_in & mask_out_trap])
            # If migration takes object inside trap, fix at trap
            temp_orbs_a[temp_orbs_a <= disk_radius_trap] = disk_radius_trap - epsilon_trap_radius[mask_mig_in & mask_out_trap][temp_orbs_a <= disk_radius_trap]
            new_orbs_a[mask_mig_in & mask_out_trap] = temp_orbs_a

            # If inside trap, migrate outwards
            temp_orbs_a = new_orbs_a[mask_mig_in & mask_in_trap] + migration_distance[mask_mig_in & mask_in_trap] * (1 - disk_feedback_ratio[mask_mig_in & mask_in_trap])
            # If migration takes object outside trap, fix at trap
            temp_orbs_a[temp_orbs_a >= disk_radius_trap] = disk_radius_trap + epsilon_trap_radius[mask_mig_in & mask_in_trap][temp_orbs_a >= disk_radius_trap]
            new_orbs_a[mask_mig_in & mask_in_trap] = temp_orbs_a

        # Get mask for objects where feedback_ratio > 1: these migrate outwards
        mask_mig_out = disk_feedback_ratio > 1
        if (np.sum(mask_mig_out) > 0):
            new_orbs_a[mask_mig_out] = new_orbs_a[mask_mig_out] + migration_distance[mask_mig_out] * (disk_feedback_ratio[mask_mig_out] - 1)

        # Get mask for objects where feedback_ratio == 1. Shouldn't happen if feedback = 1 (on), but will happen if feedback = 0 (off)
        mask_mig_stay = disk_feedback_ratio == 1
        if (np.sum(mask_mig_stay) > 0):
            # If outside trap migrate inwards
            temp_orbs_a = new_orbs_a[mask_mig_stay & mask_out_trap] - migration_distance[mask_mig_stay & mask_out_trap]
            # If migration takes object inside trap, fix at trap
            temp_orbs_a[temp_orbs_a <= disk_radius_trap] = disk_radius_trap - epsilon_trap_radius[mask_mig_stay & mask_out_trap][temp_orbs_a <= disk_radius_trap]
            new_orbs_a[mask_mig_stay & mask_out_trap] = temp_orbs_a

            # If inside trap migrate outwards
            temp_orbs_a = new_orbs_a[mask_mig_stay & mask_in_trap] + migration_distance[mask_mig_stay & mask_in_trap]
            # If migration takes object outside trap, fix at trap
            temp_orbs_a[temp_orbs_a >= disk_radius_trap] = disk_radius_trap + epsilon_trap_radius[mask_mig_stay & mask_in_trap][temp_orbs_a >= disk_radius_trap]
            new_orbs_a[mask_mig_stay & mask_in_trap] = temp_orbs_a

        # Assert that things cannot migrate out of the disk
        epsilon = disk_radius_outer * ((masses[migration_indices][new_orbs_a > disk_radius_outer] / (3 * (masses[migration_indices][new_orbs_a > disk_radius_outer] + smbh_mass)))**(1. / 3.)) * rng.uniform(size=np.sum(new_orbs_a > disk_radius_outer))
        new_orbs_a[new_orbs_a > disk_radius_outer] = disk_radius_outer - epsilon

    if torque_prescription == 'jiminez_masset':
        # If smbh_mass >10^8Msun --assume migration is always inwards
        if smbh_mass > 1.e8:
            new_orbs_a = new_orbs_a - migration_distance
        # If smbh_mass = 1.e8, assume trap at disk_radius_trap, but Type 1 migration inward everywhere.
        # ie. migrators interior & exterior to trap migrate inwards, but exteriors at trap stay there.
        if smbh_mass == 1.e8:
            # Get masks for if objects are inside or outside the trap radius (fixed to disk_radius_trap)
            mask_out_trap = new_orbs_a > disk_radius_trap
            mask_in_trap = new_orbs_a < (disk_radius_trap - epsilon_trap_radius)

            # If outside trap migrate inwards
            temp_orbs_a = new_orbs_a[mask_out_trap] - migration_distance[mask_out_trap]
            # If migration takes object inside trap, fix at trap
            temp_orbs_a[temp_orbs_a <= disk_radius_trap] = disk_radius_trap - epsilon_trap_radius[mask_out_trap][temp_orbs_a <= disk_radius_trap]
            new_orbs_a[mask_out_trap] = temp_orbs_a
            # If inside trap migrate inwards
            temp_orbs_a = new_orbs_a[mask_in_trap] - migration_distance[mask_in_trap]
            new_orbs_a[mask_in_trap] = temp_orbs_a

        if smbh_mass < 1.e8 and smbh_mass > 1.e6:
            # Trap radius changes as a function of mass.
            # Also new(!) anti-trap radius. Region between trap and anti-trap migrates out, all others migrate inwards
            # Calc new trap radius from Grishin+24
            # temp_disk_radius_trap = disk_radius_trap*((smbh_mass/1.e8)**(-1.225))
            # temp_disk_radius_anti_trap = disk_radius_trap*((smbh_mass/1.e8)**(0.1))
            # print("trap,anti-trap", temp_disk_radius_trap,temp_disk_radius_anti_trap)
            # Get masks for objects outside trap, inside trap and inside anti-trap
            mask_out_trap = new_orbs_a > disk_radius_trap
            mask_in_anti_trap = new_orbs_a < disk_radius_anti_trap
            # mask_in_trap = new_orbs_a > disk_radius_anti_trap and new_orbs_a < disk_radius_trap
            mask_in_trap = (new_orbs_a > disk_radius_anti_trap) & (new_orbs_a < disk_radius_trap)
            # If outside trap migrate inwards
            temp_orbs_a = new_orbs_a[mask_out_trap] + migration_distance[mask_out_trap]
            # If migration takes object inside trap, fix at trap
            temp_orbs_a[temp_orbs_a <= disk_radius_trap] = disk_radius_trap - epsilon_trap_radius[mask_out_trap][temp_orbs_a <= disk_radius_trap]
            new_orbs_a[mask_out_trap] = temp_orbs_a

            # If inside trap, but outside anti_trap, migrate outwards
            # Commented out this out-migration line
            # temp_orbs_a = new_orbs_a[mask_in_trap] + migration_distance[mask_in_trap]
            # Anything in out-migrating region ends up on trap in <0.01Myr (ie 1 timestep)

            # If migration takes object outside trap, fix at trap. No use, outside trap to keep at trap.
            new_orbs_a[mask_in_trap] = disk_radius_trap + epsilon_trap_radius[mask_in_trap]
            # If inside anti_trap migrate inwards
            temp_orbs_a = new_orbs_a[mask_in_anti_trap] + migration_distance[mask_in_anti_trap]
            new_orbs_a[mask_in_anti_trap] = temp_orbs_a
        if smbh_mass < 1.e6:
            # Trap radius changes as a function of mass.
            # Also new(!) anti-trap radius. Region between trap and anti-trap migrates out, all others migrate inwards
            # Calc new trap radius from Grishin+24
            disk_radius_trap = disk_radius_trap *(smbh_mass/1.e8)**(-0.97)
            disk_radius_anti_trap = disk_radius_trap *(smbh_mass/1.e8)**(0.099)
            # Get masks for objects outside trap, inside trap and inside anti-trap
            mask_out_trap = new_orbs_a > disk_radius_trap
            mask_in_anti_trap = new_orbs_a < disk_radius_anti_trap
            mask_in_trap = new_orbs_a > disk_radius_anti_trap and new_orbs_a < disk_radius_trap

            # If outside trap migrate inwards
            temp_orbs_a = new_orbs_a[mask_out_trap] - migration_distance[mask_out_trap]
            # If migration takes object inside trap, fix at trap
            temp_orbs_a[temp_orbs_a <= disk_radius_trap] = disk_radius_trap - epsilon_trap_radius[mask_out_trap][temp_orbs_a <= disk_radius_trap]
            new_orbs_a[mask_out_trap] = temp_orbs_a

            # If inside trap, but outside anti_trap, migrate outwards
            temp_orbs_a = new_orbs_a[mask_in_trap] + migration_distance[mask_in_trap]
            # If migration takes object outside trap, fix at trap
            temp_orbs_a[temp_orbs_a >= disk_radius_trap] = disk_radius_trap + epsilon_trap_radius[mask_out_trap][temp_orbs_a <= disk_radius_trap]
            new_orbs_a[mask_in_trap] = temp_orbs_a

            # If inside anti_trap migrate inwards
            temp_orbs_a = new_orbs_a[mask_in_anti_trap] - migration_distance[mask_in_anti_trap]
            new_orbs_a[mask_in_anti_trap] = temp_orbs_a

    # Assert that objects cannot migrate out of the disk
    new_orbs_a[new_orbs_a > disk_radius_outer] = disk_radius_outer - epsilon_outer_radius[new_orbs_a > disk_radius_outer]

    # Update orbs_a
    orbs_a[migration_indices] = new_orbs_a

<<<<<<< HEAD
    assert np.all(~np.isnan(orbs_a))
=======
    assert np.isfinite(orbs_a).all(), \
        "Finite check failure: orbs_a"
>>>>>>> 02982bc7
    assert np.all(new_orbs_a < disk_radius_outer), \
        "new_orbs_a contains values greater than disk_radius_outer"

    return (orbs_a)


def type1_migration(smbh_mass, orbs_a, masses, orbs_ecc, orb_ecc_crit,
                    disk_surf_density_func, disk_aspect_ratio_func, disk_feedback_ratio_func,
                    disk_radius_trap, disk_radius_outer, timestep_duration_yr):
    """Calculates how far an object migrates in an AGN gas disk in a single timestep

    Assumes a gas disk surface density and aspect ratio profile, for objects of specified masses and
    starting locations, and returns their new locations after migration over one timestep.

    This function replaces dr_migration which did not include smbh mass and was unreadable.

    Parameters
    ----------
    smbh_mass : float
        Mass [M_sun] of the SMBH
    orbs_a : numpy.ndarray
        Orbital semi-major axes [r_{g,SMBH}] wrt to SMBH of objects at start of a timestep (math:`r_g=GM_{SMBH}/c^2`) with :obj:`float` type
    masses : numpy.ndarray
        Masses [M_sun] of objects at start of timestep with :obj:`float` type
    orbs_ecc : numpy.ndarray
        Orbital ecc [unitless] wrt to SMBH of objects at start of timestep :math:`\\mathtt{disk_radius_trap}. Floor in orbital ecc given by e_crit.
    orb_ecc_crit : float
        Critical value of orbital eccentricity [unitless] below which we assume Type 1 migration must occur. Do not damp orb ecc below this (e_crit=0.01 is default)
    disk_surf_density_func : function
        Returns AGN gas disk surface density [kg/m^2] given a distance [r_{g,SMBH}] from the SMBH
        can accept a simple float (constant), but this is deprecated
    disk_aspect_ratio_func : function
        Returns AGN gas disk aspect ratio [unitless] given a distance [r_{g,SMBH}] from the SMBH
        can accept a simple float (constant), but this is deprecated
    disk_feedback_ratio_func : function
        Ratio of heating/migration torque [unitless]. If ratio <1, migration inwards, but slows by factor tau_mig/(1-R)
        if ratio >1, migration outwards on timescale tau_mig/(R-1)
    disk_radius_trap : float
        Radius [r_{g,SMBH}] of disk migration trap
    disk_radius_outer : float
        Radius [r_{g,SMBH}] of outer edge of disk
    timestep_duration_yr : float
        Length of timestep [yr]

    Returns
    -------
    orbs_a : float array
        Semi-major axes [r_{g,SMBH}] of objects at end of timestep
    """
    #If SMBH >7.e7M_sun, define dummy trap,anti-trap radii
    #if smbh_mass > 7.e7:
    #    trap_radius = 1.0
    #    anti_trap_radius = 0.0
    #If SMBH <7.e7Msun, scale trap, anti-trap radii to regular value (Grishin find Bellovary trap in limit)
    #if smbh_mass < 7.e7:
    #    trap_radius = disk_radius_trap *(smbh_mass/7.e7)^{-1.225}
    #    anti_trap_radius = disk_radius_trap *(smbh_mass/7.e7)^{0.1}


    # Migration only occurs for sufficiently damped orbital ecc. If orb_ecc <= ecc_crit, then migrate.
    # Otherwise no change in semi-major axis (orb_a).
    # Get indices of objects with orb_ecc <= ecc_crit so we can only update orb_a for those.
    migration_indices = np.asarray(orbs_ecc <= orb_ecc_crit).nonzero()[0]

    # If nothing will migrate then end the function
    if migration_indices.shape == (0,):
        return (orbs_a)

    # If things will migrate then copy over the orb_a of objects that will migrate
    new_orbs_a = orbs_a[migration_indices].copy()

    # Get surface density function or process if just a float
    if isinstance(disk_surf_density_func, float):
        disk_surface_density = disk_surf_density_func
    else:
        disk_surface_density = disk_surf_density_func(orbs_a)[migration_indices]
    # Get aspect ratio function or process if just a float
    if isinstance(disk_aspect_ratio_func, float):
        disk_aspect_ratio = disk_aspect_ratio_func
    else:
        disk_aspect_ratio = disk_aspect_ratio_func(orbs_a)[migration_indices]

    disk_feedback_ratio = disk_feedback_ratio_func[migration_indices]

    # Compute migration timescale for each orbiter in seconds
    # Use Grishin+24. Also used in Darmgardt+24 (pAGN).
    # Need modification of Type 1 migration and thermal feedback combined.
    # At ~10^8Msun (at alpha~0.01 or higher), no migration tramp, migration always inwards
    #   but swamp at smaller radii (<10^3R_g), see e.g. Fig. 7 in Grishin+24
    #   Type 1 torque is smaller in Grishin, but migration timescale is pretty quick.
    # Two key radii if M_smbh <6x10^7Msun
    #   R_trap~ 10^3r_{g} (M_smbh/6.7 x 10^7Msun)^-1.225 ~1000AU
    #   Anti-trap ~ 10^3r_{g} (M_smbh/6.7x10^7Msun)^0.1 ~ 1000AU
    # So, e.g. for M_smbh=10^7Msun, R_trap~ 10^4r_g (~1000AU), R_anti_trap ~827r_g (~83AU). (Compare with Fig.7 of Grishin+24)
    #        & for M_smbh=10^6Msun, R_trap~ 1.7x10^5R_g (~1700AU), R_anti_trap~657r_g (~7AU).
    # So, order of operation:
    # 1.given M_smbh figure out where in the disk are R_trap, R_anti-trap.
    #   If M_smbh > 6.7e10^7Msun, no trap/anti-trap (assuming alpha>=0.01) R_trap=1, R_anti_trap=2 (<R_isco)
    #   If M_smbh < 6.7e10^7Msun, R_trap=10^3r_g (M_smbh/6.7x10^7Msun)^-1.225
    #                             R_anti_trap = 10^3r_g (M_smbh/6.7x10^7Msun)^0.1
    # 2. Given circularized prograde BH of mass m, semi-major axis a
    #   If a > R_trap then migration inwards on timescale t_grishin
    #   If a < R_trap and a > R_anti_trap then migration *outwards* on timescale ~kyr (Fig. 7). < Fiducial timestep (10kyr)
    #   If a < R_trap and a < R_anti_trap then migration *inwards* on timescale t_grishin
    #
    #  Eqn from Paardekooper 2014, rewritten for R in terms of r_g of SMBH = GM_SMBH/c^2
    # tau = (pi/2) h^2/(q_d*q) * (1/Omega)
    #   where h is aspect ratio, q is m/M_SMBH, q_d = pi R^2 disk_surface_density/M_SMBH
    #   and Omega is the Keplerian orbital frequency around the SMBH
    # Here smbh_mass/disk_bh_mass_pro are both in M_sun, so units cancel
    # c, G and disk_surface_density in SI units
    tau = ((disk_aspect_ratio ** 2.0) * scipy.constants.c / (3.0 * scipy.constants.G) * (smbh_mass/masses[migration_indices]) / disk_surface_density) / np.sqrt(new_orbs_a)
    #print("tau",tau)
    # ratio of timestep to tau_mig (timestep in years so convert)
    dt = timestep_duration_yr * scipy.constants.year / tau
    # migration distance is original locations times fraction of tau_mig elapsed
    migration_distance = new_orbs_a.copy() * dt
    #print("default mig distance", migration_distance)
    # Calculate epsilon --amount to adjust from disk_radius_trap for objects that will be set to disk_radius_trap
    epsilon_trap_radius = disk_radius_trap * ((masses[migration_indices] / (3 * (masses[migration_indices] + smbh_mass)))**(1. / 3.)) * rng.uniform(size=migration_indices.size)

    # Get masks for if objects are inside or outside the trap radius
    mask_out_trap = new_orbs_a > disk_radius_trap
    mask_in_trap = new_orbs_a < disk_radius_trap

    # Get mask for objects where feedback_ratio <1; these still migrate inwards, but more slowly
    mask_mig_in = disk_feedback_ratio < 1
    if (np.sum(mask_mig_in) > 0):
        # If outside trap migrate inwards
        temp_orbs_a = new_orbs_a[mask_mig_in & mask_out_trap] - migration_distance[mask_mig_in & mask_out_trap] * (1 - disk_feedback_ratio[mask_mig_in & mask_out_trap])
        # If migration takes object inside trap, fix at trap
        temp_orbs_a[temp_orbs_a <= disk_radius_trap] = disk_radius_trap - epsilon_trap_radius[mask_mig_in & mask_out_trap][temp_orbs_a <= disk_radius_trap]
        new_orbs_a[mask_mig_in & mask_out_trap] = temp_orbs_a

        # If inside trap, migrate outwards
        temp_orbs_a = new_orbs_a[mask_mig_in & mask_in_trap] + migration_distance[mask_mig_in & mask_in_trap] * (1 - disk_feedback_ratio[mask_mig_in & mask_in_trap])
        # If migration takes object outside trap, fix at trap
        temp_orbs_a[temp_orbs_a >= disk_radius_trap] = disk_radius_trap + epsilon_trap_radius[mask_mig_in & mask_in_trap][temp_orbs_a >= disk_radius_trap]
        new_orbs_a[mask_mig_in & mask_in_trap] = temp_orbs_a

    # Get mask for objects where feedback_ratio > 1: these migrate outwards
    mask_mig_out = disk_feedback_ratio > 1
    if (np.sum(mask_mig_out) > 0):
        new_orbs_a[mask_mig_out] = new_orbs_a[mask_mig_out] + migration_distance[mask_mig_out] * (disk_feedback_ratio[mask_mig_out] - 1)

    # Get mask for objects where feedback_ratio == 1. Shouldn't happen if feedback = 1 (on), but will happen if feedback = 0 (off)
    mask_mig_stay = disk_feedback_ratio == 1
    if (np.sum(mask_mig_stay) > 0):
        # If outside trap migrate inwards
        temp_orbs_a = new_orbs_a[mask_mig_stay & mask_out_trap] - migration_distance[mask_mig_stay & mask_out_trap]
        # If migration takes object inside trap, fix at trap
        temp_orbs_a[temp_orbs_a <= disk_radius_trap] = disk_radius_trap - epsilon_trap_radius[mask_mig_stay & mask_out_trap][temp_orbs_a <= disk_radius_trap]
        new_orbs_a[mask_mig_stay & mask_out_trap] = temp_orbs_a

        # If inside trap migrate outwards
        temp_orbs_a = new_orbs_a[mask_mig_stay & mask_in_trap] + migration_distance[mask_mig_stay & mask_in_trap]
        # If migration takes object outside trap, fix at trap
        temp_orbs_a[temp_orbs_a >= disk_radius_trap] = disk_radius_trap + epsilon_trap_radius[mask_mig_stay & mask_in_trap][temp_orbs_a >= disk_radius_trap]
        new_orbs_a[mask_mig_stay & mask_in_trap] = temp_orbs_a

    # Assert that things cannot migrate out of the disk
    epsilon = disk_radius_outer * ((masses[migration_indices][new_orbs_a > disk_radius_outer] / (3 * (masses[migration_indices][new_orbs_a > disk_radius_outer] + smbh_mass)))**(1. / 3.)) * rng.uniform(size=np.sum(new_orbs_a > disk_radius_outer))
    new_orbs_a[new_orbs_a > disk_radius_outer] = disk_radius_outer - epsilon

    # Update orbs_a
    orbs_a[migration_indices] = new_orbs_a

    assert np.isfinite(new_orbs_a).all(), \
        "Finite check failure: new_orbs_a"
    assert np.all(new_orbs_a < disk_radius_outer), \
        "new_orbs_a has values greater than disk_radius_outer"

    return (orbs_a)


def type1_migration_single(smbh_mass, orbs_a, masses, orbs_ecc, orb_ecc_crit,
                           disk_surf_density_func, disk_aspect_ratio_func, disk_feedback_ratio_func,
                           disk_radius_trap, disk_radius_outer, timestep_duration_yr):
    """Wrapper function for type1_migration for single objects in the disk.

    Assumes a gas disk surface density and aspect ratio profile, for objects of specified masses and
    starting locations, and returns their new locations after migration over one timestep.

    This function replaces dr_migration which did not include smbh mass and was unreadable.

    Parameters
    ----------
    smbh_mass : float
        Mass [M_sun] of the SMBH
    orbs_a : numpy.ndarray
        Orbital semi-major axes [r_{g,SMBH}] wrt to SMBH of objects at start of a timestep (math:`r_g=GM_{SMBH}/c^2`) with :obj:`float` type
    masses : numpy.ndarray
        Masses [M_sun] of objects at start of timestep with :obj:`float` type
    orbs_ecc : numpy.ndarray
        Orbital ecc [unitless] wrt to SMBH of objects at start of timestep :math:`\\mathtt{disk_radius_trap}. Floor in orbital ecc given by e_crit.
    orb_ecc_crit : float
        Critical value of orbital eccentricity [unitless] below which we assume Type 1 migration must occur. Do not damp orb ecc below this (e_crit=0.01 is default)
    disk_surf_density_func : function
        Returns AGN gas disk surface density [kg/m^2] given a distance [r_{g,SMBH}] from the SMBH
        can accept a simple float (constant), but this is deprecated
    disk_aspect_ratio_func : function
        Returns AGN gas disk aspect ratio [unitless] given a distance [r_{g,SMBH}] from the SMBH
        can accept a simple float (constant), but this is deprecated
    disk_feedback_ratio_func : function
        Ratio of heating/migration torque [unitless]. If ratio <1, migration inwards, but slows by factor tau_mig/(1-R)
        if ratio >1, migration outwards on timescale tau_mig/(R-1)
    disk_radius_trap : float
        Radius [r_{g,SMBH}] of disk migration trap
    disk_radius_outer : float
        Radius [r_{g,SMBH}] of outer edge of disk
    timestep_duration_yr : float
        Length of timestep [yr]

    Returns
    -------
    new_orbs_a : float array
        Semi-major axes [r_{g,SMBH}] of objects at end of timestep
    """

    new_orbs_a = type1_migration(smbh_mass, orbs_a, masses, orbs_ecc, orb_ecc_crit,
                                 disk_surf_density_func, disk_aspect_ratio_func, disk_feedback_ratio_func,
                                 disk_radius_trap, disk_radius_outer, timestep_duration_yr)

    return (new_orbs_a)


def type1_migration_binary(smbh_mass, blackholes_binary, orb_ecc_crit,
                           disk_surf_density_func, disk_aspect_ratio_func, disk_feedback_ratio_func,
                           disk_radius_trap, disk_radius_outer, timestep_duration_yr):
    """Wrapper function for type1_migration for binaries in the disk.

    Assumes a gas disk surface density and aspect ratio profile, for objects of specified masses and
    starting locations, and returns their new locations after migration over one timestep.

    This function replaces dr_migration which did not include smbh mass and was unreadable.

    Parameters
    ----------
    smbh_mass : float
        Mass [M_sun] of the SMBH
    blackholes_binary : AGNBinaryBlackHole
        Binary black hole parameters, including mass_1, mass_2, bin_orb_a, and bin_orb_ecc
    orb_ecc_crit : float
        Critical value of orbital eccentricity [unitless] below which we assume Type 1 migration must occur. Do not damp orb ecc below this (e_crit=0.01 is default)
    disk_surf_density_func : function
        Returns AGN gas disk surface density [kg/m^2] given a distance [r_{g,SMBH}] from the SMBH
        can accept a simple float (constant), but this is deprecated
    disk_aspect_ratio_func : function
        Returns AGN gas disk aspect ratio [unitless] given a distance [r_{g,SMBH}] from the SMBH
        can accept a simple float (constant), but this is deprecated
    disk_feedback_ratio_func : function
        Ratio of heating/migration torque [unitless]. If ratio <1, migration inwards, but slows by factor tau_mig/(1-R)
        if ratio >1, migration outwards on timescale tau_mig/(R-1)
    disk_radius_trap : float
        Radius [r_{g,SMBH}] of disk migration trap
    disk_radius_outer : float
        Radius [r_{g,SMBH}] of outer edge of disk
    timestep_duration_yr : float
        Length of timestep [yr]

    Returns
    -------
    orbs_a : float array
        Semi-major axes [r_{g,SMBH}] of objects at end of timestep
    """

    orbs_a = blackholes_binary.bin_orb_a
    masses = blackholes_binary.mass_1 + blackholes_binary.mass_2
    orbs_ecc = blackholes_binary.bin_orb_ecc

    blackholes_binary.bin_orb_a = type1_migration(smbh_mass, orbs_a, masses, orbs_ecc, orb_ecc_crit,
                                                  disk_surf_density_func, disk_aspect_ratio_func, disk_feedback_ratio_func,
                                                  disk_radius_trap, disk_radius_outer, timestep_duration_yr)

    return (blackholes_binary)<|MERGE_RESOLUTION|>--- conflicted
+++ resolved
@@ -163,11 +163,7 @@
     # find mass ratios
     mass_ratios = (masses[migration_indices]/smbh_mass)
     # Convert orb_a of migrating BH to meters. r_g =GM_smbh/c^2.
-<<<<<<< HEAD
-    orb_a_in_meters = si_from_r_g(smbh_mass_in_kg, new_orbs_a).to("m").value
-=======
     orb_a_in_meters = si_from_r_g(smbh_mass, new_orbs_a).to("m").value
->>>>>>> 02982bc7
     # Omega of migrating BH
     Omega_bh = np.sqrt(scipy.constants.G * smbh_mass_in_kg/((orb_a_in_meters)**(3.0)))
     # Normalized torque = (q/h)^2 * Sigma * a^4 * Omega^2
@@ -218,11 +214,7 @@
     # If things will migrate then copy over the orb_a of objects that will migrate
     new_orbs_a = orbs_a[migration_indices].copy()
 
-<<<<<<< HEAD
-    orb_a_in_meters = si_from_r_g(smbh_mass_in_kg, new_orbs_a).to("m").value
-=======
     orb_a_in_meters = si_from_r_g(smbh_mass, new_orbs_a).to("m").value
->>>>>>> 02982bc7
     #Omega of migrating BH in s^-1
     Omega_bh = np.sqrt(scipy.constants.G * smbh_mass_in_kg/((orb_a_in_meters)**(3.0)))
     #masses of BH in kg
@@ -703,12 +695,8 @@
     # Update orbs_a
     orbs_a[migration_indices] = new_orbs_a
 
-<<<<<<< HEAD
-    assert np.all(~np.isnan(orbs_a))
-=======
     assert np.isfinite(orbs_a).all(), \
         "Finite check failure: orbs_a"
->>>>>>> 02982bc7
     assert np.all(new_orbs_a < disk_radius_outer), \
         "new_orbs_a contains values greater than disk_radius_outer"
 
