--- conflicted
+++ resolved
@@ -234,7 +234,6 @@
     # If things will migrate then copy over the orb_a of objects that will migrate
     new_orbs_a = orbs_a[migration_indices].copy()
 
-<<<<<<< HEAD
     # Convert to using astropy units
     smbh_mass_si = smbh_mass * u.Msun
     migration_torque_si = migration_torque * u.newton * u.meter
@@ -245,16 +244,6 @@
     Omega_bh = np.sqrt(const.G * smbh_mass_si/((new_orbs_a_si)**(3.0)))
     # Normalized torque = (q/h)^2 * Sigma * a^4 * Omega^2 (in units of seconds)
     torque_mig_timescale = (masses_si*Omega_bh*((new_orbs_a_si)**(2.0))/(2.0*migration_torque_si)).to("s")
-=======
-    orb_a_in_meters = si_from_r_g(smbh_mass, new_orbs_a).to("m").value
-    #Omega of migrating BH in s^-1
-    Omega_bh = np.sqrt(scipy.constants.G * smbh_mass_in_kg/((orb_a_in_meters)**(3.0)))
-    #masses of BH in kg
-    bh_masses = u.Msun.to("kg")*masses[migration_indices]
-    #Normalized torque = (q/h)^2 * Sigma * a^4 * Omega^2 (in units of seconds)
-    torque_mig_timescale = bh_masses*Omega_bh*((orb_a_in_meters)**(2.0))/(2.0*migration_torque)
-    #print("torque_mig_timescale",torque_mig_timescale)
->>>>>>> 5bc5ab4c
 
     assert np.isfinite(torque_mig_timescale).all(), \
         "Finite check failure: torque_mig_timescale"
