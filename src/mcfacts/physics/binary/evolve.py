--- conflicted
+++ resolved
@@ -168,14 +168,10 @@
     return (blackholes_binary)
 
 
-<<<<<<< HEAD
 def bin_com_feedback_hankla(blackholes_binary, disk_surface_density,
                             disk_opacity_func, disk_bh_eddington_ratio,
                             disk_alpha_viscosity, disk_radius_outer,
                             thermal_feedback_max):
-    """
-=======
-def bin_com_feedback_hankla(blackholes_binary, disk_surface_density, disk_opacity_func, disk_bh_eddington_ratio, disk_alpha_viscosity, disk_radius_outer):
     """Calculates ratio of heating torque to migration torque using Eqn. 28 in Hankla, Jiang & Armitage (2020)
 
     Parameters
@@ -196,6 +192,9 @@
         Disk gas viscocity [units??] alpha parameter
     disk_radius_outer : float
             Outer radius [r_{g,SMBH}] of the disk
+    thermal_feedback_max : float
+        Maximum allowed value for the ratio of radiative feedback torque
+        to Type 1 migration torque.
 
     Returns
     -------
@@ -204,7 +203,6 @@
 
     Notes
     -----
->>>>>>> 8bc5a14c
     This feedback model uses Eqn. 28 in Hankla, Jiang & Armitage (2020)
     which yields the ratio of heating torque to migration torque.
     Heating torque is directed outwards. 
@@ -227,36 +225,6 @@
         ~0.243 (R/10^4r_g)^(1/2) (Sigma/5.e5)  comparable.
         >1 (a/2x10^4r_g)^(1/2)(Sigma/) migration is *outward* at >=20,000r_g in SG03
         >10 (a/7x10^4r_g)^(1/2)(Sigma/) migration outwards starts to runaway in SG03
-<<<<<<< HEAD
-
-    Parameters
-    ----------
-
-    blackholes_binary : AGNBinaryBlackHole
-        binary black holes
-    disk_surface_density : function
-        returns AGN gas disk surface density in kg/m^2 given a distance from the SMBH in r_g (r_g=GM_SMBH/c^2)
-        can accept a simple float (constant), but this is deprecated
-    disk_opacity_func : lambda
-        Opacity as a function of radius
-    disk_bh_eddington_ratio : float
-        user chosen input set by input file; Accretion rate of fully embedded stellar mass 
-        black hole in units of Eddington accretion rate. 1.0=embedded BH accreting at Eddington.
-        Super-Eddington accretion rates are permitted.
-    disk_alpha_viscosity : float
-        disk viscosity parameter
-    disk_radius_outer : float
-        final element of disk_model_radius_array (units of r_g)
-    thermal_feedback_max : float
-        Maximum allowed value for the ratio of radiative feedback torque
-        to Type 1 migration torque.
-
-    Returns
-    -------
-    ratio_feedback_to_mig : float array
-        ratio of feedback torque to migration torque for each entry in prograde_bh_locations
-=======
->>>>>>> 8bc5a14c
     """
 
     # Making sure that surface density is a float or a function (from old function)
@@ -352,16 +320,6 @@
 
     # Given a population migrating inwards
     if index_inwards_size > 0:
-<<<<<<< HEAD
-        for i in range(0,index_inwards_size):
-            # Among all inwards migrators, find location in disk & compare to trap radius
-            critical_distance = all_inwards_migrators[i]
-            actual_index = index_inwards_modified[i]
-            #If outside trap, migrates inwards
-            if critical_distance > disk_radius_trap:
-                disk_bin_bhbh_pro_orbs_a[actual_index] = bin_com[actual_index] - \
-                    (migration_distance[actual_index]*(1-feedback_ratio[actual_index]))
-=======
         for i in range(0, index_inwards_size):
             # Among all inwards migrators, find location in disk & compare to trap radius
             critical_distance = all_inwards_migrators[i]
@@ -369,18 +327,12 @@
             # If outside trap, migrates inwards
             if critical_distance > disk_radius_trap:
                 disk_bin_bhbh_pro_orbs_a[actual_index] = bin_com[actual_index] - (migration_distance[actual_index]*(1-feedback_ratio[actual_index]))
->>>>>>> 8bc5a14c
                 #If inward migration takes object inside trap, fix at trap.
                 if disk_bin_bhbh_pro_orbs_a[actual_index] <= disk_radius_trap:
                     disk_bin_bhbh_pro_orbs_a[actual_index] = disk_radius_trap
             #If inside trap, migrates out
             if critical_distance < disk_radius_trap:
-<<<<<<< HEAD
-                disk_bin_bhbh_pro_orbs_a[actual_index] = bin_com[actual_index] + \
-                    (migration_distance[actual_index]*(1-feedback_ratio[actual_index]))
-=======
                 disk_bin_bhbh_pro_orbs_a[actual_index] = bin_com[actual_index] + (migration_distance[actual_index]*(1-feedback_ratio[actual_index]))
->>>>>>> 8bc5a14c
                 if disk_bin_bhbh_pro_orbs_a[actual_index] >= disk_radius_trap:
                     disk_bin_bhbh_pro_orbs_a[actual_index] = disk_radius_trap
             #If at trap, stays there
@@ -394,37 +346,12 @@
         disk_bin_bhbh_pro_orbs_a[index_outwards_modified] = bin_com[index_outwards_modified] + \
             (migration_distance[index_outwards_modified] * (feedback_ratio[index_outwards_modified]-1))
         # catch to keep stuff from leaving the outer radius of the disk!
-<<<<<<< HEAD
-        disk_bin_bhbh_pro_orbs_a[
-            index_outwards_modified[np.where(disk_bin_bhbh_pro_orbs_a[index_outwards_modified] > disk_radius_outer)]
-            ] = disk_radius_outer
-
-    # If the ratio is 1 migration torques balance and no migration occurs.
+        disk_bin_bhbh_pro_orbs_a[index_outwards_modified[np.where(disk_bin_bhbh_pro_orbs_a[index_outwards_modified] > disk_radius_outer)]] = disk_radius_outer
+
+    # Find indices where feedback ratio is identically 1; shouldn't happen (edge case) if feedback on, but == 1 if feedback off.
     index_unchanged = np.where(feedback_ratio == 1)[0]
     if index_unchanged.size > 0:
         disk_bin_bhbh_pro_orbs_a[index_unchanged] = bin_com[index_unchanged]
-=======
-        disk_bin_bhbh_pro_orbs_a[index_outwards_modified[np.where(disk_bin_bhbh_pro_orbs_a[index_outwards_modified] > disk_radius_outer)]] = disk_radius_outer
-
-    # Find indices where feedback ratio is identically 1; shouldn't happen (edge case) if feedback on, but == 1 if feedback off.
-    index_unchanged = np.where(feedback_ratio == 1)[0]
-    if index_unchanged.size > 0:
-        # If BH location > trap radius, migrate inwards
-        for i in range(0,index_unchanged.size):
-            locn_index = index_unchanged[i]
-            if bin_com[locn_index] > disk_radius_trap:
-                disk_bin_bhbh_pro_orbs_a[locn_index] = bin_com[locn_index] - migration_distance[locn_index]
-            # if new location is <= trap radius, set location to trap radius
-                if disk_bin_bhbh_pro_orbs_a[locn_index] <= disk_radius_trap:
-                    disk_bin_bhbh_pro_orbs_a[locn_index] = disk_radius_trap
-
-        # If BH location < trap radius, migrate outwards
-            if bin_com[locn_index] < disk_radius_trap:
-                disk_bin_bhbh_pro_orbs_a[locn_index] = bin_com[locn_index] + migration_distance[locn_index]
-                # if new location is >= trap radius, set location to trap radius
-                if disk_bin_bhbh_pro_orbs_a[locn_index] >= disk_radius_trap:
-                    disk_bin_bhbh_pro_orbs_a[locn_index] = disk_radius_trap
->>>>>>> 8bc5a14c
 
     # Finite check
     assert np.isfinite(disk_bin_bhbh_pro_orbs_a).all(),\
