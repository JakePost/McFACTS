"""
Module for calculating luminosities produced by merger remnant interacting with gas via ram-pressure stripping or jet formation.
"""
import numpy as np
from astropy import units as u
from astropy import constants as ct
from mcfacts.physics.point_masses import si_from_r_g

<<<<<<< HEAD
<<<<<<< HEAD
def shock_luminosity(smbh_mass, m_f, bin_orb_a, disk_aspect_ratio, disk_density, kick):
=======

def shock_luminosity(smbh_mass, mass_final, bin_orb_a, disk_aspect_ratio, disk_density, vk):
>>>>>>> main-dev
=======
def shock_luminosity(smbh_mass,
        mass_final,
        bin_orb_a,
        disk_aspect_ratio,
        disk_density,
        v_kick):
>>>>>>> b2012e02
    """
    Estimate the shock luminosity from the interaction between a merger remnant 
    and gas within its Hill sphere.

    Based on McKernan et al. (2019) (arXiv:1907.03746v2), this function computes:
    - The Hill radius of the remnant system.
    - The gas volume inside the Hill sphere, accounting for the vertical extent of the disk.
    - The mass of gas available for interaction.
    - The shock energy and characteristic timescale over which energy is radiated.

    The shock luminosity is given by:
        L_shock ≈ E / t,
    where
        E = 1e47 erg * (M_gas / M_sun) * (v_kick / 200 km/s)^2
        t ~ R_Hill / v_kick

    Parameters:
    ----------
    smbh_mass : float
        Mass of the supermassive black hole (in solar masses).
    mass_final : numpy.ndarray
        Final mass of the binary black hole remnant (in solar masses).
    bin_orb_a : numpy.ndarray
        Orbital separation between the SMBH and the binary at the time of merger (in gravitational radii).
    disk_aspect_ratio : callable
        Function that returns the aspect ratio (height/radius) of the disk at a given radius.
    disk_density : callable
        Function that returns the gas density at a given radius (in kg m^-3).
    v_kick : numpy.ndarray
        Kick velocity imparted to the remnant (in km/s).

    Returns:
    -------
    Lshock : float
        Estimated shock luminosity (in erg/s).
    """
<<<<<<< HEAD
    #print(smbh_mass, m_f, bin_orb_a, disk_aspect_ratio, disk_density, kick)
    mass_final, vk = [], []
    Lshock_final = []
    for value in m_f:
        mass_final.append(value)
    for value in kick:
        vk.append(value)
    
    for i in range(len(mass_final)):
        r_hill_rg = bin_orb_a * ((mass_final[i] / smbh_mass) / 3)**(1/3) 
        r_hill_m = si_from_r_g(smbh_mass, r_hill_rg)

        r_hill_m = r_hill_m.to('cm').value

        disk_height_rg = disk_aspect_ratio(bin_orb_a) * bin_orb_a
        disk_height_m = si_from_r_g(smbh_mass, disk_height_rg)
        disk_height_m = disk_height_m.to('cm').value

<<<<<<< HEAD
        v_hill = (4 / 3) * np.pi * r_hill_m**3  
        v_hill_gas = abs(v_hill - (2 / 3) * np.pi * ((r_hill_m - disk_height_m)**2) * (3 * r_hill_m - (r_hill_m - disk_height_m)))
        
        disk_density_si = disk_density(bin_orb_a) * (u.kg / u.m**3)
        disk_density_cgs = disk_density_si.to(u.g / u.cm**3)

        disk_density_cgs = disk_density_cgs.value
        msolar = const.M_sun.to('g').value

        r_hill_mass = (disk_density_cgs * v_hill_gas) / msolar

        v_kick_scale = 200. * (u.km / u.s)
        v_kick_scale = v_kick_scale.value
        E = 10**46 * (r_hill_mass / 1) * (vk[i] / v_kick_scale)**2  # Energy of the shock
        time = 31556952.0 * ((r_hill_rg / 3) / (vk[i] / v_kick_scale))  # Timescale for energy dissipation
        Lshock = E / time  # Shock luminosity
        Lshock_final.append(float(Lshock[i]))
    #print("Lshock_final: ", Lshock_final)
    
    return Lshock_final

def jet_luminosity(m_f, bin_orb_a, disk_density, kick):
=======
=======
    r_hill_rg = bin_orb_a * ((mass_final / smbh_mass) / 3)**(1/3) 
    r_hill_m = si_from_r_g(smbh_mass, r_hill_rg)
    r_hill_cm = r_hill_m.cgs

    disk_height_rg = disk_aspect_ratio(bin_orb_a) * bin_orb_a
    disk_height_m = si_from_r_g(smbh_mass, disk_height_rg)
    disk_height_cm = disk_height_m.cgs

    v_hill = (4 / 3) * np.pi * r_hill_cm**3  
    v_hill_gas = abs(v_hill - (2 / 3) * np.pi * ((r_hill_cm - disk_height_cm)**2) * (3 * r_hill_cm - (r_hill_cm - disk_height_cm)))
    
    disk_density_si = disk_density(bin_orb_a) * (u.kg / u.m**3)
    disk_density_cgs = disk_density_si.cgs

    msolar = ct.M_sun.cgs

    r_hill_mass = (disk_density_cgs * v_hill_gas) / msolar

    # for scaling:
    rg = ct.G.cgs * smbh_mass * ct.M_sun.cgs / ct.c.cgs

    v_kick = v_kick  * (u.km / u.s)
>>>>>>> b2012e02
    v_kick_scale = 200. * (u.km / u.s)
    E = 10**46 * (r_hill_mass / 1 * rg) * (v_kick / v_kick_scale)**2  # Energy of the shock
    time = 31556952.0 * ((r_hill_rg /  3 * rg) / (v_kick / v_kick_scale))  # Timescale for energy dissipation
    Lshock = E / time  # Shock luminosity
<<<<<<< HEAD

    assert np.all(Lshock > 0), \
        "Lshock has values <= 0"

    return Lshock


def jet_luminosity(mass_final, bin_orb_a, disk_density, vk):
>>>>>>> main-dev
=======
    return Lshock.value

def jet_luminosity(mass_final,
        bin_orb_a,
        disk_density,
        disk_aspect_ratio,
        smbh_mass,
        spin_final,
        v_kick):
>>>>>>> b2012e02
    """
    Estimate the jet luminosity produced by Bondi-Hoyle-Lyttleton (BHL) accretion.

    Based on Graham et al. (2020), the luminosity goes as:
        L_BHL ≈ 2.5e45 erg/s * (η / 0.1) * (M / 100 M_sun)^2 * (v / 200 km/s)^-3 * (rho / 1e-9 g/cm^3)

    Parameters:
    ----------
    mass_final : numpy.ndarray
        mass of remnant post-merger (mass loss accounted for via Tichy & Maronetti 08)
    bin_orb_a : numpy.ndarray
        Orbital separation between the SMBH and the binary at the time of merger (in gravitational radii).
    disk_density : callable
        Function that returns the gas density at a given radius (in kg m^-3).
    v_kick : numpy.ndarray
        Kick velocity imparted to the remnant (in km/s).

    Returns:
    -------
    LBHL : numpy.ndarray
        Estimated jet (Bondi-Hoyle) luminosity (in erg/s).
    """
<<<<<<< HEAD
    #print(m_f, bin_orb_a, disk_density, kick)
    mass_final, vk = [], []
    LBHL_final = []
    for value in m_f:
        mass_final.append(value)
    for value in kick:
        vk.append(value)
        
    for i in range(len(mass_final)):
        disk_density_si = disk_density(bin_orb_a) * (u.kg / u.m**3)

<<<<<<< HEAD
        disk_density_cgs = disk_density_si.to(u.g / u.cm**3)
        disk_density_cgs = disk_density_cgs.value
        # eta depends on spin t.f. isco, assuming eddington accretion... .06-.42 and so 0.1 is a good O approx.
        # but.. bondi is greater mass accretion rate, t.f. L per mass acrreted will be less becayse so much shit 
        # is trying to get in in so little space for light to escape
        v_kick_scale = 200. * (u.km / u.s)
        v_kick_scale = v_kick_scale.value
        LBHL = 2.5e45 * (0.1 / 0.1) * (mass_final[i] / 100)**2 * (vk[i] / v_kick_scale)**-3 * (disk_density_cgs / 10e-10)  # Jet luminosity
        LBHL_final.append(float(LBHL[i]))
    #print("LBHL_final: ", LBHL_final)
    return LBHL_final
=======
    disk_density_cgs = disk_density_si.to(u.g / u.cm**3)
    disk_density_cgs = disk_density_cgs.value
    # eta depends on spin t.f. isco, assuming eddington accretion... .06-.42 and so 0.1 is a good O approx.
    # but.. bondi is greater mass accretion rate, t.f. L per mass acrreted will be less becayse so much shit 
    # is trying to get in in so little space for light to escape
    v_kick_scale = 200. * (u.km / u.s)
    v_kick_scale = v_kick_scale.value
    LBHL = 2.5e45 * (0.1 / 0.1) * (mass_final / 100)**2 * (vk / v_kick_scale)**-3 * (disk_density_cgs / 10e-10)  # Jet luminosity

    assert np.all(LBHL > 0), \
        "LBHL has values <= 0"

    return LBHL
>>>>>>> main-dev


def AGN_lum(temp_func, smbh_mass, bin_orb_a):
    T = temp_func(bin_orb_a)

    r = [1]  # r_isco
    sorted_bin_orb_a = np.sort(bin_orb_a)  
    r.extend(sorted_bin_orb_a)  
    r.append(2)  # r_outer

    lum_agn = []

    for i in range(len(r) - 1):  # Loop up to the second-to-last element
        dr = r[i + 1] - r[i]  # Compute radial difference
        area = 2 * np.pi * r[i] * dr  # Compute area of annulus
        L_i = area * (const.sigma_sb.value * T[i]**4)  # Compute luminosity for each annulus
        lum_agn.append(L_i)  # Append to the luminosity list

    lum_agn = np.array(lum_agn)

    assert np.all(lum_agn > 0), \
        "lum_agn has values <= 0"
=======

    disk_density_si = disk_density(bin_orb_a) * (u.kg / u.m**3)
    disk_density_cgs = disk_density_si.cgs

    v_kick = v_kick * (u.km / u.s)
    v_kick_scale = 200. * (u.km / u.s)
>>>>>>> b2012e02

    eta = spin_final**2

    Ljet = 2.5e45 * (eta / 0.1) * (mass_final / 100 * u.M_sun)**2 * (v_kick / v_kick_scale)**-3 * (disk_density_cgs / 10e-10 * (u.g / u.cm *3))  # Jet luminosity
    return Ljet.value<|MERGE_RESOLUTION|>--- conflicted
+++ resolved
@@ -6,21 +6,12 @@
 from astropy import constants as ct
 from mcfacts.physics.point_masses import si_from_r_g
 
-<<<<<<< HEAD
-<<<<<<< HEAD
-def shock_luminosity(smbh_mass, m_f, bin_orb_a, disk_aspect_ratio, disk_density, kick):
-=======
-
-def shock_luminosity(smbh_mass, mass_final, bin_orb_a, disk_aspect_ratio, disk_density, vk):
->>>>>>> main-dev
-=======
 def shock_luminosity(smbh_mass,
         mass_final,
         bin_orb_a,
         disk_aspect_ratio,
         disk_density,
         v_kick):
->>>>>>> b2012e02
     """
     Estimate the shock luminosity from the interaction between a merger remnant 
     and gas within its Hill sphere.
@@ -57,50 +48,6 @@
     Lshock : float
         Estimated shock luminosity (in erg/s).
     """
-<<<<<<< HEAD
-    #print(smbh_mass, m_f, bin_orb_a, disk_aspect_ratio, disk_density, kick)
-    mass_final, vk = [], []
-    Lshock_final = []
-    for value in m_f:
-        mass_final.append(value)
-    for value in kick:
-        vk.append(value)
-    
-    for i in range(len(mass_final)):
-        r_hill_rg = bin_orb_a * ((mass_final[i] / smbh_mass) / 3)**(1/3) 
-        r_hill_m = si_from_r_g(smbh_mass, r_hill_rg)
-
-        r_hill_m = r_hill_m.to('cm').value
-
-        disk_height_rg = disk_aspect_ratio(bin_orb_a) * bin_orb_a
-        disk_height_m = si_from_r_g(smbh_mass, disk_height_rg)
-        disk_height_m = disk_height_m.to('cm').value
-
-<<<<<<< HEAD
-        v_hill = (4 / 3) * np.pi * r_hill_m**3  
-        v_hill_gas = abs(v_hill - (2 / 3) * np.pi * ((r_hill_m - disk_height_m)**2) * (3 * r_hill_m - (r_hill_m - disk_height_m)))
-        
-        disk_density_si = disk_density(bin_orb_a) * (u.kg / u.m**3)
-        disk_density_cgs = disk_density_si.to(u.g / u.cm**3)
-
-        disk_density_cgs = disk_density_cgs.value
-        msolar = const.M_sun.to('g').value
-
-        r_hill_mass = (disk_density_cgs * v_hill_gas) / msolar
-
-        v_kick_scale = 200. * (u.km / u.s)
-        v_kick_scale = v_kick_scale.value
-        E = 10**46 * (r_hill_mass / 1) * (vk[i] / v_kick_scale)**2  # Energy of the shock
-        time = 31556952.0 * ((r_hill_rg / 3) / (vk[i] / v_kick_scale))  # Timescale for energy dissipation
-        Lshock = E / time  # Shock luminosity
-        Lshock_final.append(float(Lshock[i]))
-    #print("Lshock_final: ", Lshock_final)
-    
-    return Lshock_final
-
-def jet_luminosity(m_f, bin_orb_a, disk_density, kick):
-=======
-=======
     r_hill_rg = bin_orb_a * ((mass_final / smbh_mass) / 3)**(1/3) 
     r_hill_m = si_from_r_g(smbh_mass, r_hill_rg)
     r_hill_cm = r_hill_m.cgs
@@ -123,22 +70,10 @@
     rg = ct.G.cgs * smbh_mass * ct.M_sun.cgs / ct.c.cgs
 
     v_kick = v_kick  * (u.km / u.s)
->>>>>>> b2012e02
     v_kick_scale = 200. * (u.km / u.s)
     E = 10**46 * (r_hill_mass / 1 * rg) * (v_kick / v_kick_scale)**2  # Energy of the shock
     time = 31556952.0 * ((r_hill_rg /  3 * rg) / (v_kick / v_kick_scale))  # Timescale for energy dissipation
     Lshock = E / time  # Shock luminosity
-<<<<<<< HEAD
-
-    assert np.all(Lshock > 0), \
-        "Lshock has values <= 0"
-
-    return Lshock
-
-
-def jet_luminosity(mass_final, bin_orb_a, disk_density, vk):
->>>>>>> main-dev
-=======
     return Lshock.value
 
 def jet_luminosity(mass_final,
@@ -148,7 +83,6 @@
         smbh_mass,
         spin_final,
         v_kick):
->>>>>>> b2012e02
     """
     Estimate the jet luminosity produced by Bondi-Hoyle-Lyttleton (BHL) accretion.
 
@@ -171,75 +105,12 @@
     LBHL : numpy.ndarray
         Estimated jet (Bondi-Hoyle) luminosity (in erg/s).
     """
-<<<<<<< HEAD
-    #print(m_f, bin_orb_a, disk_density, kick)
-    mass_final, vk = [], []
-    LBHL_final = []
-    for value in m_f:
-        mass_final.append(value)
-    for value in kick:
-        vk.append(value)
-        
-    for i in range(len(mass_final)):
-        disk_density_si = disk_density(bin_orb_a) * (u.kg / u.m**3)
-
-<<<<<<< HEAD
-        disk_density_cgs = disk_density_si.to(u.g / u.cm**3)
-        disk_density_cgs = disk_density_cgs.value
-        # eta depends on spin t.f. isco, assuming eddington accretion... .06-.42 and so 0.1 is a good O approx.
-        # but.. bondi is greater mass accretion rate, t.f. L per mass acrreted will be less becayse so much shit 
-        # is trying to get in in so little space for light to escape
-        v_kick_scale = 200. * (u.km / u.s)
-        v_kick_scale = v_kick_scale.value
-        LBHL = 2.5e45 * (0.1 / 0.1) * (mass_final[i] / 100)**2 * (vk[i] / v_kick_scale)**-3 * (disk_density_cgs / 10e-10)  # Jet luminosity
-        LBHL_final.append(float(LBHL[i]))
-    #print("LBHL_final: ", LBHL_final)
-    return LBHL_final
-=======
-    disk_density_cgs = disk_density_si.to(u.g / u.cm**3)
-    disk_density_cgs = disk_density_cgs.value
-    # eta depends on spin t.f. isco, assuming eddington accretion... .06-.42 and so 0.1 is a good O approx.
-    # but.. bondi is greater mass accretion rate, t.f. L per mass acrreted will be less becayse so much shit 
-    # is trying to get in in so little space for light to escape
-    v_kick_scale = 200. * (u.km / u.s)
-    v_kick_scale = v_kick_scale.value
-    LBHL = 2.5e45 * (0.1 / 0.1) * (mass_final / 100)**2 * (vk / v_kick_scale)**-3 * (disk_density_cgs / 10e-10)  # Jet luminosity
-
-    assert np.all(LBHL > 0), \
-        "LBHL has values <= 0"
-
-    return LBHL
->>>>>>> main-dev
-
-
-def AGN_lum(temp_func, smbh_mass, bin_orb_a):
-    T = temp_func(bin_orb_a)
-
-    r = [1]  # r_isco
-    sorted_bin_orb_a = np.sort(bin_orb_a)  
-    r.extend(sorted_bin_orb_a)  
-    r.append(2)  # r_outer
-
-    lum_agn = []
-
-    for i in range(len(r) - 1):  # Loop up to the second-to-last element
-        dr = r[i + 1] - r[i]  # Compute radial difference
-        area = 2 * np.pi * r[i] * dr  # Compute area of annulus
-        L_i = area * (const.sigma_sb.value * T[i]**4)  # Compute luminosity for each annulus
-        lum_agn.append(L_i)  # Append to the luminosity list
-
-    lum_agn = np.array(lum_agn)
-
-    assert np.all(lum_agn > 0), \
-        "lum_agn has values <= 0"
-=======
 
     disk_density_si = disk_density(bin_orb_a) * (u.kg / u.m**3)
     disk_density_cgs = disk_density_si.cgs
 
     v_kick = v_kick * (u.km / u.s)
     v_kick_scale = 200. * (u.km / u.s)
->>>>>>> b2012e02
 
     eta = spin_final**2
 
