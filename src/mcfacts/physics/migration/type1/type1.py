import numpy as np
import scipy


def type1_migration(smbh_mass, disk_bh_orb_a_pro, disk_bh_mass_pro, disk_surf_density_func, disk_aspect_ratio_func, timestep_duration, disk_feedback_ratio_func, disk_radius_trap, disk_bh_orb_ecc_pro, disk_bh_pro_orb_ecc_crit):
    """This function calculates how far an object migrates in an AGN gas disk in a time
    of length timestep, assuming a gas disk surface density and aspect ratio profile, for
    objects of specified masses and starting locations, and returns their new locations
    after migration over one timestep.

    This function replaces dr_migration which did not include smbh mass and was unreadable.

    Parameters
    ----------
    smbh_mass : float
        mass of supermassive black hole in units of solar masses
    disk_bh_orb_a_pro : float array
        locations of prograde singleton BH at start of timestep in units of gravitational radii (r_g=GM_SMBH/c^2)
    disk_bh_mass_pro : float array
        mass of prograde singleton BH at start of timestep in units of solar masses
    disk_surf_density_func : function
        returns AGN gas disk surface density in kg/m^2 given a distance from the SMBH in r_g
        can accept a simple float (constant), but this is deprecated
    disk_aspect_ratio_func : function
        returns AGN gas disk aspect ratio given a distance from the SMBH in r_g
        can accept a simple float (constant), but this is deprecated
    timestep_duration : float
        size of timestep in years
    disk_feedback_ratio_func : function
        ratio of heating/migration torque. If ratio <1, migration inwards, but slows by factor tau_mig/(1-R)
        if ratio >1, migration outwards on timescale tau_mig/(R-1)
    disk_raduis_trap : float
        radius of disk migration trap in units of gravitational radii (r_g=GM_smbh/c^2) 
    disk_bh_orb_ecc_pro : float array
        orbital ecc of prograde singleton BH at start of timestep. Floor in orbital ecc given by e_crit
    disk_bh_pro_orb_ecc_crit : float
        Critical value of orbital eccentricity below which we assume Type 1 migration must occur. Do not damp orb ecc below this (e_crit=0.01 is default)           
    Returns
    -------
    bh_new_locations : float array
        locations of prograde singleton BH at end of timestep in units of gravitational radii (r_g=GM_SMBH/c^2)
    """
    # get surface density function, or process if just a float
    if isinstance(disk_surf_density_func, float):
        disk_surface_density = disk_surf_density_func
    else:
        disk_surface_density = disk_surf_density_func(disk_bh_orb_a_pro)
    # get aspect ratio function, or process if just a float
    if isinstance(disk_aspect_ratio_func, float):
        disk_aspect_ratio = disk_aspect_ratio_func
    else:
        disk_aspect_ratio = disk_aspect_ratio_func(disk_bh_orb_a_pro)

    # Migration can only occur for sufficiently damped orbital ecc. If orb ecc <= e_crit, then migration. 
    # Otherwise, no change in semi-major axis. Wait till orb ecc damped to <=e_crit.
    # Only show BH with orb ecc <=e_crit
    disk_bh_orb_ecc_pro = np.ma.masked_where(disk_bh_orb_ecc_pro > disk_bh_pro_orb_ecc_crit, disk_bh_orb_ecc_pro)
    #Those BH with orb ecc > e_crit
<<<<<<< HEAD
    prograde_bh_not_mig = np.ma.masked_where(disk_bh_orb_ecc_pro <= disk_bh_pro_orb_ecc_crit, disk_bh_orb_ecc_pro)
    #Indices of BH with <=critical ecc
    crit_ecc_prograde_indices = np.ma.nonzero(disk_bh_orb_ecc_pro)
    #Indicies of BH with > critical ecc
    indices_not_mig_BH = np.ma.nonzero(prograde_bh_not_mig)    
=======
    disk_bh_not_mig = np.ma.masked_where(disk_bh_orb_ecc_pro <= disk_bh_pro_orb_ecc_crit, disk_bh_orb_ecc_pro)
    #Indices of BH with <=critical ecc
    disk_bh_crit_ecc_pro_indices = np.ma.nonzero(disk_bh_orb_ecc_pro)
    #Indicies of BH with > critical ecc
    disk_bh_crit_ecc_not_mig = np.ma.nonzero(disk_bh_not_mig)    
>>>>>>> 6efdef22
    
    #Migration only if there are BH with e<=e_crit
    #if np.size(crit_ecc_prograde_indices) > 0:
    # compute migration timescale for each orbiter in seconds
    # eqn from Paardekooper 2014, rewritten for R in terms of r_g of SMBH = GM_SMBH/c^2
    # tau = (pi/2) h^2/(q_d*q) * (1/Omega)
    #   where h is aspect ratio, q is m/M_SMBH, q_d = pi R^2 disk_surface_density/M_SMBH
    #   and Omega is the Keplerian orbital frequency around the SMBH
    # here smbh_mass/disk_bh_mass_pro are both in M_sun, so units cancel
    # c, G and disk_surface_density in SI units
<<<<<<< HEAD
    tau_mig = ((disk_aspect_ratio**2)* scipy.constants.c/(3.0*scipy.constants.G) * (smbh_mass/disk_bh_mass_pro) / disk_surface_density) / np.sqrt(disk_bh_orb_a_pro)
    # ratio of timestep to tau_mig (timestep in years so convert)
    dt = timestep_duration * scipy.constants.year / tau_mig
    # migration distance is original locations times fraction of tau_mig elapsed
    migration_distance = disk_bh_orb_a_pro * dt
    #Mask migration distance with zeros if orb ecc >= e_crit.
    migration_distance[indices_not_mig_BH] = 0.
=======
    tau = ((disk_aspect_ratio**2)* scipy.constants.c/(3.0*scipy.constants.G) * (smbh_mass/disk_bh_mass_pro) / disk_surface_density) / np.sqrt(disk_bh_orb_a_pro)
    # ratio of timestep to tau_mig (timestep in years so convert)
    dt = timestep_duration * scipy.constants.year / tau
    # migration distance is original locations times fraction of tau_mig elapsed
    disk_bh_dist_mig = disk_bh_orb_a_pro * dt
    #Mask migration distance with zeros if orb ecc >= e_crit.
    disk_bh_dist_mig[disk_bh_crit_ecc_not_mig] = 0.
>>>>>>> 6efdef22
     
    # Feedback provides a universal modification of migration distance
    # If feedback off, then feedback_ratio= ones and migration is unchanged
    # Construct empty array same size as prograde_bh_locations 

<<<<<<< HEAD
    bh_new_locations = np.empty_like(disk_bh_orb_a_pro)

    # Find indices of objects where feedback ratio <1; these still migrate inwards, but more slowly
    # feedback ratio is a tuple, so need [0] part not [1] part (ie indices not details of array)
    index_inwards_modified = np.where(disk_feedback_ratio_func < 1)[0]
    index_inwards_size = index_inwards_modified.size
    all_inwards_migrators = disk_bh_orb_a_pro[index_inwards_modified]
    #print("all inwards migrators",all_inwards_migrators)
=======
    disk_bh_pro_a_new = np.empty_like(disk_bh_orb_a_pro)

    # Find indices of objects where feedback ratio <1; these still migrate inwards, but more slowly
    # feedback ratio is a tuple, so need [0] part not [1] part (ie indices not details of array)
    disk_bh_mig_inward_mod = np.where(disk_feedback_ratio_func < 1)[0]
    disk_bh_mig_inward_all = disk_bh_orb_a_pro[disk_bh_mig_inward_mod]
>>>>>>> 6efdef22

    #Given a population migrating inwards
    if disk_bh_mig_inward_mod.size > 0: 
        for i in range(0,disk_bh_mig_inward_mod.size):
                # Among all inwards migrators, find location in disk & compare to trap radius
                disk_bh_mig_inward_index = disk_bh_mig_inward_mod[i]
                
                #If outside trap, migrates inwards
<<<<<<< HEAD
                if critical_distance > disk_radius_trap:
                    bh_new_locations[actual_index] = disk_bh_orb_a_pro[actual_index] - (migration_distance[actual_index]*(1-disk_feedback_ratio_func[actual_index]))
                    #If inward migration takes object inside trap, fix at trap.
                    if bh_new_locations[actual_index] <= disk_radius_trap:
                        bh_new_locations[actual_index] = disk_radius_trap
                #If inside trap, migrates out
                if critical_distance < disk_radius_trap:
                    #print("inside trap radius!")
                    bh_new_locations[actual_index] = disk_bh_orb_a_pro[actual_index] + (migration_distance[actual_index]*(1-disk_feedback_ratio_func[actual_index]))
                    #print("bh_inside_trap", bh_new_locations[actual_index])
                    #If outward migration takes object outside trap, fix at trap.
                    if bh_new_locations[actual_index] >= disk_radius_trap:
                        bh_new_locations[actual_index] = disk_radius_trap
                #If at trap, stays there
                if critical_distance == disk_radius_trap:
                    #print("BH AT TRAP!")
                    #print(bh_new_locations[actual_index])
                    bh_new_locations[actual_index] = disk_bh_orb_a_pro[actual_index]

    # Find indices of objects where feedback ratio >1; these migrate outwards. 
    # In Sirko & Goodman (2003) disk model this is well outside migration trap region.
    index_outwards_modified = np.where(disk_feedback_ratio_func >1)[0]

    if index_outwards_modified.size > 0:
        bh_new_locations[index_outwards_modified] = disk_bh_orb_a_pro[index_outwards_modified] +(migration_distance[index_outwards_modified]*(disk_feedback_ratio_func[index_outwards_modified]-1))
    
    #Find indices where feedback ratio is identically 1; shouldn't happen (edge case) if feedback on, but == 1 if feedback off.
    index_unchanged = np.where(disk_feedback_ratio_func == 1)[0]
    if index_unchanged.size > 0:
    # If BH location > trap radius, migrate inwards
        for i in range(0,index_unchanged.size):
            locn_index = index_unchanged[i]
            if disk_bh_orb_a_pro[locn_index] > disk_radius_trap:    
                bh_new_locations[locn_index] = disk_bh_orb_a_pro[locn_index] - migration_distance[locn_index]
            # if new location is <= trap radius, set location to trap radius
                if bh_new_locations[locn_index] <= disk_radius_trap:
                    bh_new_locations[locn_index] = disk_radius_trap

            # If BH location < trap radius, migrate outwards
            if disk_bh_orb_a_pro[locn_index] < disk_radius_trap:
                bh_new_locations[locn_index] = disk_bh_orb_a_pro[locn_index] + migration_distance[locn_index]
                #if new location is >= trap radius, set location to trap radius
                if bh_new_locations[locn_index] >= disk_radius_trap:
                    bh_new_locations[locn_index] = disk_radius_trap
=======
                if disk_bh_mig_inward_all[i] > disk_radius_trap:
                    disk_bh_pro_a_new[disk_bh_mig_inward_index] = disk_bh_orb_a_pro[disk_bh_mig_inward_index] - (disk_bh_dist_mig[disk_bh_mig_inward_index]*(1-disk_feedback_ratio_func[disk_bh_mig_inward_index]))
                    #If inward migration takes object inside trap, fix at trap.
                    if disk_bh_pro_a_new[disk_bh_mig_inward_index] <= disk_radius_trap:
                        disk_bh_pro_a_new[disk_bh_mig_inward_index] = disk_radius_trap
                #If inside trap, migrate outwards
                elif disk_bh_mig_inward_all[i] < disk_radius_trap:
                    disk_bh_pro_a_new[disk_bh_mig_inward_index] = disk_bh_orb_a_pro[disk_bh_mig_inward_index] + (disk_bh_dist_mig[disk_bh_mig_inward_index]*(1-disk_feedback_ratio_func[disk_bh_mig_inward_index]))
                    #If outward migration takes object outside trap, fix at trap.
                    if disk_bh_pro_a_new[disk_bh_mig_inward_index] >= disk_radius_trap:
                        disk_bh_pro_a_new[disk_bh_mig_inward_index] = disk_radius_trap
                #If at trap, stays there
                elif disk_bh_mig_inward_all[i] == disk_radius_trap:
                    disk_bh_pro_a_new[disk_bh_mig_inward_index] = disk_bh_orb_a_pro[disk_bh_mig_inward_index]

    # Find indices of objects where feedback ratio >1; these migrate outwards. 
    # In Sirko & Goodman (2003) disk model this is well outside migration trap region.
    disk_bh_mig_outward_mod = np.where(disk_feedback_ratio_func >1)[0]

    if disk_bh_mig_outward_mod.size > 0:
        disk_bh_pro_a_new[disk_bh_mig_outward_mod] = disk_bh_orb_a_pro[disk_bh_mig_outward_mod] +(disk_bh_dist_mig[disk_bh_mig_outward_mod]*(disk_feedback_ratio_func[disk_bh_mig_outward_mod]-1))
    
    #Find indices where feedback ratio is identically 1; shouldn't happen (edge case) if feedback on, but == 1 if feedback off.
    disk_bh_mig_unchanged = np.where(disk_feedback_ratio_func == 1)[0]
    if disk_bh_mig_unchanged.size > 0:
    # If BH location > trap radius, migrate inwards
        for i in range(0,disk_bh_mig_unchanged.size):
            disk_bh_mig_unchanged_index = disk_bh_mig_unchanged[i]
            if disk_bh_orb_a_pro[disk_bh_mig_unchanged_index] > disk_radius_trap:    
                disk_bh_pro_a_new[disk_bh_mig_unchanged_index] = disk_bh_orb_a_pro[disk_bh_mig_unchanged_index] - disk_bh_dist_mig[disk_bh_mig_unchanged_index]
            # if new location is <= trap radius, set location to trap radius
                if disk_bh_pro_a_new[disk_bh_mig_unchanged_index] <= disk_radius_trap:
                    disk_bh_pro_a_new[disk_bh_mig_unchanged_index] = disk_radius_trap

            # If BH location < trap radius, migrate outwards
            if disk_bh_orb_a_pro[disk_bh_mig_unchanged_index] < disk_radius_trap:
                disk_bh_pro_a_new[disk_bh_mig_unchanged_index] = disk_bh_orb_a_pro[disk_bh_mig_unchanged_index] + disk_bh_dist_mig[disk_bh_mig_unchanged_index]
                #if new location is >= trap radius, set location to trap radius
                if disk_bh_pro_a_new[disk_bh_mig_unchanged_index] >= disk_radius_trap:
                    disk_bh_pro_a_new[disk_bh_mig_unchanged_index] = disk_radius_trap
>>>>>>> 6efdef22
    #print("bh new locations",np.sort(bh_new_locations))
    #print('migration distance2',migration_distance, prograde_bh_orb_ecc)
    # new locations are original ones - distance traveled
    #bh_new_locations = prograde_bh_locations - migration_distance
    
    return disk_bh_pro_a_new
<|MERGE_RESOLUTION|>--- conflicted
+++ resolved
@@ -56,19 +56,11 @@
     # Only show BH with orb ecc <=e_crit
     disk_bh_orb_ecc_pro = np.ma.masked_where(disk_bh_orb_ecc_pro > disk_bh_pro_orb_ecc_crit, disk_bh_orb_ecc_pro)
     #Those BH with orb ecc > e_crit
-<<<<<<< HEAD
-    prograde_bh_not_mig = np.ma.masked_where(disk_bh_orb_ecc_pro <= disk_bh_pro_orb_ecc_crit, disk_bh_orb_ecc_pro)
-    #Indices of BH with <=critical ecc
-    crit_ecc_prograde_indices = np.ma.nonzero(disk_bh_orb_ecc_pro)
-    #Indicies of BH with > critical ecc
-    indices_not_mig_BH = np.ma.nonzero(prograde_bh_not_mig)    
-=======
     disk_bh_not_mig = np.ma.masked_where(disk_bh_orb_ecc_pro <= disk_bh_pro_orb_ecc_crit, disk_bh_orb_ecc_pro)
     #Indices of BH with <=critical ecc
     disk_bh_crit_ecc_pro_indices = np.ma.nonzero(disk_bh_orb_ecc_pro)
     #Indicies of BH with > critical ecc
     disk_bh_crit_ecc_not_mig = np.ma.nonzero(disk_bh_not_mig)    
->>>>>>> 6efdef22
     
     #Migration only if there are BH with e<=e_crit
     #if np.size(crit_ecc_prograde_indices) > 0:
@@ -79,15 +71,6 @@
     #   and Omega is the Keplerian orbital frequency around the SMBH
     # here smbh_mass/disk_bh_mass_pro are both in M_sun, so units cancel
     # c, G and disk_surface_density in SI units
-<<<<<<< HEAD
-    tau_mig = ((disk_aspect_ratio**2)* scipy.constants.c/(3.0*scipy.constants.G) * (smbh_mass/disk_bh_mass_pro) / disk_surface_density) / np.sqrt(disk_bh_orb_a_pro)
-    # ratio of timestep to tau_mig (timestep in years so convert)
-    dt = timestep_duration * scipy.constants.year / tau_mig
-    # migration distance is original locations times fraction of tau_mig elapsed
-    migration_distance = disk_bh_orb_a_pro * dt
-    #Mask migration distance with zeros if orb ecc >= e_crit.
-    migration_distance[indices_not_mig_BH] = 0.
-=======
     tau = ((disk_aspect_ratio**2)* scipy.constants.c/(3.0*scipy.constants.G) * (smbh_mass/disk_bh_mass_pro) / disk_surface_density) / np.sqrt(disk_bh_orb_a_pro)
     # ratio of timestep to tau_mig (timestep in years so convert)
     dt = timestep_duration * scipy.constants.year / tau
@@ -95,29 +78,17 @@
     disk_bh_dist_mig = disk_bh_orb_a_pro * dt
     #Mask migration distance with zeros if orb ecc >= e_crit.
     disk_bh_dist_mig[disk_bh_crit_ecc_not_mig] = 0.
->>>>>>> 6efdef22
      
     # Feedback provides a universal modification of migration distance
     # If feedback off, then feedback_ratio= ones and migration is unchanged
     # Construct empty array same size as prograde_bh_locations 
 
-<<<<<<< HEAD
-    bh_new_locations = np.empty_like(disk_bh_orb_a_pro)
-
-    # Find indices of objects where feedback ratio <1; these still migrate inwards, but more slowly
-    # feedback ratio is a tuple, so need [0] part not [1] part (ie indices not details of array)
-    index_inwards_modified = np.where(disk_feedback_ratio_func < 1)[0]
-    index_inwards_size = index_inwards_modified.size
-    all_inwards_migrators = disk_bh_orb_a_pro[index_inwards_modified]
-    #print("all inwards migrators",all_inwards_migrators)
-=======
     disk_bh_pro_a_new = np.empty_like(disk_bh_orb_a_pro)
 
     # Find indices of objects where feedback ratio <1; these still migrate inwards, but more slowly
     # feedback ratio is a tuple, so need [0] part not [1] part (ie indices not details of array)
     disk_bh_mig_inward_mod = np.where(disk_feedback_ratio_func < 1)[0]
     disk_bh_mig_inward_all = disk_bh_orb_a_pro[disk_bh_mig_inward_mod]
->>>>>>> 6efdef22
 
     #Given a population migrating inwards
     if disk_bh_mig_inward_mod.size > 0: 
@@ -126,52 +97,6 @@
                 disk_bh_mig_inward_index = disk_bh_mig_inward_mod[i]
                 
                 #If outside trap, migrates inwards
-<<<<<<< HEAD
-                if critical_distance > disk_radius_trap:
-                    bh_new_locations[actual_index] = disk_bh_orb_a_pro[actual_index] - (migration_distance[actual_index]*(1-disk_feedback_ratio_func[actual_index]))
-                    #If inward migration takes object inside trap, fix at trap.
-                    if bh_new_locations[actual_index] <= disk_radius_trap:
-                        bh_new_locations[actual_index] = disk_radius_trap
-                #If inside trap, migrates out
-                if critical_distance < disk_radius_trap:
-                    #print("inside trap radius!")
-                    bh_new_locations[actual_index] = disk_bh_orb_a_pro[actual_index] + (migration_distance[actual_index]*(1-disk_feedback_ratio_func[actual_index]))
-                    #print("bh_inside_trap", bh_new_locations[actual_index])
-                    #If outward migration takes object outside trap, fix at trap.
-                    if bh_new_locations[actual_index] >= disk_radius_trap:
-                        bh_new_locations[actual_index] = disk_radius_trap
-                #If at trap, stays there
-                if critical_distance == disk_radius_trap:
-                    #print("BH AT TRAP!")
-                    #print(bh_new_locations[actual_index])
-                    bh_new_locations[actual_index] = disk_bh_orb_a_pro[actual_index]
-
-    # Find indices of objects where feedback ratio >1; these migrate outwards. 
-    # In Sirko & Goodman (2003) disk model this is well outside migration trap region.
-    index_outwards_modified = np.where(disk_feedback_ratio_func >1)[0]
-
-    if index_outwards_modified.size > 0:
-        bh_new_locations[index_outwards_modified] = disk_bh_orb_a_pro[index_outwards_modified] +(migration_distance[index_outwards_modified]*(disk_feedback_ratio_func[index_outwards_modified]-1))
-    
-    #Find indices where feedback ratio is identically 1; shouldn't happen (edge case) if feedback on, but == 1 if feedback off.
-    index_unchanged = np.where(disk_feedback_ratio_func == 1)[0]
-    if index_unchanged.size > 0:
-    # If BH location > trap radius, migrate inwards
-        for i in range(0,index_unchanged.size):
-            locn_index = index_unchanged[i]
-            if disk_bh_orb_a_pro[locn_index] > disk_radius_trap:    
-                bh_new_locations[locn_index] = disk_bh_orb_a_pro[locn_index] - migration_distance[locn_index]
-            # if new location is <= trap radius, set location to trap radius
-                if bh_new_locations[locn_index] <= disk_radius_trap:
-                    bh_new_locations[locn_index] = disk_radius_trap
-
-            # If BH location < trap radius, migrate outwards
-            if disk_bh_orb_a_pro[locn_index] < disk_radius_trap:
-                bh_new_locations[locn_index] = disk_bh_orb_a_pro[locn_index] + migration_distance[locn_index]
-                #if new location is >= trap radius, set location to trap radius
-                if bh_new_locations[locn_index] >= disk_radius_trap:
-                    bh_new_locations[locn_index] = disk_radius_trap
-=======
                 if disk_bh_mig_inward_all[i] > disk_radius_trap:
                     disk_bh_pro_a_new[disk_bh_mig_inward_index] = disk_bh_orb_a_pro[disk_bh_mig_inward_index] - (disk_bh_dist_mig[disk_bh_mig_inward_index]*(1-disk_feedback_ratio_func[disk_bh_mig_inward_index]))
                     #If inward migration takes object inside trap, fix at trap.
@@ -212,7 +137,6 @@
                 #if new location is >= trap radius, set location to trap radius
                 if disk_bh_pro_a_new[disk_bh_mig_unchanged_index] >= disk_radius_trap:
                     disk_bh_pro_a_new[disk_bh_mig_unchanged_index] = disk_radius_trap
->>>>>>> 6efdef22
     #print("bh new locations",np.sort(bh_new_locations))
     #print('migration distance2',migration_distance, prograde_bh_orb_ecc)
     # new locations are original ones - distance traveled
