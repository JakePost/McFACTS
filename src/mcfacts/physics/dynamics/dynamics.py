--- conflicted
+++ resolved
@@ -903,16 +903,10 @@
                 enc_rate = 0.02*(nsc_spheroid_normalization/0.1)*(1.0-(time_passed/1.e6))*(bin_separations[i]/dist_in_rg_m8)**(2.0)/((timestep_duration_yr/1.e4)*(bin_coms[i]/1.e3))
             if time_passed > crit_time:
                 enc_rate = 0.0
-<<<<<<< HEAD
-        if bin_coms[i] >= crit_radius:
-                enc_rate = 0.002*(sph_norm/0.1)*(bin_separations[i]/dist_in_rg_m8)**(2.0)/((timestep/1.e4)*(bin_coms[i]/1.e4)*np.sqrt(time_passed/1.e4))    
-        #print("bin_coms[i]",bin_coms[i])
-        #print("enc_rate",enc_rate)
-=======
+
         if bin_coms[i] > crit_radius:
                 enc_rate = 0.002*(nsc_spheroid_normalization/0.1)*(bin_separations[i]/dist_in_rg_m8)**(2.0)/((timestep_duration_yr/1.e4)*(bin_coms[i]/1.e4)*np.sqrt(time_passed/1.e4))
 
->>>>>>> fd32f103
         # Based on est encounter rate, calculate if binary actually has a spheroid encounter
         random_uniform_number = rng.random()
         if random_uniform_number < enc_rate:
