--- conflicted
+++ resolved
@@ -142,12 +142,9 @@
     # Any extra mass over the immortal cutoff is blown off the star and back into the disk
     immortal_mass_lost = mass_gained[disk_star_pro_new_masses == disk_star_initial_mass_cutoff] - immortal_mass_diff
 
-<<<<<<< HEAD
-=======
     assert np.all(disk_star_pro_new_masses > 0), \
         "disk_star_pro_new_masses has values <= 0"
 
->>>>>>> 5193f2d1
     return disk_star_pro_new_masses, mass_gained.sum(), immortal_mass_lost.sum()
 
 
