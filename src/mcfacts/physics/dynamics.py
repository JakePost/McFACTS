"""Module for handling dynamical interactions.

Contains multiple functions which are each mocked up versions of a
dynamical mechanism. Of varying fidelity to reality. Also contains
GW orbital evolution for BH in the inner disk, which should probably
move elsewhere.
"""
import time
import numpy as np
import scipy

import astropy.units as u
import astropy.constants as const

from mcfacts.mcfacts_random_state import rng
from mcfacts.physics.point_masses import time_of_orbital_shrinkage
from mcfacts.physics.point_masses import si_from_r_g, r_g_from_units


def circular_singles_encounters_prograde(
        smbh_mass,
        disk_bh_pro_orbs_a,
        disk_bh_pro_masses,
        disk_bh_pro_orbs_ecc,
        timestep_duration_yr,
        disk_bh_pro_orb_ecc_crit,
        delta_energy_strong,
        disk_radius_outer
        ):
    """"Adjust orb ecc due to encounters between 2 single circ pro BH

    Parameters
    ----------
    smbh_mass : float
        Mass [M_sun] of supermassive black hole
    disk_bh_pro_orbs_a : numpy.ndarray
        Orbital semi-major axes [r_{g,SMBH}] of prograde singleton BH at start of a timestep (math:`r_g=GM_{SMBH}/c^2`) with :obj:`float` type
    disk_bh_pro_masses : numpy.ndarray
        Masses [M_sun] of prograde singleton BH at start of timestep with :obj:`float` type
    disk_bh_pro_orbs_ecc : numpy.ndarray
        Orbital eccentricity [unitless] of singleton prograde BH with :obj:`float` type
    timestep_duration_yr : float
        Length of timestep [yr]
    disk_bh_pro_orb_ecc_crit : float
        Critical orbital eccentricity [unitless] below which orbit is close enough to circularize
    delta_energy_strong : float
        Average energy change [units??] per strong encounter
    disk_radius_outer : float
        Outer radius of the inner disk (Rg)

    Returns
    -------
    disk_bh_pro_orbs_a : numpy.ndarray
        Updated BH semi-major axis [r_{g,SMBH}] perturbed by dynamics with :obj:`float` type
    disk_bh_pro_orbs_ecc : numpy.ndarray
        Updated BH orbital eccentricities [unitless] perturbed by dynamics with :obj:`float` type

    Notes
    -----
    Return array of modified singleton BH orbital eccentricities perturbed
    by encounters within :math:`f*R_{Hill}`, where f is some fraction/multiple of
    Hill sphere radius R_H

    Assume encounters between damped BH (e<e_crit) and undamped BH
    (e>e_crit) are the only important ones for now.
    Since the e<e_crit population is the most likely BBH merger source.

    1, find those orbiters with e<e_crit and their
        associated semi-major axes a_circ =[a_circ1, a_circ2, ..] and masses m_circ =[m_circ1,m_circ2, ..].

    2, calculate orbital timescales for a_circ1 and a_i and N_orbits/timestep. 
        For example, since
        :math:`T_orb =2\\pi \sqrt(a^3/GM_{smbh})`
        and
        .. math::
        a^3/GM_{smbh} = (10^3r_g)^3/GM_{smbh} = 10^9 (a/10^3r_g)^3 (GM_{smbh}/c^2)^3/GM_{smbh} \\
                    = 10^9 (a/10^3r_g)^3 (G M_{smbh}/c^3)^2 

        So
        .. math::
            T_orb   = 2\\pi 10^{4.5} (a/10^3r_g)^{3/2} GM_{smbh}/c^3 \\
                    = 2\\pi 10^{4.5} (a/10^3r_g)^{3/2} (6.7e-11*2e38/(3e8)^3) \\
                    = 2\\pi 10^{4.5} (a/10^3r_g)^{3/2} (13.6e27/27e24) \\
                    = \\pi 10^{7.5}  (a/10^3r_g)^{3/2} \\
                    ~ 3yr (a/10^3r_g)^3/2 (M_{smbh}/10^8M_{sun}) \\
        i.e. Orbit~3yr at 10^3r_g around a 10^8M_{sun} SMBH.
        Therefore in a timestep=1.e4yr, a BH at 10^3r_g orbits the SMBH N_orbit/timestep =3,000 times.

    3, among population of orbiters with e>e_crit,
        find those orbiters (a_i,e_i) where a_i*(1-e_i)< a_circ1,j <a_i*(1-e_i) for all members a_circ1,j of the circularized population 
        so we can test for possible interactions.

    4, calculate mutual Hill sphere R_H of candidate binary (a_circ1,j ,a_i).

    5, calculate ratio of 2R_H of binary to size of circular orbit, or (2R_H/2pi a_circ1,j)
        Hill sphere possible on both crossing inwards and outwards once per orbit, 
        so 2xHill sphere =4R_H worth of circular orbit will have possible encounter. 
        Thus, (4R_H/2pi a_circ1)= odds that a_circ1 is in the region of cross-over per orbit.
        For example, for BH at a_circ1 = 1e3r_g, 
            .. math:: R_h = a_{circ1}*(m_{circ1} + m_i/3M_{smbh})^1/3
            .. math:: = 0.004a_{circ1} (m_{circ1}/10M_{sun})^1/3 (m_i/10M_{sun})^1/3 (M_{smbh}/1e8M_{sun})^-1/3
        then
            ratio (4R_H/2pi a_circ1) = 0.008/pi ~ 0.0026 
            (ie around 1/400 odds that BH at a_circ1 is in either area of crossing)         

    6, calculate number of orbits of a_i in 1 timestep. 
        If e.g. N_orb(a_i)/timestep = 200 orbits per timestep of 10kyr, then 
        probability of encounter = (200orbits/timestep)*(4R_H/2pi a_circ1) ~ 0.5, 
                                or 50% odds of an encounter on this timestep between (a_circ1,j , a_i).
        If probability > 1, set probability = 1.
    7, draw a random number from the uniform [0,1] distribution and 
        if rng < probability of encounter, there is an encounter during the timestep
        if rng > probability of encounter, there is no encounter during the timestep

    8, if encounter:
        Take energy (de) from high ecc. a_i and give energy (de) to a_circ1,j
        de is average fractional energy change per encounter.
            So, a_circ1,j ->(1+de)a_circ1,j.    
                e_circ1,j ->(crit_ecc + de)
            and
                a_i       ->(1-de)a_i
                e_i       ->(1-de)e_i              
        Could be that average energy in gas-free cluster case is  
        assume average energy transfer = 20% perturbation (from Sigurdsson & Phinney 1993). 

        Further notes for self:
        sigma_ecc = sqrt(ecc^2 + incl^2)v_kep so if incl=0 deg (for now)
        En of ecc. interloper = 1/2 m_i sigma_ecc^2.
            Note: Can also use above logic for binary encounters except use binary binding energy instead.

        or later could try 
            Deflection angle defl = tan (defl) = dV_perp/V = 2GM/bV^2 kg^-1 m^3 s^-2 kg / m (m s^-1)^2
        so :math:`de/e =2GM/bV^2 = 2 G M_{bin}/0.5R_{hill}*\sigma^2`
        and :math:`R_hill = a_{circ1}*(M_{bin}/3M_{smbh})^1/3 and \sigma^2 =ecc^2*v_{kep}^2`
        So :math:`de/e = 4GM_{bin}/a_{circ1}(M_{bin}/3M_{smbh})^1/3 ecc^2 v_{kep}^2`
        and :math:`v_{kep} = \sqrt(GM_{smbh}/a_i)`
        So :math:`de/e = 4GM_{bin}^{2/3}M_{smbh}^1/3 a_i/a_{circ1} ecc^2 GM_{smbh} = 4(M_{bin}/M_{smbh})^{2/3} (a_i/a_{circ1})(1/ecc^2)
        where :math:`V_{rel} = \sigma` say and :math:`b=R_H = a_{circ1} (q/3)^{1/3}`
        So :math:`defl = 2GM/ a_{circ1}(q/3)^2/3 ecc^2 10^14 (m/s)^2 (R/10^3r_g)^-1`
            :math:`= 2 6.7e-11 2.e31/`
        !!Note: when doing this for binaries. 
            Calculate velocity of encounter compared to a_bin.
            If binary is hard ie GM_bin/a_bin > m3v_rel^2 then:
            harden binary 
                a_bin -> a_bin -da_bin and
            new binary eccentricity 
                e_bin -> e_bin + de  
            and give  da_bin worth of binding energy to extra eccentricity of m3.
            If binary is soft ie GM_bin/a_bin <m3v_rel^2 then:
            soften binary 
                a_bin -> a_bin + da_bin and
            new binary eccentricity
                e_bin -> e_bin + de
            and remove da_bin worth of binary energy from eccentricity of m3.
    """
    # Find the e< crit_ecc. population. These are the (circularized) population that can form binaries.
    circ_prograde_population_indices = np.asarray(disk_bh_pro_orbs_ecc <= disk_bh_pro_orb_ecc_crit).nonzero()[0]
    # Find the e> crit_ecc population. These are the interlopers that can perturb the circularized population
    ecc_prograde_population_indices = np.asarray(disk_bh_pro_orbs_ecc > disk_bh_pro_orb_ecc_crit).nonzero()[0]

    # Get locations for circ population
    circ_prograde_population_locations = disk_bh_pro_orbs_a[circ_prograde_population_indices]

    # Calculate epsilon --amount to subtract from disk_radius_outer for objects with orb_a > disk_radius_outer
    epsilon = disk_radius_outer * ((disk_bh_pro_masses[circ_prograde_population_indices] / (3 * (disk_bh_pro_masses[circ_prograde_population_indices] + smbh_mass)))**(1. / 3.)) * rng.uniform(size=circ_prograde_population_indices.size)

    # T_orb = pi (R/r_g)^1.5 (GM_smbh/c^2) = pi (R/r_g)^1.5 (GM_smbh*2e30/c^2)
    #      = pi (R/r_g)^1.5 (6.7e-11 2e38/27e24)= pi (R/r_g)^1.5 (1.3e11)s =(R/r_g)^1/5 (1.3e4)
    orbital_timescales_circ_pops = np.pi*((disk_bh_pro_orbs_a[circ_prograde_population_indices])**(1.5))*(2.e30*smbh_mass*const.G.value)/(const.c.value**(3.0)*3.15e7)
    N_circ_orbs_per_timestep = timestep_duration_yr/orbital_timescales_circ_pops
    ecc_orb_min = disk_bh_pro_orbs_a[ecc_prograde_population_indices]*(1.0-disk_bh_pro_orbs_ecc[ecc_prograde_population_indices])
    ecc_orb_max = disk_bh_pro_orbs_a[ecc_prograde_population_indices]*(1.0+disk_bh_pro_orbs_ecc[ecc_prograde_population_indices])
    num_poss_ints = 0
    num_encounters = 0
    if len(circ_prograde_population_indices) > 0:
        for i, circ_idx in enumerate(circ_prograde_population_indices):
            for j, ecc_idx in enumerate(ecc_prograde_population_indices):
                if (circ_prograde_population_locations[i] < ecc_orb_max[j] and circ_prograde_population_locations[i] > ecc_orb_min[j]):
                    # prob_encounter/orbit =hill sphere size/circumference of circ orbit =2RH/2pi a_circ1
                    # r_h = a_circ1(temp_bin_mass/3smbh_mass)^1/3 so prob_enc/orb = mass_ratio^1/3/pi
                    temp_bin_mass = disk_bh_pro_masses[circ_idx] + disk_bh_pro_masses[ecc_idx]
                    bh_smbh_mass_ratio = temp_bin_mass/(3.0*smbh_mass)
                    mass_ratio_factor = (bh_smbh_mass_ratio)**(1./3.)
                    prob_orbit_overlap = (1./np.pi)*mass_ratio_factor
                    prob_enc_per_timestep = prob_orbit_overlap * N_circ_orbs_per_timestep[i]
                    if prob_enc_per_timestep > 1:
                        prob_enc_per_timestep = 1
                    random_uniform_number = rng.uniform(size=1)
                    if random_uniform_number < prob_enc_per_timestep:
                        num_encounters = num_encounters + 1
                        # if close encounter, pump ecc of circ orbiter to e=0.1 from near circular, and incr a_circ1 by 10%
                        # drop ecc of a_i by 10% and drop a_i by 10% (P.E. = -GMm/a)
                        # if already pumped in eccentricity, no longer circular, so don't need to follow other interactions
                        if disk_bh_pro_orbs_ecc[circ_idx] <= disk_bh_pro_orb_ecc_crit:
                            disk_bh_pro_orbs_ecc[circ_idx] = delta_energy_strong
                            disk_bh_pro_orbs_a[circ_idx] = disk_bh_pro_orbs_a[circ_idx]*(1.0 + delta_energy_strong)
                            # Catch for if orb_a > disk_radius_outer
                            if (disk_bh_pro_orbs_a[circ_idx] > disk_radius_outer):
                                disk_bh_pro_orbs_a[circ_idx] = disk_radius_outer - epsilon[i]
                            disk_bh_pro_orbs_ecc[ecc_idx] = disk_bh_pro_orbs_ecc[ecc_idx]*(1 - delta_energy_strong)
                            disk_bh_pro_orbs_a[ecc_idx] = disk_bh_pro_orbs_a[ecc_idx]*(1 - delta_energy_strong)
                    num_poss_ints = num_poss_ints + 1
            num_poss_ints = 0
            num_encounters = 0

    # Check finite
    assert np.isfinite(disk_bh_pro_orbs_a).all(), \
        "Finite check failed for disk_bh_pro_orbs_a"
    assert np.isfinite(disk_bh_pro_orbs_ecc).all(), \
        "Finite check failed for disk_bh_pro_orbs_ecc"
    assert np.all(disk_bh_pro_orbs_a < disk_radius_outer), \
        "disk_bh_pro_orbs_a contains values greater than disk_radius_outer"
    assert np.all(disk_bh_pro_orbs_a > 0), \
        "disk_bh_pro_orbs_a contains values <= 0"

    return (disk_bh_pro_orbs_a, disk_bh_pro_orbs_ecc)


def circular_singles_encounters_prograde_stars(
        smbh_mass,
        disk_star_pro_orbs_a,
        disk_star_pro_masses,
        disk_star_pro_radius,
        disk_star_pro_orbs_ecc,
        disk_star_pro_id_nums,
        rstar_rhill_exponent,
        timestep_duration_yr,
        disk_bh_pro_orb_ecc_crit,
        delta_energy_strong,
        disk_radius_outer
        ):
    """"Adjust orb ecc due to encounters between 2 single circ pro stars

    Parameters
    ----------
    smbh_mass : float
        Mass [M_sun] of supermassive black hole
    disk_bh_pro_orbs_a : numpy.ndarray
        Orbital semi-major axes [r_{g,SMBH}] of prograde singleton star at start of a timestep (math:`r_g=GM_{SMBH}/c^2`) with :obj:`float` type
    disk_bh_pro_masses : numpy.ndarray
        Masses [M_sun] of prograde singleton star at start of timestep with :obj:`float` type
    disk_star_pro_radius : numpy.ndarray
        Radii [Rsun] of prograde singleton star at start of timestep with :obj: `float` type
    disk_bh_pro_orbs_ecc : numpy.ndarray
        Orbital eccentricity [unitless] of singleton prograde star with :obj:`float` type
    disk_star_pro_id_nums : numpy.ndarray
        ID numbers of singleton prograde stars
    rstar_rhill_exponent : float
        Exponent for the ratio of R_star / R_Hill. Default is 2
    timestep_duration_yr : float
        Length of timestep [yr]
    disk_bh_pro_orb_ecc_crit : float
        Critical orbital eccentricity [unitless] below which orbit is close enough to circularize
    delta_energy_strong : float
        Average energy change [units??] per strong encounter

    Returns
    -------
    disk_star_pro_orbs_a : numpy.ndarray
        Updated BH semi-major axis [r_{g,SMBH}] perturbed by dynamics with :obj:`float` type
    disk_star_pro_orbs_ecc : numpy.ndarray
        Updated BH orbital eccentricities [unitless] perturbed by dynamics with :obj:`float` type
    disk_star_pro_id_nums_touch : numpy.ndarray
        ID numbers of stars that will touch each other

    Notes
    -----
    Return array of modified singleton star orbital eccentricities perturbed
    by encounters within :math:`f*R_{Hill}`, where f is some fraction/multiple of
    Hill sphere radius R_H

    Assume encounters between damped star (e<e_crit) and undamped star
    (e>e_crit) are the only important ones for now.
    Since the e<e_crit population is the most likely BBH merger source.

    1, find those orbiters with e<e_crit and their
        associated semi-major axes a_circ =[a_circ1, a_circ2, ..] and masses m_circ =[m_circ1,m_circ2, ..].

    2, calculate orbital timescales for a_circ1 and a_i and N_orbits/timestep. 
        For example, since
        :math:`T_orb =2\\pi \sqrt(a^3/GM_{smbh})`
        and
        .. math::
        a^3/GM_{smbh} = (10^3r_g)^3/GM_{smbh} = 10^9 (a/10^3r_g)^3 (GM_{smbh}/c^2)^3/GM_{smbh} \\
                    = 10^9 (a/10^3r_g)^3 (G M_{smbh}/c^3)^2 

        So
        .. math::
            T_orb   = 2\\pi 10^{4.5} (a/10^3r_g)^{3/2} GM_{smbh}/c^3 \\
                    = 2\\pi 10^{4.5} (a/10^3r_g)^{3/2} (6.7e-11*2e38/(3e8)^3) \\
                    = 2\\pi 10^{4.5} (a/10^3r_g)^{3/2} (13.6e27/27e24) \\
                    = \\pi 10^{7.5}  (a/10^3r_g)^{3/2} \\
                    ~ 3yr (a/10^3r_g)^3/2 (M_{smbh}/10^8M_{sun}) \\
        i.e. Orbit~3yr at 10^3r_g around a 10^8M_{sun} SMBH.
        Therefore in a timestep=1.e4yr, a BH at 10^3r_g orbits the SMBH N_orbit/timestep =3,000 times.

    3, among population of orbiters with e>e_crit,
        find those orbiters (a_i,e_i) where a_i*(1-e_i)< a_circ1,j <a_i*(1-e_i) for all members a_circ1,j of the circularized population 
        so we can test for possible interactions.

    4, calculate mutual Hill sphere R_H of candidate binary (a_circ1,j ,a_i).

    5, calculate ratio of 2R_H of binary to size of circular orbit, or (2R_H/2pi a_circ1,j)
        Hill sphere possible on both crossing inwards and outwards once per orbit, 
        so 2xHill sphere =4R_H worth of circular orbit will have possible encounter. 
        Thus, (4R_H/2pi a_circ1)= odds that a_circ1 is in the region of cross-over per orbit.
        For example, for BH at a_circ1 = 1e3r_g, 
            .. math:: R_h = a_{circ1}*(m_{circ1} + m_i/3M_{smbh})^1/3
            .. math:: = 0.004a_{circ1} (m_{circ1}/10M_{sun})^1/3 (m_i/10M_{sun})^1/3 (M_{smbh}/1e8M_{sun})^-1/3
        then
            ratio (4R_H/2pi a_circ1) = 0.008/pi ~ 0.0026 
            (ie around 1/400 odds that BH at a_circ1 is in either area of crossing)         

    6, calculate number of orbits of a_i in 1 timestep. 
        If e.g. N_orb(a_i)/timestep = 200 orbits per timestep of 10kyr, then 
        probability of encounter = (200orbits/timestep)*(4R_H/2pi a_circ1) ~ 0.5, 
                                or 50% odds of an encounter on this timestep between (a_circ1,j , a_i).
        If probability > 1, set probability = 1.
    7, draw a random number from the uniform [0,1] distribution and 
        if rng < probability of encounter, there is an encounter during the timestep
        if rng > probability of encounter, there is no encounter during the timestep

    8, if encounter:
        Take energy (de) from high ecc. a_i and give energy (de) to a_circ1,j
        de is average fractional energy change per encounter.
            So, a_circ1,j ->(1+de)a_circ1,j.    
                e_circ1,j ->(crit_ecc + de)
            and
                a_i       ->(1-de)a_i
                e_i       ->(1-de)e_i              
        Could be that average energy in gas-free cluster case is  
        assume average energy transfer = 20% perturbation (from Sigurdsson & Phinney 1993). 

        Further notes for self:
        sigma_ecc = sqrt(ecc^2 + incl^2)v_kep so if incl=0 deg (for now)
        En of ecc. interloper = 1/2 m_i sigma_ecc^2.
            Note: Can also use above logic for binary encounters except use binary binding energy instead.

        or later could try 
            Deflection angle defl = tan (defl) = dV_perp/V = 2GM/bV^2 kg^-1 m^3 s^-2 kg / m (m s^-1)^2
        so :math:`de/e =2GM/bV^2 = 2 G M_{bin}/0.5R_{hill}*\sigma^2`
        and :math:`R_hill = a_{circ1}*(M_{bin}/3M_{smbh})^1/3 and \sigma^2 =ecc^2*v_{kep}^2`
        So :math:`de/e = 4GM_{bin}/a_{circ1}(M_{bin}/3M_{smbh})^1/3 ecc^2 v_{kep}^2`
        and :math:`v_{kep} = \sqrt(GM_{smbh}/a_i)`
        So :math:`de/e = 4GM_{bin}^{2/3}M_{smbh}^1/3 a_i/a_{circ1} ecc^2 GM_{smbh} = 4(M_{bin}/M_{smbh})^{2/3} (a_i/a_{circ1})(1/ecc^2)
        where :math:`V_{rel} = \sigma` say and :math:`b=R_H = a_{circ1} (q/3)^{1/3}`
        So :math:`defl = 2GM/ a_{circ1}(q/3)^2/3 ecc^2 10^14 (m/s)^2 (R/10^3r_g)^-1`
            :math:`= 2 6.7e-11 2.e31/`
        !!Note: when doing this for binaries. 
            Calculate velocity of encounter compared to a_bin.
            If binary is hard ie GM_bin/a_bin > m3v_rel^2 then:
            harden binary 
                a_bin -> a_bin -da_bin and
            new binary eccentricity 
                e_bin -> e_bin + de  
            and give  da_bin worth of binding energy to extra eccentricity of m3.
            If binary is soft ie GM_bin/a_bin <m3v_rel^2 then:
            soften binary 
                a_bin -> a_bin + da_bin and
            new binary eccentricity
                e_bin -> e_bin + de
            and remove da_bin worth of binary energy from eccentricity of m3.
    """
    # Find the e< crit_ecc. population. These are the (circularized) population that can form binaries.
    circ_prograde_population_indices = np.asarray(disk_star_pro_orbs_ecc <= disk_bh_pro_orb_ecc_crit).nonzero()[0]
    # Find the e> crit_ecc population. These are the interlopers that can perturb the circularized population
    ecc_prograde_population_indices = np.asarray(disk_star_pro_orbs_ecc > disk_bh_pro_orb_ecc_crit).nonzero()[0]

    # Get locations for circ population
    circ_prograde_population_locations = disk_star_pro_orbs_a[circ_prograde_population_indices]

    # Calculate epsilon --amount to subtract from disk_radius_outer for objects with orb_a > disk_radius_outer
    epsilon = disk_radius_outer * ((disk_star_pro_masses[circ_prograde_population_indices] / (3 * (disk_star_pro_masses[circ_prograde_population_indices] + smbh_mass)))**(1. / 3.)) * rng.uniform(size=circ_prograde_population_indices.size)

    # T_orb = pi (R/r_g)^1.5 (GM_smbh/c^2) = pi (R/r_g)^1.5 (GM_smbh*2e30/c^2)
    #      = pi (R/r_g)^1.5 (6.7e-11 2e38/27e24)= pi (R/r_g)^1.5 (1.3e11)s =(R/r_g)^1/5 (1.3e4)
    orbital_timescales_circ_pops = scipy.constants.pi*((disk_star_pro_orbs_a[circ_prograde_population_indices])**(1.5))*(2.e30*smbh_mass*scipy.constants.G)/(scipy.constants.c**(3.0)*3.15e7) 
    N_circ_orbs_per_timestep = timestep_duration_yr/orbital_timescales_circ_pops
    ecc_orb_min = disk_star_pro_orbs_a[ecc_prograde_population_indices]*(1.0-disk_star_pro_orbs_ecc[ecc_prograde_population_indices])
    ecc_orb_max = disk_star_pro_orbs_a[ecc_prograde_population_indices]*(1.0+disk_star_pro_orbs_ecc[ecc_prograde_population_indices])
    num_poss_ints = 0
    num_encounters = 0
    id_nums_poss_touch = []
    frac_rhill_sep = []
    if len(circ_prograde_population_indices) > 0:
        for i, circ_idx in enumerate(circ_prograde_population_indices):
            for j, ecc_idx in enumerate(ecc_prograde_population_indices):
                if (circ_prograde_population_locations[i] < ecc_orb_max[j] and circ_prograde_population_locations[i] > ecc_orb_min[j]):
                    # prob_encounter/orbit =hill sphere size/circumference of circ orbit =2RH/2pi a_circ1
                    # r_h = a_circ1(temp_bin_mass/3smbh_mass)^1/3 so prob_enc/orb = mass_ratio^1/3/pi
                    temp_bin_mass = disk_star_pro_masses[circ_idx] + disk_star_pro_masses[ecc_idx]
                    star_smbh_mass_ratio = temp_bin_mass/(3.0*smbh_mass)
                    mass_ratio_factor = (star_smbh_mass_ratio)**(1./3.)
                    prob_orbit_overlap = (1./scipy.constants.pi)*mass_ratio_factor
                    prob_enc_per_timestep = prob_orbit_overlap * N_circ_orbs_per_timestep[i]
                    if prob_enc_per_timestep > 1:
                        prob_enc_per_timestep = 1
                    random_uniform_number = rng.uniform(size=1)
                    if random_uniform_number < prob_enc_per_timestep:
                        num_encounters = num_encounters + 1
                        # if close encounter, pump ecc of circ orbiter to e=0.1 from near circular, and incr a_circ1 by 10%
                        # drop ecc of a_i by 10% and drop a_i by 10% (P.E. = -GMm/a)
                        # if already pumped in eccentricity, no longer circular, so don't need to follow other interactions
                        if disk_star_pro_orbs_ecc[circ_idx] <= disk_bh_pro_orb_ecc_crit:
                            disk_star_pro_orbs_ecc[circ_idx] = delta_energy_strong
                            disk_star_pro_orbs_a[circ_idx] = disk_star_pro_orbs_a[circ_idx]*(1.0 + delta_energy_strong)
                            # Catch for if orb_a > disk_radius_outer
                            if (disk_star_pro_orbs_a[circ_idx] > disk_radius_outer):
                                disk_star_pro_orbs_a[circ_idx] = disk_radius_outer - epsilon[i]
                            disk_star_pro_orbs_ecc[ecc_idx] = disk_star_pro_orbs_ecc[ecc_idx]*(1 - delta_energy_strong)
                            disk_star_pro_orbs_a[ecc_idx] = disk_star_pro_orbs_a[ecc_idx]*(1 - delta_energy_strong)
                            # Look for stars that are inside each other's Hill spheres and if so return them as mergers
                            separation = np.abs(disk_star_pro_orbs_a[circ_idx] - disk_star_pro_orbs_a[ecc_idx])
                            center_of_mass = np.average([disk_star_pro_orbs_a[circ_idx], disk_star_pro_orbs_a[ecc_idx]],
                                                        weights=[disk_star_pro_masses[circ_idx], disk_star_pro_masses[ecc_idx]])
                            rhill_poss_encounter = center_of_mass * ((disk_star_pro_masses[circ_idx] + disk_star_pro_masses[ecc_idx]) / (3. * smbh_mass)) ** (1./3.)
                            if (separation - rhill_poss_encounter < 0):
                                id_nums_poss_touch.append(np.array([disk_star_pro_id_nums[circ_idx], disk_star_pro_id_nums[ecc_idx]]))
                                frac_rhill_sep.append(separation / rhill_poss_encounter)
                    num_poss_ints = num_poss_ints + 1
            num_poss_ints = 0
            num_encounters = 0

    # Check finite
    assert np.isfinite(disk_star_pro_orbs_a).all(), \
        "Finite check failed for disk_star_pro_orbs_a"
    assert np.isfinite(disk_star_pro_orbs_ecc).all(), \
        "Finite check failed for disk_star_pro_orbs_ecc"
    assert np.all(disk_star_pro_orbs_a < disk_radius_outer), \
        "disk_star_pro_orbs_a contains values greater than disk_radius_outer"
    assert np.all(disk_star_pro_orbs_a > 0), \
        "disk_star_pro_orbs_a contains values <= 0"

    id_nums_poss_touch = np.array(id_nums_poss_touch)
    frac_rhill_sep = np.array(frac_rhill_sep)

    # Test if there are any duplicate pairs, if so only return ID numbers of pair with smallest fractional Hill sphere separation
    if np.unique(id_nums_poss_touch).shape != id_nums_poss_touch.flatten().shape:
        sort_idx = np.argsort(frac_rhill_sep)
        id_nums_poss_touch = id_nums_poss_touch[sort_idx]
        uniq_vals, unq_counts = np.unique(id_nums_poss_touch, return_counts=True)
        dupe_vals = uniq_vals[unq_counts > 1]
        dupe_rows = id_nums_poss_touch[np.any(np.isin(id_nums_poss_touch, dupe_vals), axis=1)]
        uniq_rows = id_nums_poss_touch[np.all(~np.isin(id_nums_poss_touch, dupe_vals), axis=1)]

        rm_rows = []
        for row in dupe_rows:
            dupe_indices = np.any(np.isin(dupe_rows, row), axis=1).nonzero()[0][1:]
            rm_rows.append(dupe_indices)
        rm_rows = np.unique(np.concatenate(rm_rows))
        keep_mask = np.ones(len(dupe_rows))
        keep_mask[rm_rows] = 0

        id_nums_touch = np.concatenate((dupe_rows[keep_mask.astype(bool)], uniq_rows))

    else:
        id_nums_touch = id_nums_poss_touch

<<<<<<< HEAD
=======
    id_nums_poss_touch = np.array(id_nums_poss_touch)
    frac_rhill_sep = np.array(frac_rhill_sep)

    # Test if there are any duplicate pairs, if so only return ID numbers of pair with smallest fractional Hill sphere separation
    if np.unique(id_nums_poss_touch).shape != id_nums_poss_touch.flatten().shape:
        sort_idx = np.argsort(frac_rhill_sep)
        id_nums_poss_touch = id_nums_poss_touch[sort_idx]
        uniq_vals, unq_counts = np.unique(id_nums_poss_touch, return_counts=True)
        dupe_vals = uniq_vals[unq_counts > 1]
        dupe_rows = id_nums_poss_touch[np.any(np.isin(id_nums_poss_touch, dupe_vals), axis=1)]
        uniq_rows = id_nums_poss_touch[np.all(~np.isin(id_nums_poss_touch, dupe_vals), axis=1)]

        rm_rows = []
        for row in dupe_rows:
            dupe_indices = np.any(np.isin(dupe_rows, row), axis=1).nonzero()[0][1:]
            rm_rows.append(dupe_indices)
        rm_rows = np.unique(np.concatenate(rm_rows))
        keep_mask = np.ones(len(dupe_rows))
        keep_mask[rm_rows] = 0

        id_nums_touch = np.concatenate((dupe_rows[keep_mask.astype(bool)], uniq_rows))

    else:
        id_nums_touch = id_nums_poss_touch

>>>>>>> 5bc5ab4c
    id_nums_touch = id_nums_touch.T
    return (disk_star_pro_orbs_a, disk_star_pro_orbs_ecc, id_nums_touch)


def circular_singles_encounters_prograde_star_bh(
        smbh_mass,
        disk_star_pro_orbs_a,
        disk_star_pro_masses,
        disk_star_pro_radius,
        disk_star_pro_orbs_ecc,
        disk_star_pro_id_nums,
        rstar_rhill_exponent,
        disk_bh_pro_orbs_a,
        disk_bh_pro_masses,
        disk_bh_pro_orbs_ecc,
        disk_bh_pro_id_nums,
        timestep_duration_yr,
        disk_bh_pro_orb_ecc_crit,
        delta_energy_strong,
        disk_radius_outer
        ):
    """"Adjust orb ecc due to encounters between 2 single circ pro stars

    Parameters
    ----------
    smbh_mass : float
        Mass [M_sun] of supermassive black hole
    disk_bh_pro_orbs_a : numpy.ndarray
        Orbital semi-major axes [r_{g,SMBH}] of prograde singleton star at start of a timestep (math:`r_g=GM_{SMBH}/c^2`) with :obj:`float` type
    disk_bh_pro_masses : numpy.ndarray
        Masses [M_sun] of prograde singleton star at start of timestep with :obj:`float` type
    disk_star_pro_radius : numpy.ndarray
        Radii [Rsun] of prograde singleton star at start of timestep with :obj: `float` type
    disk_bh_pro_orbs_ecc : numpy.ndarray
        Orbital eccentricity [unitless] of singleton prograde star with :obj:`float` type
    disk_star_pro_id_nums : numpy.ndarray
        ID numbers of singleton prograde stars
    rstar_rhill_exponent : float
        Exponent for the ratio of R_star / R_Hill. Default is 2
    timestep_duration_yr : float
        Length of timestep [yr]
    disk_bh_pro_orb_ecc_crit : float
        Critical orbital eccentricity [unitless] below which orbit is close enough to circularize
    delta_energy_strong : float
        Average energy change [units??] per strong encounter

    Returns
    -------
    disk_star_pro_orbs_a : numpy.ndarray
        Updated stars semi-major axis [r_{g,SMBH}] perturbed by dynamics with :obj:`float` type
    disk_star_pro_orbs_ecc : numpy.ndarray
        Updated stars orbital eccentricities [unitless] perturbed by dynamics with :obj:`float` type
    disk_star_pro_id_nums_touch : numpy.ndarray
        ID numbers of stars that will touch each other
    disk_bh_pro_orbs_a : numpy.ndarray
        Updated BH semi-major axis [r_{g,SMBH}] perturbed by dynamics with :obj:`float` type
    disk_bh_pro_orbs_ecc : numpy.ndarray
        Updated BH orbital eccentricities [unitless] perturbed by dynamics with :obj:`float` type

    Notes
    -----
    Return array of modified singleton star orbital eccentricities perturbed
    by encounters within :math:`f*R_{Hill}`, where f is some fraction/multiple of
    Hill sphere radius R_H

    Assume encounters between damped star (e<e_crit) and undamped star
    (e>e_crit) are the only important ones for now.
    Since the e<e_crit population is the most likely BBH merger source.

    1, find those orbiters with e<e_crit and their
        associated semi-major axes a_circ =[a_circ1, a_circ2, ..] and masses m_circ =[m_circ1,m_circ2, ..].

    2, calculate orbital timescales for a_circ1 and a_i and N_orbits/timestep. 
        For example, since
        :math:`T_orb =2\\pi \sqrt(a^3/GM_{smbh})`
        and
        .. math::
        a^3/GM_{smbh} = (10^3r_g)^3/GM_{smbh} = 10^9 (a/10^3r_g)^3 (GM_{smbh}/c^2)^3/GM_{smbh} \\
                    = 10^9 (a/10^3r_g)^3 (G M_{smbh}/c^3)^2 

        So
        .. math::
            T_orb   = 2\\pi 10^{4.5} (a/10^3r_g)^{3/2} GM_{smbh}/c^3 \\
                    = 2\\pi 10^{4.5} (a/10^3r_g)^{3/2} (6.7e-11*2e38/(3e8)^3) \\
                    = 2\\pi 10^{4.5} (a/10^3r_g)^{3/2} (13.6e27/27e24) \\
                    = \\pi 10^{7.5}  (a/10^3r_g)^{3/2} \\
                    ~ 3yr (a/10^3r_g)^3/2 (M_{smbh}/10^8M_{sun}) \\
        i.e. Orbit~3yr at 10^3r_g around a 10^8M_{sun} SMBH.
        Therefore in a timestep=1.e4yr, a BH at 10^3r_g orbits the SMBH N_orbit/timestep =3,000 times.

    3, among population of orbiters with e>e_crit,
        find those orbiters (a_i,e_i) where a_i*(1-e_i)< a_circ1,j <a_i*(1-e_i) for all members a_circ1,j of the circularized population 
        so we can test for possible interactions.

    4, calculate mutual Hill sphere R_H of candidate binary (a_circ1,j ,a_i).

    5, calculate ratio of 2R_H of binary to size of circular orbit, or (2R_H/2pi a_circ1,j)
        Hill sphere possible on both crossing inwards and outwards once per orbit, 
        so 2xHill sphere =4R_H worth of circular orbit will have possible encounter. 
        Thus, (4R_H/2pi a_circ1)= odds that a_circ1 is in the region of cross-over per orbit.
        For example, for BH at a_circ1 = 1e3r_g, 
            .. math:: R_h = a_{circ1}*(m_{circ1} + m_i/3M_{smbh})^1/3
            .. math:: = 0.004a_{circ1} (m_{circ1}/10M_{sun})^1/3 (m_i/10M_{sun})^1/3 (M_{smbh}/1e8M_{sun})^-1/3
        then
            ratio (4R_H/2pi a_circ1) = 0.008/pi ~ 0.0026 
            (ie around 1/400 odds that BH at a_circ1 is in either area of crossing)         

    6, calculate number of orbits of a_i in 1 timestep. 
        If e.g. N_orb(a_i)/timestep = 200 orbits per timestep of 10kyr, then 
        probability of encounter = (200orbits/timestep)*(4R_H/2pi a_circ1) ~ 0.5, 
                                or 50% odds of an encounter on this timestep between (a_circ1,j , a_i).
        If probability > 1, set probability = 1.
    7, draw a random number from the uniform [0,1] distribution and 
        if rng < probability of encounter, there is an encounter during the timestep
        if rng > probability of encounter, there is no encounter during the timestep

    8, if encounter:
        Take energy (de) from high ecc. a_i and give energy (de) to a_circ1,j
        de is average fractional energy change per encounter.
            So, a_circ1,j ->(1+de)a_circ1,j.    
                e_circ1,j ->(crit_ecc + de)
            and
                a_i       ->(1-de)a_i
                e_i       ->(1-de)e_i              
        Could be that average energy in gas-free cluster case is  
        assume average energy transfer = 20% perturbation (from Sigurdsson & Phinney 1993). 

        Further notes for self:
        sigma_ecc = sqrt(ecc^2 + incl^2)v_kep so if incl=0 deg (for now)
        En of ecc. interloper = 1/2 m_i sigma_ecc^2.
            Note: Can also use above logic for binary encounters except use binary binding energy instead.

        or later could try 
            Deflection angle defl = tan (defl) = dV_perp/V = 2GM/bV^2 kg^-1 m^3 s^-2 kg / m (m s^-1)^2
        so :math:`de/e =2GM/bV^2 = 2 G M_{bin}/0.5R_{hill}*\sigma^2`
        and :math:`R_hill = a_{circ1}*(M_{bin}/3M_{smbh})^1/3 and \sigma^2 =ecc^2*v_{kep}^2`
        So :math:`de/e = 4GM_{bin}/a_{circ1}(M_{bin}/3M_{smbh})^1/3 ecc^2 v_{kep}^2`
        and :math:`v_{kep} = \sqrt(GM_{smbh}/a_i)`
        So :math:`de/e = 4GM_{bin}^{2/3}M_{smbh}^1/3 a_i/a_{circ1} ecc^2 GM_{smbh} = 4(M_{bin}/M_{smbh})^{2/3} (a_i/a_{circ1})(1/ecc^2)
        where :math:`V_{rel} = \sigma` say and :math:`b=R_H = a_{circ1} (q/3)^{1/3}`
        So :math:`defl = 2GM/ a_{circ1}(q/3)^2/3 ecc^2 10^14 (m/s)^2 (R/10^3r_g)^-1`
            :math:`= 2 6.7e-11 2.e31/`
        !!Note: when doing this for binaries. 
            Calculate velocity of encounter compared to a_bin.
            If binary is hard ie GM_bin/a_bin > m3v_rel^2 then:
            harden binary 
                a_bin -> a_bin -da_bin and
            new binary eccentricity 
                e_bin -> e_bin + de  
            and give  da_bin worth of binding energy to extra eccentricity of m3.
            If binary is soft ie GM_bin/a_bin <m3v_rel^2 then:
            soften binary 
                a_bin -> a_bin + da_bin and
            new binary eccentricity
                e_bin -> e_bin + de
            and remove da_bin worth of binary energy from eccentricity of m3.
    """
    # We are comparing the CIRCULARIZED stars and the ECCENTRIC black holes
    # Find the e< crit_ecc. population. These are the (circularized) population that can form binaries.
    circ_prograde_population_indices = np.asarray(disk_star_pro_orbs_ecc <= disk_bh_pro_orb_ecc_crit).nonzero()[0]
    # Find the e> crit_ecc population. These are the interlopers that can perturb the circularized population
    ecc_prograde_population_indices = np.asarray(disk_bh_pro_orbs_ecc > disk_bh_pro_orb_ecc_crit).nonzero()[0]

    # Get locations for circ population
    circ_prograde_population_locations = disk_star_pro_orbs_a[circ_prograde_population_indices]

    # Calculate epsilon --amount to subtract from disk_radius_outer for objects with orb_a > disk_radius_outer
    epsilon_star = disk_radius_outer * ((disk_star_pro_masses[circ_prograde_population_indices] / (3 * (disk_star_pro_masses[circ_prograde_population_indices] + smbh_mass)))**(1. / 3.)) * rng.uniform(size=circ_prograde_population_indices.size)

    # T_orb = pi (R/r_g)^1.5 (GM_smbh/c^2) = pi (R/r_g)^1.5 (GM_smbh*2e30/c^2)
    #      = pi (R/r_g)^1.5 (6.7e-11 2e38/27e24)= pi (R/r_g)^1.5 (1.3e11)s =(R/r_g)^1/5 (1.3e4)
    orbital_timescales_circ_pops = scipy.constants.pi*((disk_star_pro_orbs_a[circ_prograde_population_indices])**(1.5))*(2.e30*smbh_mass*scipy.constants.G)/(scipy.constants.c**(3.0)*3.15e7) 
    N_circ_orbs_per_timestep = timestep_duration_yr/orbital_timescales_circ_pops
    ecc_orb_min = disk_bh_pro_orbs_a[ecc_prograde_population_indices]*(1.0-disk_bh_pro_orbs_a[ecc_prograde_population_indices])
    ecc_orb_max = disk_bh_pro_orbs_a[ecc_prograde_population_indices]*(1.0+disk_bh_pro_orbs_a[ecc_prograde_population_indices])
    num_poss_ints = 0
    num_encounters = 0
    id_nums_poss_touch = []
    frac_rhill_sep = []
    if len(circ_prograde_population_indices) > 0:
        for i, circ_idx in enumerate(circ_prograde_population_indices):
            for j, ecc_idx in enumerate(ecc_prograde_population_indices):
                if (circ_prograde_population_locations[i] < ecc_orb_max[j] and circ_prograde_population_locations[i] > ecc_orb_min[j]):
                    # prob_encounter/orbit =hill sphere size/circumference of circ orbit =2RH/2pi a_circ1
                    # r_h = a_circ1(temp_bin_mass/3smbh_mass)^1/3 so prob_enc/orb = mass_ratio^1/3/pi
                    temp_bin_mass = disk_star_pro_masses[circ_idx] + disk_bh_pro_masses[ecc_idx]
                    star_smbh_mass_ratio = temp_bin_mass/(3.0*smbh_mass)
                    mass_ratio_factor = (star_smbh_mass_ratio)**(1./3.)
                    prob_orbit_overlap = (1./scipy.constants.pi)*mass_ratio_factor
                    prob_enc_per_timestep = prob_orbit_overlap * N_circ_orbs_per_timestep[i]
                    if prob_enc_per_timestep > 1:
                        prob_enc_per_timestep = 1
                    random_uniform_number = rng.uniform(size=1)
                    if random_uniform_number < prob_enc_per_timestep:
                        num_encounters = num_encounters + 1
                        # if close encounter, pump ecc of circ orbiter to e=0.1 from near circular, and incr a_circ1 by 10%
                        # drop ecc of a_i by 10% and drop a_i by 10% (P.E. = -GMm/a)
                        # if already pumped in eccentricity, no longer circular, so don't need to follow other interactions
                        if disk_star_pro_orbs_ecc[circ_idx] <= disk_bh_pro_orb_ecc_crit:
                            disk_star_pro_orbs_ecc[circ_idx] = delta_energy_strong
                            disk_star_pro_orbs_a[circ_idx] = disk_star_pro_orbs_a[circ_idx]*(1.0 + delta_energy_strong)
                            # Catch for if orb_a > disk_radius_outer
                            if (disk_star_pro_orbs_a[circ_idx] > disk_radius_outer):
                                disk_star_pro_orbs_a[circ_idx] = disk_radius_outer - epsilon_star[i]
                            disk_bh_pro_orbs_ecc[ecc_idx] = disk_bh_pro_orbs_ecc[ecc_idx]*(1 - delta_energy_strong)
                            disk_bh_pro_orbs_a[ecc_idx] = disk_bh_pro_orbs_a[ecc_idx]*(1 - delta_energy_strong)
                            # Look for stars that are inside each other's Hill spheres and if so return them as mergers
                            separation = np.abs(disk_star_pro_orbs_a[circ_idx] - disk_bh_pro_orbs_a[ecc_idx])
                            center_of_mass = np.average([disk_star_pro_orbs_a[circ_idx], disk_bh_pro_orbs_a[ecc_idx]],
                                                        weights=[disk_star_pro_masses[circ_idx], disk_bh_pro_masses[ecc_idx]])
                            rhill_poss_encounter = center_of_mass * ((disk_star_pro_masses[circ_idx] + disk_bh_pro_masses[ecc_idx]) / (3. * smbh_mass)) ** (1./3.)
                            if (separation - rhill_poss_encounter < 0):
                                id_nums_poss_touch.append(np.array([disk_star_pro_id_nums[circ_idx], disk_bh_pro_id_nums[ecc_idx]]))
                                frac_rhill_sep.append(separation / rhill_poss_encounter)
                    num_poss_ints = num_poss_ints + 1
            num_poss_ints = 0
            num_encounters = 0

    # Check finite
    assert np.isfinite(disk_star_pro_orbs_a).all(), \
        "Finite check failed for disk_star_pro_orbs_a"
    assert np.isfinite(disk_star_pro_orbs_ecc).all(), \
        "Finite check failed for disk_star_pro_orbs_ecc"
    assert np.isfinite(disk_bh_pro_orbs_a).all(), \
        "Finite check failed for disk_bh_pro_orbs_a"
    assert np.isfinite(disk_bh_pro_orbs_ecc).all(), \
        "Finite check failed for disk_bh_pro_orbs_ecc"
    assert np.all(disk_star_pro_orbs_a < disk_radius_outer), \
        "disk_star_pro_orbs_a contains values greater than disk_radius_outer"
    assert np.all(disk_bh_pro_orbs_a < disk_radius_outer), \
        "disk_bh_pro_orbs_a contains values greater than disk_radius_outer"
    assert np.all(disk_bh_pro_orbs_a > 0), \
        "disk_bh_pro_orbs_a contains values <= 0"
    assert np.all(disk_star_pro_orbs_a > 0), \
        "disk_star_pro_orbs_a contains values <= 0"

    # Put ID nums array into correct shape
    id_nums_poss_touch = np.array(id_nums_poss_touch)
    frac_rhill_sep = np.array(frac_rhill_sep)

    # Test if there are any duplicate pairs, if so only return ID numbers of pair with smallest fractional Hill sphere separation
    if np.unique(id_nums_poss_touch).shape != id_nums_poss_touch.flatten().shape:
        sort_idx = np.argsort(frac_rhill_sep)
        id_nums_poss_touch = id_nums_poss_touch[sort_idx]
        uniq_vals, unq_counts = np.unique(id_nums_poss_touch, return_counts=True)
        dupe_vals = uniq_vals[unq_counts > 1]
        dupe_rows = id_nums_poss_touch[np.any(np.isin(id_nums_poss_touch, dupe_vals), axis=1)]
        uniq_rows = id_nums_poss_touch[np.all(~np.isin(id_nums_poss_touch, dupe_vals), axis=1)]

        rm_rows = []
        for row in dupe_rows:
            dupe_indices = np.any(np.isin(dupe_rows, row), axis=1).nonzero()[0][1:]
            rm_rows.append(dupe_indices)
        rm_rows = np.unique(np.concatenate(rm_rows))
        keep_mask = np.ones(len(dupe_rows))
        keep_mask[rm_rows] = 0

        id_nums_touch = np.concatenate((dupe_rows[keep_mask.astype(bool)], uniq_rows))

    else:
        id_nums_touch = id_nums_poss_touch

    id_nums_touch = id_nums_touch.T
    return (disk_star_pro_orbs_a, disk_star_pro_orbs_ecc, disk_bh_pro_orbs_a, disk_bh_pro_orbs_ecc, id_nums_touch)


def circular_binaries_encounters_ecc_prograde(
        smbh_mass,
        disk_bh_pro_orbs_a,
        disk_bh_pro_masses,
        disk_bh_pro_orbs_ecc,
        timestep_duration_yr,
        disk_bh_pro_orb_ecc_crit,
        delta_energy_strong,
        disk_bins_bhbh,
        disk_radius_outer
        ):
    """"Adjust orb eccentricities due to encounters between BBH and eccentric single BHs

    Return array of modified binary BH separations and eccentricities
    perturbed by encounters within f*R_Hill, for eccentric singleton
    population, where f is some fraction/multiple of Hill sphere radius R_H
    Right now assume f=1.

    Parameters
    ----------
    smbh_mass : float
        Mass [M_sun] of supermassive black hole
    disk_bh_pro_orbs_a : numpy.ndarray
        Orbital semi-major axes [r_{g,SMBH}] of prograde singleton BH at start of a timestep (math:`r_g=GM_{SMBH}/c^2`) with :obj:`float` type
    disk_bh_pro_masses : numpy.ndarray
        Masses [M_sun] of prograde singleton BH at start of timestep with :obj:`float` type
    disk_bh_pro_orbs_ecc : numpy.ndarray
        Orbital eccentricity [unitless] of singleton prograde BH with :obj:`float` type
    timestep_duration_yr : float
        Length of timestep [yr]
    disk_bh_pro_orb_ecc_crit : float
        Critical orbital eccentricity [unitless] below which orbit is close enough to circularize
    delta_energy_strong : float
        Average energy change [units??] per strong encounter
    disk_bins_bhbh : numpy.ndarray
        [21, bindex] mixed array containing properties of binary BBH, see add_to_binary_array function for
        complete description
    disk_radius_outer : float
        Outer radius of the inner disk (Rg)

    Returns
    -------
    disk_bins_bhbh : numpy.ndarray
        [21, bindex] mixed array, updated version of input after dynamical perturbations

    Notes
    -----
    Logic:
            0.  Find number of binaries in this timestep given by bindex
            1.  Find the binary center of mass (c.o.m.) and corresponding orbital velocities & binary total masses.
                disk_bins_bhbh[9,:] = bin c.o.m. = [R_bin1_orb_a,R_bin2_orb_a,...]. These are the orbital radii of the bins.
                disk_bins_bhbh[8,;] = bin_separation =[a_bin1,a_bin2,...]
                disk_bins_bhbh[2,:]+disk_bins_bhbh[3,:] = mass of binaries
                disk_bins_bhbh[13,:] = ecc of binary around com
                disk_bins_bhbh[18,:] = orb. ecc of binary com around SMBH
                Keplerian orbital velocity of the bin c.o.m. around SMBH: v_bin,i= sqrt(GM_SMBH/R_bin,i_com)= c/sqrt(R_bin,i_com)
            2.  Calculate the binary orbital time and N_orbits/timestep
                For example, since
                T_orb =2pi sqrt{bin,orb a}^3/GM_smbh)
                and {bin,orb a}^3/GM_smbh = (10^3r_g)^3/GM_smbh = 10^9 ({bin,orb a}/10^3r_g)^3 (GM_smbh/c^2)^3/GM_smbh 
                    = 10^9 ({bin,orb a}/10^3r_g)^3 (G M_smbh/c^3)^2 

                So,
                .. math::
                    T_{orb}
                    = 2\\pi 10^{4.5} (R_{bin,orb a}/10^3r_g)^{3/2} GM_{smbh}/c^3
                    = 2\\pi 10^{4.5} (R_{bin,orb a}/10^3r_g)^{3/2} (6.7e-11*2e38/(3e8)^3)
                    = 2\\pi 10^{4.5} (R_{bin,orb a}/10^3r_g)^{3/2} (13.6e27/27e24)
                    = \\pi 10^{7.5}  (R_{bin,orb a}/10^3r_g)^{3/2}
                    ~ 3.15 yr (R_{bin,orb a}/10^3r_g)^3/2 (M_smbh/10^8Msun)
                i.e. Orbit~3.15yr at 10^3r_g around a 10^8M_{sun} SMBH.
                Therefore in a timestep=1.e4yr, a binary at 10^3r_g orbits the SMBH N_orbit/timestep =3,000 times.
            3.  Calculate binding energy of bins = [GM1M2/sep_bin1, GMiMi+1,sep_bin2, ....] where sep_bin1 is in meters and M1,M2 are binary mass components in kg.
            4.  Find those single BH with e>e_crit and their
                associated semi-major axes a_ecc =[a_ecc1, a_ecc2, ..] and masses m_ecc =[m_ecc1,m_ecc2, ..]
                and calculate their average velocities v_ecc = [GM_smbh/a_ecc1, GM_smbh/a_ecc2,...]
            5.  Where (1-ecc_i)*a_ecc_i < R_bin_j_com < (1+ecc_i)*a_ecc_i, interaction possible
            6.  Among candidate encounters, calculate relative velocity of encounter.
                        :math:`v_{peri,i}=\\sqrt(Gm_{ecc,i}/a_{ecc,i}[1+ecc,i/1-ecc,i])`
                        :math:`v_{apo,i} =\\sqrt(Gm_{ecc,i}/a_{ecc,i}[1-ecc,i/1+ecc,i])`
                        :math:`v_{ecc,i} =\\sqrt(GM/a_{ecc_i})` ..average Keplerian vel.

                    :math:`v_{rel} = abs(v_{bin,i} - v_{ecc,i})`
            7. Calculate relative K.E. of tertiary, (1/2)m_ecc_i*v_rel_^2     
            8. Compare binding en of binary to K.E. of tertiary.
                Critical velocity for ionization of binary is v_crit, given by:
                    :math:`v_{crit} = \\sqrt(GM_1M_2(M_1+M_2+M_3)/M_3(M_1+M_2)a_{bin})
                If binary is hard ie GM_1M_2/a_bin > m3v_rel^2 then:
                    harden binary
                        a_bin -> a_bin -da_bin and
                    new binary eccentricity
                        e_bin -> e_bin + de 
                    and give  +da_bin worth of binding energy (GM_bin/(a_bin -da_bin) - GM_bin/a_bin) 
                    to extra eccentricity ecc_i and a_ecc,i of m_ecc,i.
                    Say average en of encounter is de=0.1 (10%) then binary a_bin shrinks by 10%, ecc_bin is pumped by 10%
                    And a_ecc_i shrinks by 10% and ecc_i also shrinks by 10%
                If binary is soft ie GM_bin/a_bin <m3v_rel^2 then:
                    if v_rel (effectively v_infty) > v_crit
                        ionize binary
                            update singleton array with 2 new BH with orbital eccentricity e_crit+de
                            remove binary from binary array
                    else if v_rel < v_crit
                        soften binary
                            a_bin -> a_bin + da_bin and
                        new binary eccentricity
                            e_bin -> e_bin + de
                        and remove -da_bin worth of binary energy from eccentricity of m3.
            Note1: Will need to test binary eccentricity each timestep.
                If bin_ecc> some value (0.9), check for da_bin due to GW bremsstrahlung at pericenter.
            9. As 4, except now include interactions between binaries and circularized BH. This should give us primarily
                hardening encounters as in Leigh+2018, since the v_rel is likely to be small for more binaries.

    Given array of binaries at locations [a_bbh1,a_bbh2] with 
    binary semi-major axes [a_bin1,a_bin2,...] and binary eccentricities [e_bin1,e_bin2,...],
    find all the single BH at locations a_i that within timestep 
        either pass between a_i(1-e_i)< a_bbh1 <a_i(1+e_i)

    Calculate velocity of encounter compared to a_bin.
    If binary is hard ie GM1M2/a_bin > m3v_rel^2 then:
      harden binary to a_bin = a_bin -da_bin and
      new binary eccentricity e_bin = e_bin + de around com and
      new binary orb eccentricity e_orb_com = e_orb_com + de and 
      now give  da_bin worth of binding energy to extra eccentricity of m3.
    If binary is soft ie GM_bin/a_bin <m3v_rel^2 then:
      soften binary to a_bin = a_bin + da_bin and
      new binary eccentricity e_bin = e_bin + de
      and take da_bin worth of binary energy from eccentricity of m3. 
    If binary is unbound ie GM_bin/a_bin << m3v_rel^2 then:
      remove binary from binary array
      add binary components m1,m2 back to singleton arrays with new orbital eccentricities e_1,e_2 from energy of encounter.
      Equipartition energy so m1v1^2 =m2 v_2^2 and 
      generate new individual orbital eccentricities e1=v1/v_kep_circ and e_2=v_2/v_kep_circ
      Take energy put into destroying binary from orb. eccentricity of m3.
    """

    # Set up constants
    solar_mass = u.solMass.to("kg")
    # eccentricity correction--do not let ecc>=1, catch and reset to 1-epsilon
    epsilon = 1e-8

    # Set up other values we need
    bin_masses = disk_bins_bhbh.mass_1 + disk_bins_bhbh.mass_2
    bin_velocities = const.c.value / np.sqrt(disk_bins_bhbh.bin_orb_a)
    bin_binding_energy = const.G.value * (solar_mass ** 2) * disk_bins_bhbh.mass_1 * disk_bins_bhbh.mass_2 / (si_from_r_g(smbh_mass, disk_bins_bhbh.bin_sep).to("meter")).value
    bin_orbital_times = 3.15 * (smbh_mass / 1.e8) * ((disk_bins_bhbh.bin_orb_a / 1.e3) ** 1.5)
    bin_orbits_per_timestep = timestep_duration_yr/bin_orbital_times

    # Find the e> crit_ecc population. These are the interlopers that can perturb the circularized population
    ecc_prograde_population_indices = np.asarray(disk_bh_pro_orbs_ecc >= disk_bh_pro_orb_ecc_crit).nonzero()[0]
    # Find their locations and masses
    ecc_prograde_population_locations = disk_bh_pro_orbs_a[ecc_prograde_population_indices]
    ecc_prograde_population_masses = disk_bh_pro_masses[ecc_prograde_population_indices]
    ecc_prograde_population_eccentricities = disk_bh_pro_orbs_ecc[ecc_prograde_population_indices]
    # Find min and max radii around SMBH for eccentric orbiters
    ecc_orb_min = ecc_prograde_population_locations * (1.0-ecc_prograde_population_eccentricities)
    ecc_orb_max = ecc_prograde_population_locations * (1.0+ecc_prograde_population_eccentricities)
    # Keplerian velocity of ecc prograde orbiter around SMBH (=c/sqrt(a/r_g))
    ecc_velocities = const.c.value / np.sqrt(ecc_prograde_population_locations)

    # Calculate epsilon --amount to subtract from disk_radius_outer for objects with orb_a > disk_radius_outer
    epsilon_orb_a = disk_radius_outer * ((ecc_prograde_population_masses / (3 * (ecc_prograde_population_masses + smbh_mass)))**(1. / 3.)) * rng.uniform(size=len(ecc_prograde_population_masses))

    if disk_bins_bhbh.num == 0:
        return (disk_bins_bhbh, disk_bh_pro_orbs_a, disk_bh_pro_orbs_ecc)

    # Create array of random numbers for the chances of encounters
    chances = rng.uniform(size=(disk_bins_bhbh.num, ecc_prograde_population_indices.size))

    # For each binary in blackholes_binary
    for i in range(0, disk_bins_bhbh.num):
        # We compare each single BH to that binary
        for j in range(0, len(ecc_prograde_population_indices)):
            # If binary com orbit lies inside eccentric orbit [min,max] radius
            # i.e. if R_m3_minimum lie inside R_bin_maximum and does R_m3_max lie outside R_bin_minimum
            if (1.0 - disk_bins_bhbh.bin_orb_ecc[i]) * disk_bins_bhbh.bin_orb_a[i] < ecc_orb_max[j] and (1.0 + disk_bins_bhbh.bin_orb_ecc[i]) * disk_bins_bhbh.bin_orb_a[i] > ecc_orb_min[j]:

                # Make a temporary Hill sphere treating binary + ecc interloper as a 'binary' = M_1+M_2+M_3
                # r_h = a_circ1(temp_bin_mass/3mass_smbh)^1/3 so prob_enc/orb = mass_ratio^1/3/pi

                temp_bin_mass = bin_masses[i] + ecc_prograde_population_masses[j]
                bh_smbh_mass_ratio = temp_bin_mass / (3.0 * smbh_mass)
                mass_ratio_factor = bh_smbh_mass_ratio ** (1./3.)
                prob_orbit_overlap = (1. / np.pi) * mass_ratio_factor
                prob_enc_per_timestep = prob_orbit_overlap * bin_orbits_per_timestep[i]
                # Cap prob_enc_per_timestep at 1
                if prob_enc_per_timestep > 1:
                    prob_enc_per_timestep = 1
                chances_of_encounter = chances[i][j]

                if chances_of_encounter < prob_enc_per_timestep:
                    # Perturb *this* ith binary depending on how hard it already is.
                    relative_velocities = np.abs(bin_velocities[i] - ecc_velocities[j])

                    # K.E. of interloper
                    ke_interloper = 0.5 * ecc_prograde_population_masses[j] * solar_mass * (relative_velocities ** 2.0)
                    hard = bin_binding_energy[i] - ke_interloper

                    if hard > 0:
                        # Binary is hard w.r.t interloper
                        # Change binary parameters; decr separation, incr ecc around bin_orb_a and orb_ecc
                        disk_bins_bhbh.bin_sep[i] = disk_bins_bhbh.bin_sep[i] * (1 - delta_energy_strong)
                        disk_bins_bhbh.bin_ecc[i] = disk_bins_bhbh.bin_ecc[i] * (1 + delta_energy_strong)
                        disk_bins_bhbh.bin_orb_ecc[i] = disk_bins_bhbh.bin_orb_ecc[i] * (1 + delta_energy_strong)
                        # Change interloper parameters; increase a_ecc, increase e_ecc
                        ecc_prograde_population_locations[j] = ecc_prograde_population_locations[j] * (1 + delta_energy_strong)
                        # Catch for if location > disk_radius_outer #
                        if (ecc_prograde_population_locations[j] > disk_radius_outer):
                            ecc_prograde_population_locations[j] = disk_radius_outer - epsilon_orb_a[j]
                        ecc_prograde_population_eccentricities[j] = ecc_prograde_population_eccentricities[j] * (1 + delta_energy_strong)

                    if hard < 0:
                        # Binary is soft w.r.t. interloper
                        # Check to see if binary is ionized
                        # Change binary parameters; incr bin separation, decr ecc around com, incr orb_ecc
                        disk_bins_bhbh.bin_sep[i] = disk_bins_bhbh.bin_sep[i] * (1 + delta_energy_strong)
                        disk_bins_bhbh.bin_ecc[i] = disk_bins_bhbh.bin_ecc[i] * (1 - delta_energy_strong)
                        disk_bins_bhbh.bin_orb_ecc[i] = disk_bins_bhbh.bin_orb_ecc[i] * (1 + delta_energy_strong)
                        # Change interloper parameters; decrease a_ecc, decrease e_ecc
                        ecc_prograde_population_locations[j] = ecc_prograde_population_locations[j] * (1 - delta_energy_strong)
                        ecc_prograde_population_eccentricities[j] = ecc_prograde_population_eccentricities[j] * (1 - delta_energy_strong)

                    # Catch if bin_ecc or bin_orb_ecc >= 1
                    if disk_bins_bhbh.bin_ecc[i] >= 1:
                        disk_bins_bhbh.bin_ecc[i] = 1.0 - epsilon
                    if disk_bins_bhbh.bin_orb_ecc[i] >= 1:
                        disk_bins_bhbh.bin_orb_ecc[i] = 1.0 - epsilon
                    # Catch if single BHs have ecc >= 1
                    if ecc_prograde_population_eccentricities[j] >= 1:
                        ecc_prograde_population_eccentricities[j] = 1.0 - epsilon

    # TODO: ALSO return new array of singletons with changed params.
    disk_bh_pro_orbs_a[ecc_prograde_population_indices] = ecc_prograde_population_locations
    disk_bh_pro_orbs_ecc[ecc_prograde_population_indices] = ecc_prograde_population_eccentricities

    # Check finite
    assert np.isfinite(disk_bins_bhbh.bin_sep).all(), \
        "Finite check failure: bin_separations"
    assert np.isfinite(disk_bins_bhbh.bin_orb_ecc).all(), \
        "Finite check failure: bin_orbital_eccentricities"
    assert np.isfinite(disk_bins_bhbh.bin_ecc).all(), \
        "Finite check failure: bin_eccentricities"
    assert np.all(ecc_prograde_population_locations < disk_radius_outer), \
        "ecc_prograde_population_locations has values greater than disk_radius_outer"
    assert np.all(ecc_prograde_population_locations > 0), \
        "ecc_prograde_population_locations contains values <= 0"
    assert np.all(disk_bins_bhbh.bin_sep > 0), \
        "disk_bins_bhbh.bin_sep contains values <= 0"

    return disk_bins_bhbh, disk_bh_pro_orbs_a, disk_bh_pro_orbs_ecc


def circular_binaries_encounters_circ_prograde(
        smbh_mass,
        disk_bh_pro_orbs_a,
        disk_bh_pro_masses,
        disk_bh_pro_orbs_ecc,
        timestep_duration_yr,
        disk_bh_pro_orb_ecc_crit,
        delta_energy_strong,
        disk_bins_bhbh,
        disk_radius_outer,
        mean_harden_energy_delta,
        var_harden_energy_delta
        ):
    """"Adjust orb ecc due to encounters btw BBH and circularized singles

    Parameters
    ----------

    smbh_mass : float
        Mass [M_sun] of supermassive black hole
    disk_bh_pro_orbs_a : numpy.ndarray
        Orbital semi-major axes [r_{g,SMBH}] of prograde singleton BH at start of a timestep (math:`r_g=GM_{SMBH}/c^2`) with :obj:`float` type
    disk_bh_pro_masses : numpy.ndarray
        Masses [M_sun] of prograde singleton BH at start of timestep with :obj:`float` type
    disk_bh_pro_orbs_ecc : numpy.ndarray
        Orbital eccentricity [unitless] of singleton prograde BH with :obj:`float` type
    timestep_duration_yr : float
        Length of timestep [yr]
    disk_bh_pro_orb_ecc_crit : float
        Critical orbital eccentricity [unitless] below which orbit is close enough to circularize
    delta_energy_strong : float
        Average energy change [units??] per strong encounter
    disk_bins_bhbh : numpy.ndarray
        [21, bindex] mixed array containing properties of binary BBH, see add_to_binary_array function for
        complete description
    disk_radius_outer : float
        Outer radius of the inner disk (Rg)
    var_harden_energy_delta : float
        Average energy exchanged in a strong 2 + 1 interaction that hardens the binary
    mean_harden_energy_delta : float
        Variance of the energy exchanged in a strong 2 + 1 interaction that hardens the binary

    Returns
    -------
    disk_bins_bhbh : numpy.ndarray
        [21, bindex] mixed array, updated version of input after dynamical perturbations

    Notes
    -----
    Return array of modified binary BH separations and eccentricities
    perturbed by encounters within f*R_Hill, for circularized singleton
    population, where f is some fraction/multiple of Hill sphere radius
    R_H
    Right now assume f=1.
    Logic:  
            0.  Find number of binaries in this timestep given by bindex
            1.  Find the binary center of mass (c.o.m.) and corresponding orbital velocities & binary total masses.
                disk_bins_bhbh[9,:] = bin c.o.m. = [R_bin1_orb_a,R_bin2_orb_a,...]. These are the orbital radii of the bins.
                disk_bins_bhbh[8,;] = bin_separation =[a_bin1,a_bin2,...]
                disk_bins_bhbh[2,:]+disk_bins_bhbh[3,:] = mass of binaries
                disk_bins_bhbh[13,:] = ecc of binary around com
                disk_bins_bhbh[18,:] = orb. ecc of binary com around SMBH
                Keplerian orbital velocity of the bin c.o.m. around SMBH: v_bin,i= sqrt(GM_SMBH/R_bin,i_com)= c/sqrt(R_bin,i_com)
            2.  Calculate the binary orbital time and N_orbits/timestep
                For example, since
                T_orb =2pi sqrt(R_bin_com^3/GM_smbh)
                and R_bin_com^3/GM_smbh = (10^3r_g)^3/GM_smbh = 10^9 (R_bin_com/10^3r_g)^3 (GM_smbh/c^2)^3/GM_smbh 
                    = 10^9 (R_bin_com/10^3r_g)^3 (G M_smbh/c^3)^2 

                So,
                .. math::
                    T_{orb}
                    = 2\\pi 10^{4.5} (R_{bin,orb a}/10^3r_g)^{3/2} GM_{smbh}/c^3
                    = 2\\pi 10^{4.5} (R_{bin,orb a}/10^3r_g)^{3/2} (6.7e-11*2e38/(3e8)^3)
                    = 2\\pi 10^{4.5} (R_{bin,orb a}/10^3r_g)^{3/2} (13.6e27/27e24)
                    = \\pi 10^{7.5}  (R_{bin,orb a}/10^3r_g)^{3/2}
                    ~ 3.15 yr (R_{bin,orb a}/10^3r_g)^3/2 (M_smbh/10^8Msun)
                i.e. Orbit~3.15yr at 10^3r_g around a 10^8M_{sun} SMBH.
                Therefore in a timestep=1.e4yr, a binary at 10^3r_g orbits the SMBH N_orbit/timestep =3,000 times.
            3.  Calculate binding energy of bins = [GM1M2/sep_bin1, GMiMi+1,sep_bin2, ....] where sep_bin1 is in meters and M1,M2 are binary mass components in kg.
            4.  Find those single BH with e>e_crit and their
                associated semi-major axes a_ecc =[a_ecc1, a_ecc2, ..] and masses m_ecc =[m_ecc1,m_ecc2, ..]
                and calculate their average velocities v_ecc = [GM_smbh/a_ecc1, GM_smbh/a_ecc2,...]
            5.  Where (1-ecc_i)*a_ecc_i < R_bin_j_com < (1+ecc_i)*a_ecc_i, interaction possible
            6.  Among candidate encounters, calculate relative velocity of encounter.
                        :math:`v_{peri,i}=\\sqrt(Gm_{ecc,i}/a_{ecc,i}[1+ecc,i/1-ecc,i])`
                        :math:`v_{apo,i} =\\sqrt(Gm_{ecc,i}/a_{ecc,i}[1-ecc,i/1+ecc,i])`
                        :math:`v_{ecc,i} =\\sqrt(GM/a_{ecc_i})` ..average Keplerian vel.

                    :math:`v_{rel} = abs(v_{bin,i} - v_{ecc,i})`
            7. Calculate relative K.E. of tertiary, (1/2)m_ecc_i*v_rel_^2
            8. Compare binding en of binary to K.E. of tertiary.
                Critical velocity for ionization of binary is v_crit, given by:
                    :math:`v_{crit} = \\sqrt(GM_1M_2(M_1+M_2+M_3)/M_3(M_1+M_2)a_{bin})
                If binary is hard ie GM_1M_2/a_bin > m3v_rel^2 then:
                    harden binary 
                        a_bin -> a_bin -da_bin and
                    new binary eccentricity
                        e_bin -> e_bin + de 
                    and give  +da_bin worth of binding energy (GM_bin/(a_bin -da_bin) - GM_bin/a_bin)
                    to extra eccentricity ecc_i and a_ecc,i of m_ecc,i.
                    Say average en of encounter is de=0.1 (10%) then binary a_bin shrinks by 10%, ecc_bin is pumped by 10%
                    And a_ecc_i shrinks by 10% and ecc_i also shrinks by 10%
                If binary is soft ie GM_bin/a_bin <m3v_rel^2 then:
                    if v_rel (effectively v_infty) > v_crit
                        ionize binary
                            update singleton array with 2 new BH with orbital eccentricity e_crit+de
                            remove binary from binary array
                    else if v_rel < v_crit
                        soften binary 
                            a_bin -> a_bin + da_bin and
                        new binary eccentricity
                            e_bin -> e_bin + de
                        and remove -da_bin worth of binary energy from eccentricity of m3.
            Note1: Will need to test binary eccentricity each timestep.
                If bin_ecc> some value (0.9), check for da_bin due to GW bremsstrahlung at pericenter.
            9. As 4, except now include interactions between binaries and circularized BH. This should give us primarily
                hardening encounters as in Leigh+2018, since the v_rel is likely to be small for more binaries.

    Given array of binaries at locations [a_bbh1,a_bbh2] with
    binary semi-major axes [a_bin1,a_bin2,...] and binary eccentricities [e_bin1,e_bin2,...],
    find all the single BH at locations a_i that within timestep
        either pass between a_i(1-e_i)< a_bbh1 <a_i(1+e_i)

    Calculate velocity of encounter compared to a_bin.
    If binary is hard ie GM1M2/a_bin > m3v_rel^2 then:
      harden binary to a_bin = a_bin -da_bin and
      new binary eccentricity e_bin = e_bin + de around com and
      new binary orb eccentricity e_orb_com = e_orb_com + de and
      now give  da_bin worth of binding energy to extra eccentricity of m3.
    If binary is soft ie GM_bin/a_bin <m3v_rel^2 then:
      soften binary to a_bin = a_bin + da_bin and
      new binary eccentricity e_bin = e_bin + de
      and take da_bin worth of binary energy from eccentricity of m3.
    If binary is unbound ie GM_bin/a_bin << m3v_rel^2 then:
      remove binary from binary array
      add binary components m1,m2 back to singleton arrays with new orbital eccentricities e_1,e_2 from energy of encounter.
      Equipartition energy so m1v1^2 =m2 v_2^2 and
      generate new individual orbital eccentricities e1=v1/v_kep_circ and e_2=v_2/v_kep_circ
      Take energy put into destroying binary from orb. eccentricity of m3.
    """

    # Housekeeping
    solar_mass = u.solMass.to("kg")

    # Magnitude of energy change to drive binary to merger in ~2 interactions in a strong encounter. Say de_strong=0.9
    # de_strong here refers to the perturbation of the binary around its center of mass
    # The energy in the exchange is assumed to come from the binary binding energy around its c.o.m.
    # delta_energy_strong (read into this module) refers to the perturbation of the orbit of the binary c.o.m. around the SMBH, which is not as strongly perturbed (we take an 'average' perturbation)

    # Pick from a normal distribution defined by the user, and bound it between 0 and 1.
    de_strong = max(0., min(1., rng.normal(mean_harden_energy_delta, var_harden_energy_delta)))

    # eccentricity correction--do not let ecc>=1, catch and reset to 1-epsilon
    epsilon = 1e-8

    # Set up arrays for later
    bin_masses = disk_bins_bhbh.mass_1 + disk_bins_bhbh.mass_2
    bin_velocities = const.c.value/np.sqrt(disk_bins_bhbh.bin_orb_a)
    bin_orbital_times = 3.15 * (smbh_mass / 1.e8) * ((disk_bins_bhbh.bin_orb_a / 1.e3) ** 1.5)
    bin_orbits_per_timestep = timestep_duration_yr / bin_orbital_times
    bin_binding_energy = const.G.value * (solar_mass ** 2.0) * disk_bins_bhbh.mass_1 * disk_bins_bhbh.mass_2 / (si_from_r_g(smbh_mass, disk_bins_bhbh.bin_sep).to("meter")).value

    # Find the e< crit_ecc population. These are the interlopers w. low encounter vel that can harden the circularized population
    circ_prograde_population_indices = np.asarray(disk_bh_pro_orbs_ecc <= disk_bh_pro_orb_ecc_crit).nonzero()[0]
    # Find their locations and masses
    circ_prograde_population_locations = disk_bh_pro_orbs_a[circ_prograde_population_indices]
    circ_prograde_population_masses = disk_bh_pro_masses[circ_prograde_population_indices]
    circ_prograde_population_eccentricities = disk_bh_pro_orbs_ecc[circ_prograde_population_indices]
    # Find min and max radii around SMBH for eccentric orbiters
    ecc_orb_min = disk_bh_pro_orbs_a[circ_prograde_population_indices]*(1.0-disk_bh_pro_orbs_ecc[circ_prograde_population_indices])
    ecc_orb_max = disk_bh_pro_orbs_a[circ_prograde_population_indices]*(1.0+disk_bh_pro_orbs_ecc[circ_prograde_population_indices])
    # Keplerian velocity of ecc prograde orbiter around SMBH (=c/sqrt(a/r_g))
    circ_velocities = const.c.value/np.sqrt(circ_prograde_population_locations)

    # Calculate epsilon --amount to subtract from disk_radius_outer for objects with orb_a > disk_radius_outer
    epsilon_orb_a = disk_radius_outer * ((circ_prograde_population_masses / (3 * (circ_prograde_population_masses + smbh_mass)))**(1. / 3.)) * rng.uniform(size=len(circ_prograde_population_masses))

    if (disk_bins_bhbh.num == 0):
        return (disk_bins_bhbh, disk_bh_pro_orbs_a, disk_bh_pro_orbs_ecc)

    # Set up random numbers
    chances = rng.uniform(size=(disk_bins_bhbh.num, len(circ_prograde_population_locations)))

    for i in range(0, disk_bins_bhbh.num):
        for j in range(0, len(circ_prograde_population_locations)):
            # If binary com orbit lies inside circ orbit [min,max] radius
            # i.e. does R_m3_minimum lie inside R_bin_maximum and does R_m3_max lie outside R_bin_minimum
            if (1.0 - disk_bins_bhbh.bin_orb_ecc[i]) * disk_bins_bhbh.bin_orb_a[i] < ecc_orb_max[j] and (1.0 + disk_bins_bhbh.bin_orb_ecc[i]) * disk_bins_bhbh.bin_orb_a[i] > ecc_orb_min[j]:
                # Make a temporary Hill sphere treating binary + ecc interloper as a 'binary' = M_1+M_2+M_3
                # r_h = a_circ1(temp_bin_mass/3smbh_mass)^1/3 so prob_enc/orb = mass_ratio^1/3/pi
                temp_bin_mass = bin_masses[i] + circ_prograde_population_masses[j]
                bh_smbh_mass_ratio = temp_bin_mass/(3.0 * smbh_mass)
                mass_ratio_factor = (bh_smbh_mass_ratio ** (1./3.))
                prob_orbit_overlap = (1. / np.pi) * mass_ratio_factor
                prob_enc_per_timestep = prob_orbit_overlap * bin_orbits_per_timestep[i]
                if prob_enc_per_timestep > 1:
                    prob_enc_per_timestep = 1

                chance_of_encounter = chances[i][j]
                if chance_of_encounter < prob_enc_per_timestep:
                    # Perturb *this* ith binary depending on how hard it already is.
                    # Find relative velocity of interloper in km/s so divide by 1.e3
                    rel_vel_ms = abs(bin_velocities[i] - circ_velocities[j])
                    # K.E. of interloper
                    ke_interloper = 0.5 * circ_prograde_population_masses[j] * solar_mass * (rel_vel_ms ** 2.0)
                    hard = bin_binding_energy[i] - ke_interloper

                    if (hard > 0):
                        # Binary is hard w.r.t interloper
                        # Change binary parameters; decr separation, incr ecc around com and orb_ecc
                        # de_strong here refers to the perturbation of the binary around its center of mass
                        # The energy in the exchange is assumed to come from the binary binding energy around its c.o.m.
                        # delta_energy_strong refers to the perturbation of the orbit of the binary c.o.m. around the SMBH, which is not as strongly perturbed (we take an 'average' perturbation) 
                        disk_bins_bhbh.bin_sep[i] = disk_bins_bhbh.bin_sep[i] * (1 - de_strong)
                        disk_bins_bhbh.bin_ecc[i] = disk_bins_bhbh.bin_ecc[i] * (1 + de_strong)
                        disk_bins_bhbh.bin_orb_ecc[i] = disk_bins_bhbh.bin_orb_ecc[i] * (1 + delta_energy_strong)
                        # Change interloper parameters; increase a_ecc, increase e_ecc
                        circ_prograde_population_locations[j] = circ_prograde_population_locations[j] * (1 + delta_energy_strong)
                        if (circ_prograde_population_locations[j] > disk_radius_outer):
                            circ_prograde_population_locations[j] = disk_radius_outer - epsilon_orb_a[j]
                        circ_prograde_population_eccentricities[j] = circ_prograde_population_eccentricities[j] * (1 + delta_energy_strong)

                    if hard < 0:
                        # Binary is soft w.r.t. interloper
                        # Check to see if binary is ionized
                        # Change binary parameters; incr bin separation, decr ecc around com, incr orb_ecc
                        disk_bins_bhbh.bin_sep[i] = disk_bins_bhbh.bin_sep[i] * (1 + delta_energy_strong)
                        disk_bins_bhbh.bin_ecc[i] = disk_bins_bhbh.bin_ecc[i] * (1 - delta_energy_strong)
                        disk_bins_bhbh.bin_orb_ecc[i] = disk_bins_bhbh.bin_orb_ecc[i] * (1 + delta_energy_strong)
                        # Change interloper parameters; decrease a_ecc, decrease e_ecc
                        circ_prograde_population_locations[j] = circ_prograde_population_locations[j] * (1 - delta_energy_strong)
                        if (circ_prograde_population_locations[j] > disk_radius_outer):
                            circ_prograde_population_locations[j] = disk_radius_outer - epsilon_orb_a[j]
                        circ_prograde_population_eccentricities[j] = circ_prograde_population_eccentricities[j] * (1 - delta_energy_strong)

                    # Catch where bin_orb_ecc and bin_ecc >= 1
                    if (disk_bins_bhbh.bin_ecc[i] >= 1):
                        disk_bins_bhbh.bin_ecc[i] = 1.0 - epsilon
                    if (disk_bins_bhbh.bin_orb_ecc[i] >= 1):
                        disk_bins_bhbh.bin_orb_ecc[i] = 1.0 - epsilon
                    # Catch where single BHs have ecc >= 1
                    if circ_prograde_population_eccentricities[j] >= 1:
                        circ_prograde_population_eccentricities[j] = 1.0 - epsilon

    disk_bh_pro_orbs_a[circ_prograde_population_indices] = circ_prograde_population_locations
    disk_bh_pro_orbs_ecc[circ_prograde_population_indices] = circ_prograde_population_eccentricities

    # Check finite
    assert np.isfinite(disk_bins_bhbh.bin_sep).all(), \
        "Finite check failure: bin_separations"
    assert np.isfinite(disk_bins_bhbh.bin_orb_ecc).all(), \
        "Finite check failure: bin_orbital_eccentricities"
    assert np.isfinite(disk_bins_bhbh.bin_ecc).all(), \
        "Finite check failure: bin_eccentricities"
    assert np.all(circ_prograde_population_locations < disk_radius_outer), \
        "ecc_prograde_population_locations has values greater than disk_radius_outer"
    assert np.all(circ_prograde_population_locations > 0), \
        "circ_prograde_population_locations contains values <= 0"
    assert np.all(disk_bins_bhbh.bin_sep > 0), \
        "disk_bins_bhbh.bin_sep contains values <= 0"

    return (disk_bins_bhbh, disk_bh_pro_orbs_a, disk_bh_pro_orbs_ecc)


def bin_spheroid_encounter(
        smbh_mass,
        timestep_duration_yr,
        disk_bins_bhbh,
        time_passed,
        nsc_bh_imf_powerlaw_index,
        delta_energy_strong,
        nsc_spheroid_normalization,
        mean_harden_energy_delta,
        var_harden_energy_delta
        ):
    """Perturb orbits due to encounters with spheroid (NSC) objects

    Parameters
    ----------
    smbh_mass : float
        Mass [M_sun] of supermassive black hole
    disk_bins_bhbh : numpy.ndarray
        [21, bindex] mixed array containing properties of binary BBH, see add_to_binary_array function for
        complete description
    time_passed : float
        Current time set [yr]
            nsc_bh_imf_powerlaw_index : float
            Powerlaw index of nuclear star cluster BH IMF (e.g. M^-2) [unitless]. User set (default = 2).
    timestep_duration_yr : float
        Length of timestep [yr]
    nsc_bh_imf_powerlaw_index : float
        Powerlaw index of nuclear star cluster BH IMF (e.g. M^-2) [unitless]. User set (default = 2).
    delta_energy_strong : float
        Average energy change [units??] per strong encounter
    nsc_spheroid_normalization : float
        Normalization factor [unitless] determines the departures from sphericity of
        the initial distribution of perturbers (1.0=spherical)
    var_harden_energy_delta : float
        Average energy exchanged in a strong 2 + 1 interaction that hardens the binary
    mean_harden_energy_delta : float
        Variance of the energy exchanged in a strong 2 + 1 interaction that hardens the binary


    Returns
    -------
    disk_bins_bhbh : [21, bindex] mixed array
        updated version of input after dynamical perturbations

    Notes
    -----
    Warning: the powerlaw index for the mass of perturbers is for BH
    but should be for stars, and the mode mass is hardcoded inside the fn

    Use Leigh+18 to figure out the rate at which spheroid encounters happen to binaries embedded in the disk
    Binaries at small disk radii encounter spheroid objects at high rate, particularly early on in the disk lifetime
    However, orbits at those small radii get captured quickly by the disk.

    From Fig.1 in Leigh+18, Rate of sph. encounter = 20/Myr at t=0, normalized to a_bin=1AU, R_disk=10^3r_g or 0.2/10kyr timestep.
    Introduce a spheroid normalization factor nsc_spheroid_normalization=1 (default) allowing for non-ideal NSC (previous episodes; disky populations etc). 
    Within 1Myr, for a dense model disk (e.g. Sirko & Goodman), most of those inner stellar orbits have been captured by the disk.
    So rate of sph. encounter ->0/Myr at t=1Myr since those orbits are gone (R<10^3r_g; assuming approx circular orbits!) for SG disk model
    For TQM disk model, rate of encounter slightly lower but non-zero.

    So, inside R_com<10^3r_g: (would be rt of enc =0.2 if nsc_spheroid_normalization=1)
    Assume: :math:`\text{Rate of encounter} = 0.2 (\text{nsc_spheroid_normalization}/1)(\text{timestep}/10kyr)^{-1} (R_{com}/10^3r_g)^{-1} (a_{bin}/1r_gM8)^{-2}`
    Generate random number from uniform [0,1] distribution and if <0.2 (normalized to above condition) then encounter

    Encounter rt starts at = :math:` 0.2 (\text{nsc_spheroid_normalization}/1)(\text{timestep}/10kyr)^{-1} (R_{com}/10^3r_g)^{-1} (a_{bin}/1r_gM8)^{-2}` at t=0
    decreases to          = :math:` 0. (\text{nsc_spheroid_normalization}/1)(\text{timestep}/10kyr)^{-1} (R_{com}/10^3r_g)^{-1} (a_{bin}/1r_gM8)^{-2}` (time_passed/1Myr)
    at R<10^3r_g.
    Outside: R_com>10^3r_g
    Normalize to rate at (R_com/10^4r_g) so that rate is non-zero at R_com=[1e3,1e4]r_g after 1Myr.
    Decrease rate with time, but ensure it goes to zero at R_com<1.e3r_g.

    So, rate of sph. encounter = 2/Myr at t=0, normalized to a_bin=1AU, R_disk=10^4r_g which is equivalently
    Encounter rate = 0.02 (nsc_spheroid_normalization/1)(timestep/10kyr)^-1 (R_com/10^4r_g)^-1 (a_bin/1r_gM8)^2
    Drop this by an order of magnitude over 1Myr.
    Encounter rate = 0.02 (timestep/10kyr)^-1 (R_com/10^4r_g)^-1 (a_bin/1r_gM8)^2 (time_passed/10kyr)^-1/2
    so ->0.002 after a Myr
    For R_com < 10^3r_g:
        if time_passed <=1Myr
            Encounter rt = 0.02*(nsc_spheroid_normalization/0.1)*(1-(1Myr/time_passed))(timestep/10kyr)^{-1}(R_com/10^3r_g)^-1 (a_bin/1r_gM8)^2 ....(1)
        if time_passed >1Myr
            Encounter rt = 0
    For R_com > 10^3r_g:
        Encounter rt = 0.002 *(nsc_spheroid_normalization/0.1)* (timestep/10kyr)^-1 (R_com/10^4r_g)^-1 (a_bin/1r_gM8)^2 (time_passed/10kyr)^-1/2 ....(2)

    Return corrected binary with spin angles projected onto new L_bin. So can calculate chi_p (in plane components of spin)
    Return new binary inclination angle w.r.t disk
    Harden/soften/ionize binary as appropriate

    Orbital angular momentum:
    Binary orbital angular momentum is
        L_bin =M_bin*v_orb_bin X R_com
    Spheroid orbital angular momentum is
        L3=m3*v3 X R3
    where m3,v3,R3 are the mass, velocity and semi-major axis of tertiary encounter.

    Draw m3 from IMF random distrib. BUT mostly stars early on!
    TO DO: Switch from spheroid stars to spheroid BH at late time
    Draw a3 from uniform distribution a3=[10^-0.5,0.5]a_bbh say. v_3= c/sqrt(R_3)
    Ratio of L3/Lbin =(m3/M_bin)*sqrt(R3/R_com)....(3)
    so L3 = ratio*Lbin

    Resultant L_bin must be the resultant in a parallelogram of L3 (one side) and L_bin(other side)

    Angle of encounter:
    If angle of encounter between BBH and M3 (angle_enc)<|90deg|, ie angle_enc is in [0-90deg,270-360deg] then: 
    L_bin_new = sqrt(L3^2 + L_bin^2 + 2L3L_bin cos(angle_enc)) ....(4)
              = sqrt( (1+ratio^2)L_bin^2 + 2ratioL_bin^2 cos(angle_enc))
              = sqrt((1+ratio^2) + 2ratio*cos(angle_enc)) L_bin_old
    else if angle_enc is in [90deg,270 deg]
    L_bin_new = sqrt(L3^2 + L_bin^2 - 2L3L_bin cos(angle_enc)) ....(5)
              = sqrt((1+ratio^2) - 2ratio*cos(angle_end))L_bin_old
    and
    L_bin_new/L_bin = v_b_new x R_com_new/ v_b_old x R_com_old
    and for Keplerian vels
    v_b_com = sqrt(GM_smbh/a_com) so

    L_bin_new/L_bin_old = sqrt(a_com_new/a_com_old) ....(6)

    So new BBH semi-major axis:
    a_com_new = (L_bin_new/L_bin_old)^2 *(a_com_old) ....(7)

    Angle of encounter:
    M3 has some random angle (i3) in the spheroid wrt disk (i=0deg) & BBH (also presumed i=0deg).
    But, over time, spheroid population (of STARS) with small inclination angles wrt disk
    (i=0 deg) are captured by disk (takes ~1Myr in SG disk; Fabj+20)
    So, at t=0, start with drawing from uniform distribution of i3=[0,360]
    After 1Myr in a SG disk, we want all the spheroid (star!) encounters inside R=1000r_g to go to zero.
    Over time remove e.g. i3=[0,+/-15], so draw from [15,345] next timestep
    Then remove i3 =+/-[15,30] so draw from [30,330] etc.
    So,
    if crit_time =1.e6 #1Myr
    then
    excluded_angles =(time_passed/crit_time)*180
    select from i3 = [excluded angles,360-excluded angles]
    So:

    crit_time=1.e6
    if time_passed < crit_time
        excluded_angles = (time_passed/crit_time)*180
        if R<10^3r_g
            #Draw random integer in range [excluded_angles,360-(excluded_angles)]
            i3 = rng.randint(excluded_angles, 360-(excluded_angles))....(8)

    Calculate velocity of encounter compared to a_bin.
    Ignore what happens to m3, since it's a random draw from the NSC and we are not tracking individual NSC components.
    If binary is hard ie GM1M2/a_bin > m3v_rel^2 then:
      harden binary to a_bin = a_bin -da_bin and
      new binary eccentricity e_bin = e_bin + de around com and
      new binary orb eccentricity e_orb_com = e_orb_com + de
    If binary is soft ie GM_bin/a_bin <m3v_rel^2 then:
      soften binary to a_bin = a_bin + da_bin and
      new binary eccentricity e_bin = e_bin + de
    """

    # Units of r_g normalized to 1AU around a 10^8Msun SMBH
    dist_in_rg_m8 = 1.0 * (1.0e8/smbh_mass)

    # Critical time (in yrs) for capture of all BH with a<1e3r_g (default is 1Myr for Sirko & Goodman (2003) disk)
    crit_time = 1.e6
    # Critical disk radius (in units of r_g,SMBH) where after crit_time, all the spheroid orbits are captured.
    crit_radius = 1.e3
    # Solar mass in units of kg
    solar_mass = u.solMass.to("kg")
    # Magnitude of energy change to drive binary to merger in ~2 interactions in a strong encounter. Say de_strong=0.9
    # de_strong here refers to the perturbation of the binary around its center of mass
    # The energy in the exchange is assumed to come from the binary binding energy around its c.o.m.
    # delta_energy_strong refers to the perturbation of the orbit of the binary c.o.m. around the SMBH, which is not as strongly perturbed (we take an 'average' perturbation) 

    # Pick from a normal distribution defined by the user, and bound it between 0 and 1.
    de_strong = max(0., min(1., rng.normal(mean_harden_energy_delta, var_harden_energy_delta)))

    # eccentricity correction--do not let ecc>=1, catch and reset to 1-epsilon
    epsilon = 1e-8
    # Spheroid normalization to allow for non-ideal NSC (cored/previous AGN episodes/disky population concentration/whatever)

    # Set up binary properties we need for later
    bin_mass = disk_bins_bhbh.mass_1 + disk_bins_bhbh.mass_2
    bin_velocities = const.c.value / np.sqrt(disk_bins_bhbh.bin_orb_a)
    bin_binding_energy = const.G.value * (solar_mass ** 2) * disk_bins_bhbh.mass_1 * disk_bins_bhbh.mass_2 / (si_from_r_g(smbh_mass, disk_bins_bhbh.bin_sep).to("meter")).value

    # Calculate encounter rate for each binary based on bin_orb_a, binary size, and time_passed
    # Set up array of encounter rates filled with -1
    enc_rate = np.full(disk_bins_bhbh.num, -1.5)

    # Set encounter rate if bin_orb_a < crit_radius
    enc_rate[(disk_bins_bhbh.bin_orb_a < crit_radius) & (time_passed <= crit_time)] = 0.02 * (nsc_spheroid_normalization / 0.1) * (1.0 - (time_passed / 1.e6)) * ((disk_bins_bhbh.bin_sep[(disk_bins_bhbh.bin_orb_a < crit_radius) & (time_passed <= crit_time)] / dist_in_rg_m8) ** 2.0) / ((timestep_duration_yr / 1.e4) * (disk_bins_bhbh.bin_orb_a[(disk_bins_bhbh.bin_orb_a < crit_radius) & (time_passed <= crit_time)] / 1.e3))
    enc_rate[(disk_bins_bhbh.bin_orb_a < crit_radius) & (time_passed > crit_time)] = 0.0

    # Set encounter rate if bin_orb_a > crit_radius
    enc_rate[(disk_bins_bhbh.bin_orb_a > crit_radius)] = 0.002 * (nsc_spheroid_normalization / 0.1) * ((disk_bins_bhbh.bin_sep[(disk_bins_bhbh.bin_orb_a > crit_radius)] / dist_in_rg_m8) ** 2.0) / ((timestep_duration_yr / 1.e4) * (disk_bins_bhbh.bin_orb_a[(disk_bins_bhbh.bin_orb_a > crit_radius)] / 1.e4) * np.sqrt(time_passed / 1.e4))
    # If enc_rate still has negative values throw error
    if (np.sum(enc_rate < 0) > 0):
        print("enc_rate",enc_rate)
        raise RuntimeError("enc_rate not being set in bin_spheroid_encounter")

    # If bin_orb_a == crit_radius throw error
    if (np.sum(disk_bins_bhbh.bin_orb_a == crit_radius) > 0):
        print("SMBH mass:", smbh_mass)
        print("bin_orb_a:", disk_bins_bhbh.bin_orb_a[disk_bins_bhbh.bin_orb_a == crit_radius])
        print("crit_radius:", crit_radius)
        raise RuntimeError("Unrecognized bin_orb_a")

    # Based on estimated encounter rate, calculate if binary actually has a spheroid encounter
    chances_of_encounter = rng.uniform(size=disk_bins_bhbh.num)
    encounter_index = np.where(chances_of_encounter < enc_rate)[0]
    num_encounters = np.size(encounter_index)

    if (num_encounters > 0):

        # Set up arrays for changed blackholes_binary parameters
        bin_orb_a = disk_bins_bhbh.bin_orb_a[encounter_index].copy()
        bin_sep = disk_bins_bhbh.bin_sep[encounter_index].copy()
        bin_ecc = disk_bins_bhbh.bin_ecc[encounter_index].copy()
        bin_orb_ecc = disk_bins_bhbh.bin_orb_ecc[encounter_index].copy()
        bin_orb_inc = disk_bins_bhbh.bin_orb_inc[encounter_index].copy()

        # Have already generated spheroid interaction, so a_3 is not far off a_bbh (unless super high ecc). 
        # Assume a_3 is similar to a_bbh (within a factor of O(3), so allowing for modest relative eccentricity)    
        # i.e. a_3=[10^-0.5,10^0.5]*a_bbh.

        # Calculate interloper parameters
        # NOTE: Stars should be most common sph component. Switch to BH after some long time.
        mode_star = 2.0
        mass_3 = (rng.pareto(nsc_bh_imf_powerlaw_index, size=num_encounters) + 1) * mode_star
        radius_3 = bin_orb_a * (10 ** (-0.5 + rng.uniform(size=num_encounters)))
        # K.E_3 in Joules
        # Keplerian velocity of ecc prograde orbiter around SMBH (=c/sqrt(a/r_g))
        velocity_3 = const.c.value / np.sqrt(radius_3)
        relative_velocities = np.abs(bin_velocities[encounter_index] - velocity_3)
        ke_3 = 0.5 * mass_3 * solar_mass * (relative_velocities ** 2.0)

        # Compare orbital angular momentum for interloper and binary
        # Ratio of L3/Lbin =(m3/M_bin)*sqrt(R3/R_com)
        L_ratio = (mass_3 / bin_mass[encounter_index]) * np.sqrt(radius_3 / bin_orb_a)

        excluded_angles = np.full(num_encounters, -100.5)

        # If time_passed < crit_time then gradually decrease angles i3 available at a < 1000r_g
        if (time_passed < crit_time):
            # Set up arrays for angles
            excluded_angles[radius_3 < crit_radius] = (time_passed/crit_time) * 180

            # If radius_3 > crit_radius make grind down much slower at >1000r_g (say all captured in 20 Myr for < 5e4r_g)
            excluded_angles[radius_3 > crit_radius] = 0.05 * (time_passed/crit_time) * 180

        elif time_passed >= crit_time:
            # No encounters inside R < 10^3 r_g
            excluded_angles[radius_3 < crit_radius] = 360

            # If radius_3 > crit_radius all stars captured out to 1e4r_g after 100 Myr
            excluded_angles[radius_3 > crit_radius] = 0.01 * (time_passed / crit_time) * 180

        # If excluded_angles has any negative elements throw error
        if (np.sum(excluded_angles < 0) > 0):
            print("excluded_angles",excluded_angles)
            raise RuntimeError("excluded_angles not being set in bin_spheroid_encounter")

        # Draw random integer in range [excluded_angles,360-(excluded_angles)]
        # i3 in units of degrees
        # where 0 deg = disk mid-plane prograde, 180 deg= disk mid-plane retrograde,
        # 90deg = aligned with L_disk, 270 deg = anti-aligned with disk)
        #
        # Vera: somebody set excluded_angles = 360 to indicate that all
        #   angles should be excluded. However, this causes the whole
        #   pipeline to crash. This is a temporary fix.
        include_mask = excluded_angles < 360
        include_index = encounter_index[include_mask]
        excluded_angles[~include_mask] = 0.
        i3 = rng.randint(low=excluded_angles, high=360-excluded_angles)
        # Convert i3 to radians
        i3_rad = np.radians(i3)

        # Ionize/soften/harden binary if appropriate
        hard = bin_binding_energy[encounter_index] - ke_3
        # Create mask for hard and soft
        mask_hard = hard > 0
        mask_soft = hard < 0

        # If hard > 0 binary is hard wrt interloper
        # Change binary parameters: decrease separation, increase ecc around bin_orb_a and orb_ecc
        bin_sep[mask_hard] = bin_sep[mask_hard] * (1 - de_strong)
        bin_ecc[mask_hard] = bin_ecc[mask_hard] * (1 + de_strong)
        bin_orb_ecc[mask_hard] = bin_orb_ecc[mask_hard] * (1 + delta_energy_strong)
        # Ignore interloper parameters, since just drawing randomly from IMF population

        # If hard < 0 binary is soft wrt interloper
        # Change binary parameters: increase separation, decrease ecc around bin_orb_a, increase orb_ecc
        bin_sep[mask_soft] = bin_sep[mask_soft] * (1 + delta_energy_strong)
        bin_ecc[mask_soft] = bin_ecc[mask_soft] * (1 - delta_energy_strong)
        bin_orb_ecc[mask_soft] = bin_orb_ecc[mask_soft] * (1 + delta_energy_strong)

        # Catch if bin_ecc or bin_orb_ecc >= 1
        bin_ecc[bin_ecc >= 1.0] = 1.0 - epsilon
        bin_orb_ecc[bin_orb_ecc >= 1.0] = 1.0 - epsilon

        # New angle of binary wrt disk (in radians)
        bin_orb_inc[(L_ratio < 1)] = bin_orb_inc[(L_ratio < 1)] + L_ratio[L_ratio < 1] * (i3_rad[L_ratio < 1]/2.0)
        bin_orb_inc[(L_ratio > 1)] = bin_orb_inc[(L_ratio > 1)] + (1./L_ratio[L_ratio > 1]) * (i3_rad[L_ratio > 1]/2.0)

        disk_bins_bhbh.bin_sep[include_index] = bin_sep[include_mask]
        disk_bins_bhbh.bin_ecc[include_index] = bin_ecc[include_mask]
        disk_bins_bhbh.bin_orb_ecc[include_index] = bin_orb_ecc[include_mask]
        disk_bins_bhbh.bin_orb_inc[include_index] = bin_orb_inc[include_mask]

    assert np.all(disk_bins_bhbh.bin_sep > 0), \
        "disk_bins_bhbh.bin_sep contains values <= 0"

    return (disk_bins_bhbh)


def bin_recapture(blackholes_binary, timestep_duration_yr):
    """Recapture BBH that has orbital inclination >0 post spheroid encounter

    Parameters
    ----------
    blackholes_binary : AGNBinaryBlackHole
        binary black holes
    timestep_duration_yr : float
        Length of timestep [yr]

    Returns
    -------
    blackholes_binary : AGNBinaryBlackHole
        Binary black holes with binary orbital inclination [radian] updated

    Notes
    -----
    Purely bogus scaling does not account for real disk surface density.
    From Fabj+20, if i<5deg (=(5deg/180deg)*pi=0.09rad), time to recapture a BH in SG disk is 1Myr (M_b/10Msun)^-1(R/10^4r_g)
    if i=[5,15]deg =(0.09-0.27rad), time to recapture a BH in SG disk is 50Myrs(M_b/10Msun)^-1 (R/10^4r_g)
    For now, ignore if i>15deg (>0.27rad)
    """
    # Critical inclinations (5deg,15deg for SG disk model)
    crit_inc1 = 0.09
    crit_inc2 = 0.27

    idx_gtr_0 = blackholes_binary.bin_orb_inc > 0

    if (idx_gtr_0.shape[0] == 0):
        return (blackholes_binary)

    bin_orb_inc = blackholes_binary.bin_orb_inc[idx_gtr_0]
    bin_mass = blackholes_binary.mass_1[idx_gtr_0] + blackholes_binary.mass_2[idx_gtr_0]
    bin_orb_a = blackholes_binary.bin_orb_a[idx_gtr_0]

    less_crit_inc1_mask = bin_orb_inc < crit_inc1
    bwtwn_crit_inc1_inc2_mask = (bin_orb_inc > crit_inc1) & (bin_orb_inc < crit_inc2)

    # is bin orbital inclination <5deg in SG disk?
    bin_orb_inc[less_crit_inc1_mask] = bin_orb_inc[less_crit_inc1_mask] * (1. - ((timestep_duration_yr/1e6) * (bin_mass[less_crit_inc1_mask] / 10.) * (bin_orb_a[less_crit_inc1_mask] / 1.e4)))
    bin_orb_inc[bwtwn_crit_inc1_inc2_mask] = bin_orb_inc[bwtwn_crit_inc1_inc2_mask] * (1. - ((timestep_duration_yr/5.e7) * (bin_mass[bwtwn_crit_inc1_inc2_mask] / 10.) * (bin_orb_a[bwtwn_crit_inc1_inc2_mask] / 1.e4)))

    blackholes_binary.bin_orb_inc[idx_gtr_0] = bin_orb_inc

    assert np.isfinite(blackholes_binary.bin_orb_inc).all(), \
        "Finite check failure: blackholes_binary.bin_orb_inc"

    return (blackholes_binary)


def bh_near_smbh(
        smbh_mass,
        disk_bh_pro_orbs_a,
        disk_bh_pro_masses,
        disk_bh_pro_orbs_ecc,
        timestep_duration_yr,
        inner_disk_outer_radius,
        disk_inner_stable_circ_orb,
        ):
    """Evolve semi-major axis of single BH near SMBH according to Peters64

    Test whether there are any BH near SMBH. 
    Flag if anything within min_safe_distance (default=50r_g) of SMBH.
    Time to decay into SMBH can be parameterized from Peters(1964) as:
    .. math:: t_{gw} =38Myr (1-e^2)(7/2) (a/50r_{g})^4 (M_{smbh}/10^8M_{sun})^3 (m_{bh}/10M_{sun})^{-1}

    Parameters
    ----------
    smbh_mass : float
        Mass [M_sun] of supermassive black hole
    disk_bh_pro_orbs_a : numpy.ndarray
        Orbital semi-major axes [r_{g,SMBH}] of prograde singleton BH at start of a timestep (math:`r_g=GM_{SMBH}/c^2`) with :obj:`float` type
    disk_bh_pro_masses : numpy.ndarray
        Masses [M_sun] of prograde singleton BH at start of timestep with :obj:`float` type
    disk_bh_pro_orbs_ecc : numpy.ndarray
        Orbital eccentricity [unitless] of singleton prograde BH with :obj:`float` type
    timestep_duration_yr : float
        Length of timestep [yr]
    inner_disk_outer_radius : float
        Outer radius of the inner disk [r_{g,SMBH}]
    disk_inner_stable_circ_orb : float
        Innermost stable circular orbit around the SMBH [r_{g,SMBH}]

    Returns
    -------
    disk_bh_pro_orbs_a : numpy.ndarray
        Semi-major axis [r_{g,SMBH}] of prograde singleton BH at end of timestep assuming only GW evolution
    """
    num_bh = disk_bh_pro_orbs_a.shape[0]
    # Calculate min_safe_distance in r_g
    min_safe_distance = max(disk_inner_stable_circ_orb, inner_disk_outer_radius)

    # Create a new bh_pro_orbs array
    new_disk_bh_pro_orbs_a = disk_bh_pro_orbs_a.copy()
    # Estimate the eccentricity factor for orbital decay time
    ecc_factor_arr = (1.0 - (disk_bh_pro_orbs_ecc)**(2.0))**(7/2)
    # Estimate the orbital decay time of each bh
    decay_time_arr = time_of_orbital_shrinkage(
        smbh_mass*u.solMass,
        disk_bh_pro_masses*u.solMass,
        si_from_r_g(smbh_mass*u.solMass, disk_bh_pro_orbs_a),
        0*u.m,
    )
    # Estimate the number of timesteps to decay
    decay_timesteps = decay_time_arr.to('yr').value / timestep_duration_yr
    # Estimate decrement
    decrement_arr = (1.0-(1./decay_timesteps))
    # Fix decrement
    decrement_arr[decay_timesteps == 0.] = 0.
    # Estimate new location
    new_location_r_g = decrement_arr * disk_bh_pro_orbs_a
    # Check location
    new_location_r_g[new_location_r_g < 1.] = 1.
    # Only update when less than min_safe_distance
    new_disk_bh_pro_orbs_a[disk_bh_pro_orbs_a < min_safe_distance] = new_location_r_g

    assert np.isfinite(new_disk_bh_pro_orbs_a).all(), \
        "Finite check failure: new_disk_bh_pro_orbs_a"

    return new_disk_bh_pro_orbs_a<|MERGE_RESOLUTION|>--- conflicted
+++ resolved
@@ -456,34 +456,6 @@
     else:
         id_nums_touch = id_nums_poss_touch
 
-<<<<<<< HEAD
-=======
-    id_nums_poss_touch = np.array(id_nums_poss_touch)
-    frac_rhill_sep = np.array(frac_rhill_sep)
-
-    # Test if there are any duplicate pairs, if so only return ID numbers of pair with smallest fractional Hill sphere separation
-    if np.unique(id_nums_poss_touch).shape != id_nums_poss_touch.flatten().shape:
-        sort_idx = np.argsort(frac_rhill_sep)
-        id_nums_poss_touch = id_nums_poss_touch[sort_idx]
-        uniq_vals, unq_counts = np.unique(id_nums_poss_touch, return_counts=True)
-        dupe_vals = uniq_vals[unq_counts > 1]
-        dupe_rows = id_nums_poss_touch[np.any(np.isin(id_nums_poss_touch, dupe_vals), axis=1)]
-        uniq_rows = id_nums_poss_touch[np.all(~np.isin(id_nums_poss_touch, dupe_vals), axis=1)]
-
-        rm_rows = []
-        for row in dupe_rows:
-            dupe_indices = np.any(np.isin(dupe_rows, row), axis=1).nonzero()[0][1:]
-            rm_rows.append(dupe_indices)
-        rm_rows = np.unique(np.concatenate(rm_rows))
-        keep_mask = np.ones(len(dupe_rows))
-        keep_mask[rm_rows] = 0
-
-        id_nums_touch = np.concatenate((dupe_rows[keep_mask.astype(bool)], uniq_rows))
-
-    else:
-        id_nums_touch = id_nums_poss_touch
-
->>>>>>> 5bc5ab4c
     id_nums_touch = id_nums_touch.T
     return (disk_star_pro_orbs_a, disk_star_pro_orbs_ecc, id_nums_touch)
 
