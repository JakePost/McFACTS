--- conflicted
+++ resolved
@@ -152,9 +152,6 @@
             and remove da_bin worth of binary energy from eccentricity of m3.
     """
 
-<<<<<<< HEAD
-    #Find the e< crit_ecc. population. These are the (circularized) population that can form binaries.
-=======
     # Set up new_disk_bh_pro_orbs_ecc
     new_disk_bh_pro_orbs_ecc=np.empty_like(disk_bh_pro_orbs_ecc)
 
@@ -163,7 +160,6 @@
     mass_ratio = disk_bh_pro_masses/smbh_mass
 
     # Find the e< crit_ecc. population. These are the (circularized) population that can form binaries.
->>>>>>> 8bc5a14c
     circ_prograde_population = np.ma.masked_where(disk_bh_pro_orbs_ecc > disk_bh_pro_orb_ecc_crit, disk_bh_pro_orbs_ecc)
     # Find the e> crit_ecc population. These are the interlopers that can perturb the circularized population
     ecc_prograde_population = np.ma.masked_where(disk_bh_pro_orbs_ecc < disk_bh_pro_orb_ecc_crit, disk_bh_pro_orbs_ecc)
@@ -1343,37 +1339,5 @@
     new_location_r_g[new_location_r_g < 1.] = 1.
     # Only update when less than min_safe_distance
     new_disk_bh_pro_orbs_a[disk_bh_pro_orbs_a < min_safe_distance] = new_location_r_g
-<<<<<<< HEAD
-
-    """
-    for i in range(0,num_bh):
-        if disk_bh_pro_orbs_a[i] < min_safe_distance:
-            ecc_factor = (1.0 - (disk_bh_pro_orbs_ecc[i])**(2.0))**(7/2)
-            dist_factor = (disk_bh_pro_orbs_a[i]/min_safe_distance)**(4)
-            mass_factor = (10.0/disk_bh_pro_masses[i])
-            smbh_factor = (smbh_mass/1.e8)**(3)
-            # Decay time in units Myrs
-            decay_time = 38.0*ecc_factor*dist_factor*mass_factor*smbh_factor
-            # timestep is in units of yrs, so ratio decay_time*1.e6 (yrs)/timestep(yrs) = no. of timesteps to decay into SMBH
-            decay_time_factor = decay_time*1.e6/timestep_duration_yr
-            # catch issues when decay_time_factor = 0 with an if statement here (if location already=0)
-            if decay_time_factor == 0.0:
-                decrement = 0.0
-            else:
-                decrement = (1.0-(1/decay_time_factor))
-            # So drop prograde_bh_location[i] by value (1/decay_time_factor) on this timestep
-            new_location = decrement*disk_bh_pro_orbs_a[i]
-            #FIX THIS: Change orb_ecc as appropriate and return with disk_bh_pro_orbs_a.
-            if new_location <1.0:
-                new_location = 1.0
-
-            disk_bh_pro_orbs_a[i] = new_location
-
-    print(disk_bh_pro_orbs_a)
-    print(new_disk_bh_pro_orbs_a)
-    raise Exception
-    """
-=======
     
->>>>>>> 8bc5a14c
     return new_disk_bh_pro_orbs_a