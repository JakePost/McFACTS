"""Module for handling dynamical interactions.

Contains multiple functions which are each mocked up versions of a
dynamical mechanism. Of varying fidelity to reality. Also contains
GW orbital evolution for BH in the inner disk, which should probably
move elsewhere.
"""
import time
import numpy as np
import scipy

import astropy.units as u
import astropy.constants as const

from mcfacts.mcfacts_random_state import rng
from mcfacts.physics.point_masses import time_of_orbital_shrinkage
from mcfacts.physics.point_masses import si_from_r_g, r_g_from_units


def circular_singles_encounters_prograde(
        smbh_mass,
        disk_bh_pro_orbs_a,
        disk_bh_pro_masses,
        disk_bh_pro_orbs_ecc,
        timestep_duration_yr,
        disk_bh_pro_orb_ecc_crit,
        delta_energy_strong,
        disk_radius_outer
        ):
    """"Adjust orb ecc due to encounters between 2 single circ pro BH

    Parameters
    ----------
    smbh_mass : float
        Mass [M_sun] of supermassive black hole
    disk_bh_pro_orbs_a : numpy.ndarray
        Orbital semi-major axes [r_{g,SMBH}] of prograde singleton BH at start of a timestep (math:`r_g=GM_{SMBH}/c^2`) with :obj:`float` type
    disk_bh_pro_masses : numpy.ndarray
        Masses [M_sun] of prograde singleton BH at start of timestep with :obj:`float` type
    disk_bh_pro_orbs_ecc : numpy.ndarray
        Orbital eccentricity [unitless] of singleton prograde BH with :obj:`float` type
    timestep_duration_yr : float
        Length of timestep [yr]
    disk_bh_pro_orb_ecc_crit : float
        Critical orbital eccentricity [unitless] below which orbit is close enough to circularize
    delta_energy_strong : float
        Average energy change [units??] per strong encounter
    disk_radius_outer : float
        Outer radius of the inner disk (Rg)

    Returns
    -------
    disk_bh_pro_orbs_a : numpy.ndarray
        Updated BH semi-major axis [r_{g,SMBH}] perturbed by dynamics with :obj:`float` type
    disk_bh_pro_orbs_ecc : numpy.ndarray
        Updated BH orbital eccentricities [unitless] perturbed by dynamics with :obj:`float` type

    Notes
    -----
    Return array of modified singleton BH orbital eccentricities perturbed
    by encounters within :math:`f*R_{Hill}`, where f is some fraction/multiple of
    Hill sphere radius R_H

    Assume encounters between damped BH (e<e_crit) and undamped BH
    (e>e_crit) are the only important ones for now.
    Since the e<e_crit population is the most likely BBH merger source.

    1, find those orbiters with e<e_crit and their
        associated semi-major axes a_circ =[a_circ1, a_circ2, ..] and masses m_circ =[m_circ1,m_circ2, ..].

    2, calculate orbital timescales for a_circ1 and a_i and N_orbits/timestep. 
        For example, since
        :math:`T_orb =2\\pi \sqrt(a^3/GM_{smbh})`
        and
        .. math::
        a^3/GM_{smbh} = (10^3r_g)^3/GM_{smbh} = 10^9 (a/10^3r_g)^3 (GM_{smbh}/c^2)^3/GM_{smbh} \\
                    = 10^9 (a/10^3r_g)^3 (G M_{smbh}/c^3)^2 

        So
        .. math::
            T_orb   = 2\\pi 10^{4.5} (a/10^3r_g)^{3/2} GM_{smbh}/c^3 \\
                    = 2\\pi 10^{4.5} (a/10^3r_g)^{3/2} (6.7e-11*2e38/(3e8)^3) \\
                    = 2\\pi 10^{4.5} (a/10^3r_g)^{3/2} (13.6e27/27e24) \\
                    = \\pi 10^{7.5}  (a/10^3r_g)^{3/2} \\
                    ~ 3yr (a/10^3r_g)^3/2 (M_{smbh}/10^8M_{sun}) \\
        i.e. Orbit~3yr at 10^3r_g around a 10^8M_{sun} SMBH.
        Therefore in a timestep=1.e4yr, a BH at 10^3r_g orbits the SMBH N_orbit/timestep =3,000 times.

    3, among population of orbiters with e>e_crit,
        find those orbiters (a_i,e_i) where a_i*(1-e_i)< a_circ1,j <a_i*(1-e_i) for all members a_circ1,j of the circularized population 
        so we can test for possible interactions.

    4, calculate mutual Hill sphere R_H of candidate binary (a_circ1,j ,a_i).

    5, calculate ratio of 2R_H of binary to size of circular orbit, or (2R_H/2pi a_circ1,j)
        Hill sphere possible on both crossing inwards and outwards once per orbit, 
        so 2xHill sphere =4R_H worth of circular orbit will have possible encounter. 
        Thus, (4R_H/2pi a_circ1)= odds that a_circ1 is in the region of cross-over per orbit.
        For example, for BH at a_circ1 = 1e3r_g, 
            .. math:: R_h = a_{circ1}*(m_{circ1} + m_i/3M_{smbh})^1/3
            .. math:: = 0.004a_{circ1} (m_{circ1}/10M_{sun})^1/3 (m_i/10M_{sun})^1/3 (M_{smbh}/1e8M_{sun})^-1/3
        then
            ratio (4R_H/2pi a_circ1) = 0.008/pi ~ 0.0026 
            (ie around 1/400 odds that BH at a_circ1 is in either area of crossing)         

    6, calculate number of orbits of a_i in 1 timestep. 
        If e.g. N_orb(a_i)/timestep = 200 orbits per timestep of 10kyr, then 
        probability of encounter = (200orbits/timestep)*(4R_H/2pi a_circ1) ~ 0.5, 
                                or 50% odds of an encounter on this timestep between (a_circ1,j , a_i).
        If probability > 1, set probability = 1.
    7, draw a random number from the uniform [0,1] distribution and 
        if rng < probability of encounter, there is an encounter during the timestep
        if rng > probability of encounter, there is no encounter during the timestep

    8, if encounter:
        Take energy (de) from high ecc. a_i and give energy (de) to a_circ1,j
        de is average fractional energy change per encounter.
            So, a_circ1,j ->(1+de)a_circ1,j.    
                e_circ1,j ->(crit_ecc + de)
            and
                a_i       ->(1-de)a_i
                e_i       ->(1-de)e_i              
        Could be that average energy in gas-free cluster case is  
        assume average energy transfer = 20% perturbation (from Sigurdsson & Phinney 1993). 

        Further notes for self:
        sigma_ecc = sqrt(ecc^2 + incl^2)v_kep so if incl=0 deg (for now)
        En of ecc. interloper = 1/2 m_i sigma_ecc^2.
            Note: Can also use above logic for binary encounters except use binary binding energy instead.

        or later could try 
            Deflection angle defl = tan (defl) = dV_perp/V = 2GM/bV^2 kg^-1 m^3 s^-2 kg / m (m s^-1)^2
        so :math:`de/e =2GM/bV^2 = 2 G M_{bin}/0.5R_{hill}*\sigma^2`
        and :math:`R_hill = a_{circ1}*(M_{bin}/3M_{smbh})^1/3 and \sigma^2 =ecc^2*v_{kep}^2`
        So :math:`de/e = 4GM_{bin}/a_{circ1}(M_{bin}/3M_{smbh})^1/3 ecc^2 v_{kep}^2`
        and :math:`v_{kep} = \sqrt(GM_{smbh}/a_i)`
        So :math:`de/e = 4GM_{bin}^{2/3}M_{smbh}^1/3 a_i/a_{circ1} ecc^2 GM_{smbh} = 4(M_{bin}/M_{smbh})^{2/3} (a_i/a_{circ1})(1/ecc^2)
        where :math:`V_{rel} = \sigma` say and :math:`b=R_H = a_{circ1} (q/3)^{1/3}`
        So :math:`defl = 2GM/ a_{circ1}(q/3)^2/3 ecc^2 10^14 (m/s)^2 (R/10^3r_g)^-1`
            :math:`= 2 6.7e-11 2.e31/`
        !!Note: when doing this for binaries. 
            Calculate velocity of encounter compared to a_bin.
            If binary is hard ie GM_bin/a_bin > m3v_rel^2 then:
            harden binary 
                a_bin -> a_bin -da_bin and
            new binary eccentricity 
                e_bin -> e_bin + de  
            and give  da_bin worth of binding energy to extra eccentricity of m3.
            If binary is soft ie GM_bin/a_bin <m3v_rel^2 then:
            soften binary 
                a_bin -> a_bin + da_bin and
            new binary eccentricity
                e_bin -> e_bin + de
            and remove da_bin worth of binary energy from eccentricity of m3.
    """
    # Find the e< crit_ecc. population. These are the (circularized) population that can form binaries.
    circ_prograde_population_indices = np.asarray(disk_bh_pro_orbs_ecc <= disk_bh_pro_orb_ecc_crit).nonzero()[0]
    # Find the e> crit_ecc population. These are the interlopers that can perturb the circularized population
    ecc_prograde_population_indices = np.asarray(disk_bh_pro_orbs_ecc > disk_bh_pro_orb_ecc_crit).nonzero()[0]

    # Get locations for circ population
    circ_prograde_population_locations = disk_bh_pro_orbs_a[circ_prograde_population_indices]

    # Calculate epsilon --amount to subtract from disk_radius_outer for objects with orb_a > disk_radius_outer
    epsilon = disk_radius_outer * ((disk_bh_pro_masses[circ_prograde_population_indices] / (3 * (disk_bh_pro_masses[circ_prograde_population_indices] + smbh_mass)))**(1. / 3.)) * rng.uniform(size=circ_prograde_population_indices.size)

    # T_orb = pi (R/r_g)^1.5 (GM_smbh/c^2) = pi (R/r_g)^1.5 (GM_smbh*2e30/c^2)
    #      = pi (R/r_g)^1.5 (6.7e-11 2e38/27e24)= pi (R/r_g)^1.5 (1.3e11)s =(R/r_g)^1/5 (1.3e4)
    orbital_timescales_circ_pops = np.pi*((disk_bh_pro_orbs_a[circ_prograde_population_indices])**(1.5))*(2.e30*smbh_mass*const.G.value)/(const.c.value**(3.0)*3.15e7)
    N_circ_orbs_per_timestep = timestep_duration_yr/orbital_timescales_circ_pops
    ecc_orb_min = disk_bh_pro_orbs_a[ecc_prograde_population_indices]*(1.0-disk_bh_pro_orbs_ecc[ecc_prograde_population_indices])
    ecc_orb_max = disk_bh_pro_orbs_a[ecc_prograde_population_indices]*(1.0+disk_bh_pro_orbs_ecc[ecc_prograde_population_indices])
    num_poss_ints = 0
    num_encounters = 0
    if len(circ_prograde_population_indices) > 0:
        for i, circ_idx in enumerate(circ_prograde_population_indices):
            for j, ecc_idx in enumerate(ecc_prograde_population_indices):
                if (circ_prograde_population_locations[i] < ecc_orb_max[j] and circ_prograde_population_locations[i] > ecc_orb_min[j]):
                    # prob_encounter/orbit =hill sphere size/circumference of circ orbit =2RH/2pi a_circ1
                    # r_h = a_circ1(temp_bin_mass/3smbh_mass)^1/3 so prob_enc/orb = mass_ratio^1/3/pi
                    temp_bin_mass = disk_bh_pro_masses[circ_idx] + disk_bh_pro_masses[ecc_idx]
                    bh_smbh_mass_ratio = temp_bin_mass/(3.0*smbh_mass)
                    mass_ratio_factor = (bh_smbh_mass_ratio)**(1./3.)
                    prob_orbit_overlap = (1./np.pi)*mass_ratio_factor
                    prob_enc_per_timestep = prob_orbit_overlap * N_circ_orbs_per_timestep[i]
                    if prob_enc_per_timestep > 1:
                        prob_enc_per_timestep = 1
                    random_uniform_number = rng.uniform(size=1)
                    if random_uniform_number < prob_enc_per_timestep:
                        num_encounters = num_encounters + 1
                        # if close encounter, pump ecc of circ orbiter to e=0.1 from near circular, and incr a_circ1 by 10%
                        # drop ecc of a_i by 10% and drop a_i by 10% (P.E. = -GMm/a)
                        # if already pumped in eccentricity, no longer circular, so don't need to follow other interactions
                        if disk_bh_pro_orbs_ecc[circ_idx] <= disk_bh_pro_orb_ecc_crit:
                            disk_bh_pro_orbs_ecc[circ_idx] = delta_energy_strong
                            disk_bh_pro_orbs_a[circ_idx] = disk_bh_pro_orbs_a[circ_idx]*(1.0 + delta_energy_strong)
                            # Catch for if orb_a > disk_radius_outer
                            if (disk_bh_pro_orbs_a[circ_idx] > disk_radius_outer):
                                disk_bh_pro_orbs_a[circ_idx] = disk_radius_outer - epsilon[i]
                            disk_bh_pro_orbs_ecc[ecc_idx] = disk_bh_pro_orbs_ecc[ecc_idx]*(1 - delta_energy_strong)
                            disk_bh_pro_orbs_a[ecc_idx] = disk_bh_pro_orbs_a[ecc_idx]*(1 - delta_energy_strong)
                    num_poss_ints = num_poss_ints + 1
            num_poss_ints = 0
            num_encounters = 0

    # Check finite
    assert np.isfinite(disk_bh_pro_orbs_a).all(), \
        "Finite check failed for disk_bh_pro_orbs_a"
    assert np.isfinite(disk_bh_pro_orbs_ecc).all(), \
        "Finite check failed for disk_bh_pro_orbs_ecc"
    assert np.all(disk_bh_pro_orbs_a < disk_radius_outer), \
        "disk_bh_pro_orbs_a contains values greater than disk_radius_outer"
    assert np.all(disk_bh_pro_orbs_a > 0), \
        "disk_bh_pro_orbs_a contains values <= 0"

    return (disk_bh_pro_orbs_a, disk_bh_pro_orbs_ecc)


def circular_singles_encounters_prograde_stars(
        smbh_mass,
        disk_star_pro_orbs_a,
        disk_star_pro_masses,
        disk_star_pro_radius,
        disk_star_pro_orbs_ecc,
        disk_star_pro_id_nums,
        rstar_rhill_exponent,
        timestep_duration_yr,
        disk_bh_pro_orb_ecc_crit,
        delta_energy_strong,
        disk_radius_outer
        ):
    """"Adjust orb ecc due to encounters between 2 single circ pro stars

    Parameters
    ----------
    smbh_mass : float
        Mass [M_sun] of supermassive black hole
    disk_bh_pro_orbs_a : numpy.ndarray
        Orbital semi-major axes [r_{g,SMBH}] of prograde singleton star at start of a timestep (math:`r_g=GM_{SMBH}/c^2`) with :obj:`float` type
    disk_bh_pro_masses : numpy.ndarray
        Masses [M_sun] of prograde singleton star at start of timestep with :obj:`float` type
    disk_star_pro_radius : numpy.ndarray
        Radii [Rsun] of prograde singleton star at start of timestep with :obj: `float` type
    disk_bh_pro_orbs_ecc : numpy.ndarray
        Orbital eccentricity [unitless] of singleton prograde star with :obj:`float` type
    disk_star_pro_id_nums : numpy.ndarray
        ID numbers of singleton prograde stars
    rstar_rhill_exponent : float
        Exponent for the ratio of R_star / R_Hill. Default is 2
    timestep_duration_yr : float
        Length of timestep [yr]
    disk_bh_pro_orb_ecc_crit : float
        Critical orbital eccentricity [unitless] below which orbit is close enough to circularize
    delta_energy_strong : float
        Average energy change [units??] per strong encounter

    Returns
    -------
    disk_star_pro_orbs_a : numpy.ndarray
        Updated BH semi-major axis [r_{g,SMBH}] perturbed by dynamics with :obj:`float` type
    disk_star_pro_orbs_ecc : numpy.ndarray
        Updated BH orbital eccentricities [unitless] perturbed by dynamics with :obj:`float` type
    disk_star_pro_id_nums_touch : numpy.ndarray
        ID numbers of stars that will touch each other

    Notes
    -----
    Return array of modified singleton star orbital eccentricities perturbed
    by encounters within :math:`f*R_{Hill}`, where f is some fraction/multiple of
    Hill sphere radius R_H

    Assume encounters between damped star (e<e_crit) and undamped star
    (e>e_crit) are the only important ones for now.
    Since the e<e_crit population is the most likely BBH merger source.

    1, find those orbiters with e<e_crit and their
        associated semi-major axes a_circ =[a_circ1, a_circ2, ..] and masses m_circ =[m_circ1,m_circ2, ..].

    2, calculate orbital timescales for a_circ1 and a_i and N_orbits/timestep. 
        For example, since
        :math:`T_orb =2\\pi \sqrt(a^3/GM_{smbh})`
        and
        .. math::
        a^3/GM_{smbh} = (10^3r_g)^3/GM_{smbh} = 10^9 (a/10^3r_g)^3 (GM_{smbh}/c^2)^3/GM_{smbh} \\
                    = 10^9 (a/10^3r_g)^3 (G M_{smbh}/c^3)^2 

        So
        .. math::
            T_orb   = 2\\pi 10^{4.5} (a/10^3r_g)^{3/2} GM_{smbh}/c^3 \\
                    = 2\\pi 10^{4.5} (a/10^3r_g)^{3/2} (6.7e-11*2e38/(3e8)^3) \\
                    = 2\\pi 10^{4.5} (a/10^3r_g)^{3/2} (13.6e27/27e24) \\
                    = \\pi 10^{7.5}  (a/10^3r_g)^{3/2} \\
                    ~ 3yr (a/10^3r_g)^3/2 (M_{smbh}/10^8M_{sun}) \\
        i.e. Orbit~3yr at 10^3r_g around a 10^8M_{sun} SMBH.
        Therefore in a timestep=1.e4yr, a BH at 10^3r_g orbits the SMBH N_orbit/timestep =3,000 times.

    3, among population of orbiters with e>e_crit,
        find those orbiters (a_i,e_i) where a_i*(1-e_i)< a_circ1,j <a_i*(1-e_i) for all members a_circ1,j of the circularized population 
        so we can test for possible interactions.

    4, calculate mutual Hill sphere R_H of candidate binary (a_circ1,j ,a_i).

    5, calculate ratio of 2R_H of binary to size of circular orbit, or (2R_H/2pi a_circ1,j)
        Hill sphere possible on both crossing inwards and outwards once per orbit, 
        so 2xHill sphere =4R_H worth of circular orbit will have possible encounter. 
        Thus, (4R_H/2pi a_circ1)= odds that a_circ1 is in the region of cross-over per orbit.
        For example, for BH at a_circ1 = 1e3r_g, 
            .. math:: R_h = a_{circ1}*(m_{circ1} + m_i/3M_{smbh})^1/3
            .. math:: = 0.004a_{circ1} (m_{circ1}/10M_{sun})^1/3 (m_i/10M_{sun})^1/3 (M_{smbh}/1e8M_{sun})^-1/3
        then
            ratio (4R_H/2pi a_circ1) = 0.008/pi ~ 0.0026 
            (ie around 1/400 odds that BH at a_circ1 is in either area of crossing)         

    6, calculate number of orbits of a_i in 1 timestep. 
        If e.g. N_orb(a_i)/timestep = 200 orbits per timestep of 10kyr, then 
        probability of encounter = (200orbits/timestep)*(4R_H/2pi a_circ1) ~ 0.5, 
                                or 50% odds of an encounter on this timestep between (a_circ1,j , a_i).
        If probability > 1, set probability = 1.
    7, draw a random number from the uniform [0,1] distribution and 
        if rng < probability of encounter, there is an encounter during the timestep
        if rng > probability of encounter, there is no encounter during the timestep

    8, if encounter:
        Take energy (de) from high ecc. a_i and give energy (de) to a_circ1,j
        de is average fractional energy change per encounter.
            So, a_circ1,j ->(1+de)a_circ1,j.    
                e_circ1,j ->(crit_ecc + de)
            and
                a_i       ->(1-de)a_i
                e_i       ->(1-de)e_i              
        Could be that average energy in gas-free cluster case is  
        assume average energy transfer = 20% perturbation (from Sigurdsson & Phinney 1993). 

        Further notes for self:
        sigma_ecc = sqrt(ecc^2 + incl^2)v_kep so if incl=0 deg (for now)
        En of ecc. interloper = 1/2 m_i sigma_ecc^2.
            Note: Can also use above logic for binary encounters except use binary binding energy instead.

        or later could try 
            Deflection angle defl = tan (defl) = dV_perp/V = 2GM/bV^2 kg^-1 m^3 s^-2 kg / m (m s^-1)^2
        so :math:`de/e =2GM/bV^2 = 2 G M_{bin}/0.5R_{hill}*\sigma^2`
        and :math:`R_hill = a_{circ1}*(M_{bin}/3M_{smbh})^1/3 and \sigma^2 =ecc^2*v_{kep}^2`
        So :math:`de/e = 4GM_{bin}/a_{circ1}(M_{bin}/3M_{smbh})^1/3 ecc^2 v_{kep}^2`
        and :math:`v_{kep} = \sqrt(GM_{smbh}/a_i)`
        So :math:`de/e = 4GM_{bin}^{2/3}M_{smbh}^1/3 a_i/a_{circ1} ecc^2 GM_{smbh} = 4(M_{bin}/M_{smbh})^{2/3} (a_i/a_{circ1})(1/ecc^2)
        where :math:`V_{rel} = \sigma` say and :math:`b=R_H = a_{circ1} (q/3)^{1/3}`
        So :math:`defl = 2GM/ a_{circ1}(q/3)^2/3 ecc^2 10^14 (m/s)^2 (R/10^3r_g)^-1`
            :math:`= 2 6.7e-11 2.e31/`
        !!Note: when doing this for binaries. 
            Calculate velocity of encounter compared to a_bin.
            If binary is hard ie GM_bin/a_bin > m3v_rel^2 then:
            harden binary 
                a_bin -> a_bin -da_bin and
            new binary eccentricity 
                e_bin -> e_bin + de  
            and give  da_bin worth of binding energy to extra eccentricity of m3.
            If binary is soft ie GM_bin/a_bin <m3v_rel^2 then:
            soften binary 
                a_bin -> a_bin + da_bin and
            new binary eccentricity
                e_bin -> e_bin + de
            and remove da_bin worth of binary energy from eccentricity of m3.
    """
    # Find the e< crit_ecc. population. These are the (circularized) population that can form binaries.
    circ_prograde_population_indices = np.asarray(disk_star_pro_orbs_ecc <= disk_bh_pro_orb_ecc_crit).nonzero()[0]
    # Find the e> crit_ecc population. These are the interlopers that can perturb the circularized population
    ecc_prograde_population_indices = np.asarray(disk_star_pro_orbs_ecc > disk_bh_pro_orb_ecc_crit).nonzero()[0]

    # Get locations for circ population
    circ_prograde_population_locations = disk_star_pro_orbs_a[circ_prograde_population_indices]

    # Calculate epsilon --amount to subtract from disk_radius_outer for objects with orb_a > disk_radius_outer
    epsilon = disk_radius_outer * ((disk_star_pro_masses[circ_prograde_population_indices] / (3 * (disk_star_pro_masses[circ_prograde_population_indices] + smbh_mass)))**(1. / 3.)) * rng.uniform(size=circ_prograde_population_indices.size)

    # T_orb = pi (R/r_g)^1.5 (GM_smbh/c^2) = pi (R/r_g)^1.5 (GM_smbh*2e30/c^2)
    #      = pi (R/r_g)^1.5 (6.7e-11 2e38/27e24)= pi (R/r_g)^1.5 (1.3e11)s =(R/r_g)^1/5 (1.3e4)
    orbital_timescales_circ_pops = scipy.constants.pi*((disk_star_pro_orbs_a[circ_prograde_population_indices])**(1.5))*(2.e30*smbh_mass*scipy.constants.G)/(scipy.constants.c**(3.0)*3.15e7) 
    N_circ_orbs_per_timestep = timestep_duration_yr/orbital_timescales_circ_pops
    ecc_orb_min = disk_star_pro_orbs_a[ecc_prograde_population_indices]*(1.0-disk_star_pro_orbs_ecc[ecc_prograde_population_indices])
    ecc_orb_max = disk_star_pro_orbs_a[ecc_prograde_population_indices]*(1.0+disk_star_pro_orbs_ecc[ecc_prograde_population_indices])
    num_poss_ints = 0
    num_encounters = 0
    id_nums_poss_touch = []
    frac_rhill_sep = []
    if len(circ_prograde_population_indices) > 0:
        for i, circ_idx in enumerate(circ_prograde_population_indices):
            for j, ecc_idx in enumerate(ecc_prograde_population_indices):
                if (circ_prograde_population_locations[i] < ecc_orb_max[j] and circ_prograde_population_locations[i] > ecc_orb_min[j]):
                    # prob_encounter/orbit =hill sphere size/circumference of circ orbit =2RH/2pi a_circ1
                    # r_h = a_circ1(temp_bin_mass/3smbh_mass)^1/3 so prob_enc/orb = mass_ratio^1/3/pi
                    temp_bin_mass = disk_star_pro_masses[circ_idx] + disk_star_pro_masses[ecc_idx]
                    star_smbh_mass_ratio = temp_bin_mass/(3.0*smbh_mass)
                    mass_ratio_factor = (star_smbh_mass_ratio)**(1./3.)
                    prob_orbit_overlap = (1./scipy.constants.pi)*mass_ratio_factor
                    prob_enc_per_timestep = prob_orbit_overlap * N_circ_orbs_per_timestep[i]
                    if prob_enc_per_timestep > 1:
                        prob_enc_per_timestep = 1
                    random_uniform_number = rng.uniform(size=1)
                    if random_uniform_number < prob_enc_per_timestep:
                        num_encounters = num_encounters + 1
                        # if close encounter, pump ecc of circ orbiter to e=0.1 from near circular, and incr a_circ1 by 10%
                        # drop ecc of a_i by 10% and drop a_i by 10% (P.E. = -GMm/a)
                        # if already pumped in eccentricity, no longer circular, so don't need to follow other interactions
                        if disk_star_pro_orbs_ecc[circ_idx] <= disk_bh_pro_orb_ecc_crit:
                            disk_star_pro_orbs_ecc[circ_idx] = delta_energy_strong
                            disk_star_pro_orbs_a[circ_idx] = disk_star_pro_orbs_a[circ_idx]*(1.0 + delta_energy_strong)
                            # Catch for if orb_a > disk_radius_outer
                            if (disk_star_pro_orbs_a[circ_idx] > disk_radius_outer):
                                disk_star_pro_orbs_a[circ_idx] = disk_radius_outer - epsilon[i]
                            disk_star_pro_orbs_ecc[ecc_idx] = disk_star_pro_orbs_ecc[ecc_idx]*(1 - delta_energy_strong)
                            disk_star_pro_orbs_a[ecc_idx] = disk_star_pro_orbs_a[ecc_idx]*(1 - delta_energy_strong)
                            # Look for stars that are inside each other's Hill spheres and if so return them as mergers
                            separation = np.abs(disk_star_pro_orbs_a[circ_idx] - disk_star_pro_orbs_a[ecc_idx])
                            center_of_mass = np.average([disk_star_pro_orbs_a[circ_idx], disk_star_pro_orbs_a[ecc_idx]],
                                                        weights=[disk_star_pro_masses[circ_idx], disk_star_pro_masses[ecc_idx]])
                            rhill_poss_encounter = center_of_mass * ((disk_star_pro_masses[circ_idx] + disk_star_pro_masses[ecc_idx]) / (3. * smbh_mass)) ** (1./3.)
                            if (separation - rhill_poss_encounter < 0):
                                id_nums_poss_touch.append(np.array([disk_star_pro_id_nums[circ_idx], disk_star_pro_id_nums[ecc_idx]]))
                                frac_rhill_sep.append(separation / rhill_poss_encounter)
                    num_poss_ints = num_poss_ints + 1
            num_poss_ints = 0
            num_encounters = 0

    # Check finite
    assert np.isfinite(disk_star_pro_orbs_a).all(), \
        "Finite check failed for disk_star_pro_orbs_a"
    assert np.isfinite(disk_star_pro_orbs_ecc).all(), \
        "Finite check failed for disk_star_pro_orbs_ecc"
    assert np.all(disk_star_pro_orbs_a < disk_radius_outer), \
        "disk_star_pro_orbs_a contains values greater than disk_radius_outer"
    assert np.all(disk_star_pro_orbs_a > 0), \
        "disk_star_pro_orbs_a contains values <= 0"

    id_nums_poss_touch = np.array(id_nums_poss_touch)
    frac_rhill_sep = np.array(frac_rhill_sep)

    # Test if there are any duplicate pairs, if so only return ID numbers of pair with smallest fractional Hill sphere separation
    if np.unique(id_nums_poss_touch).shape != id_nums_poss_touch.flatten().shape:
        sort_idx = np.argsort(frac_rhill_sep)
        id_nums_poss_touch = id_nums_poss_touch[sort_idx]
        uniq_vals, unq_counts = np.unique(id_nums_poss_touch, return_counts=True)
        dupe_vals = uniq_vals[unq_counts > 1]
        dupe_rows = id_nums_poss_touch[np.any(np.isin(id_nums_poss_touch, dupe_vals), axis=1)]
        uniq_rows = id_nums_poss_touch[np.all(~np.isin(id_nums_poss_touch, dupe_vals), axis=1)]

        rm_rows = []
        for row in dupe_rows:
            dupe_indices = np.any(np.isin(dupe_rows, row), axis=1).nonzero()[0][1:]
            rm_rows.append(dupe_indices)
        rm_rows = np.unique(np.concatenate(rm_rows))
        keep_mask = np.ones(len(dupe_rows))
        keep_mask[rm_rows] = 0

        id_nums_touch = np.concatenate((dupe_rows[keep_mask.astype(bool)], uniq_rows))

    else:
        id_nums_touch = id_nums_poss_touch

    id_nums_touch = id_nums_touch.T
    return (disk_star_pro_orbs_a, disk_star_pro_orbs_ecc, id_nums_touch)


def circular_singles_encounters_prograde_star_bh(
        smbh_mass,
        disk_star_pro_orbs_a,
        disk_star_pro_masses,
        disk_star_pro_radius,
        disk_star_pro_orbs_ecc,
        disk_star_pro_id_nums,
        rstar_rhill_exponent,
        disk_bh_pro_orbs_a,
        disk_bh_pro_masses,
        disk_bh_pro_orbs_ecc,
        disk_bh_pro_id_nums,
        timestep_duration_yr,
        disk_bh_pro_orb_ecc_crit,
        delta_energy_strong,
        disk_radius_outer
        ):
    """"Adjust orb ecc due to encounters between 2 single circ pro stars

    Parameters
    ----------
    smbh_mass : float
        Mass [M_sun] of supermassive black hole
    disk_bh_pro_orbs_a : numpy.ndarray
        Orbital semi-major axes [r_{g,SMBH}] of prograde singleton star at start of a timestep (math:`r_g=GM_{SMBH}/c^2`) with :obj:`float` type
    disk_bh_pro_masses : numpy.ndarray
        Masses [M_sun] of prograde singleton star at start of timestep with :obj:`float` type
    disk_star_pro_radius : numpy.ndarray
        Radii [Rsun] of prograde singleton star at start of timestep with :obj: `float` type
    disk_bh_pro_orbs_ecc : numpy.ndarray
        Orbital eccentricity [unitless] of singleton prograde star with :obj:`float` type
    disk_star_pro_id_nums : numpy.ndarray
        ID numbers of singleton prograde stars
    rstar_rhill_exponent : float
        Exponent for the ratio of R_star / R_Hill. Default is 2
    timestep_duration_yr : float
        Length of timestep [yr]
    disk_bh_pro_orb_ecc_crit : float
        Critical orbital eccentricity [unitless] below which orbit is close enough to circularize
    delta_energy_strong : float
        Average energy change [units??] per strong encounter

    Returns
    -------
    disk_star_pro_orbs_a : numpy.ndarray
        Updated stars semi-major axis [r_{g,SMBH}] perturbed by dynamics with :obj:`float` type
    disk_star_pro_orbs_ecc : numpy.ndarray
        Updated stars orbital eccentricities [unitless] perturbed by dynamics with :obj:`float` type
    disk_star_pro_id_nums_touch : numpy.ndarray
        ID numbers of stars that will touch each other
    disk_bh_pro_orbs_a : numpy.ndarray
        Updated BH semi-major axis [r_{g,SMBH}] perturbed by dynamics with :obj:`float` type
    disk_bh_pro_orbs_ecc : numpy.ndarray
        Updated BH orbital eccentricities [unitless] perturbed by dynamics with :obj:`float` type

    Notes
    -----
    Return array of modified singleton star orbital eccentricities perturbed
    by encounters within :math:`f*R_{Hill}`, where f is some fraction/multiple of
    Hill sphere radius R_H

    Assume encounters between damped star (e<e_crit) and undamped star
    (e>e_crit) are the only important ones for now.
    Since the e<e_crit population is the most likely BBH merger source.

    1, find those orbiters with e<e_crit and their
        associated semi-major axes a_circ =[a_circ1, a_circ2, ..] and masses m_circ =[m_circ1,m_circ2, ..].

    2, calculate orbital timescales for a_circ1 and a_i and N_orbits/timestep. 
        For example, since
        :math:`T_orb =2\\pi \sqrt(a^3/GM_{smbh})`
        and
        .. math::
        a^3/GM_{smbh} = (10^3r_g)^3/GM_{smbh} = 10^9 (a/10^3r_g)^3 (GM_{smbh}/c^2)^3/GM_{smbh} \\
                    = 10^9 (a/10^3r_g)^3 (G M_{smbh}/c^3)^2 

        So
        .. math::
            T_orb   = 2\\pi 10^{4.5} (a/10^3r_g)^{3/2} GM_{smbh}/c^3 \\
                    = 2\\pi 10^{4.5} (a/10^3r_g)^{3/2} (6.7e-11*2e38/(3e8)^3) \\
                    = 2\\pi 10^{4.5} (a/10^3r_g)^{3/2} (13.6e27/27e24) \\
                    = \\pi 10^{7.5}  (a/10^3r_g)^{3/2} \\
                    ~ 3yr (a/10^3r_g)^3/2 (M_{smbh}/10^8M_{sun}) \\
        i.e. Orbit~3yr at 10^3r_g around a 10^8M_{sun} SMBH.
        Therefore in a timestep=1.e4yr, a BH at 10^3r_g orbits the SMBH N_orbit/timestep =3,000 times.

    3, among population of orbiters with e>e_crit,
        find those orbiters (a_i,e_i) where a_i*(1-e_i)< a_circ1,j <a_i*(1-e_i) for all members a_circ1,j of the circularized population 
        so we can test for possible interactions.

    4, calculate mutual Hill sphere R_H of candidate binary (a_circ1,j ,a_i).

    5, calculate ratio of 2R_H of binary to size of circular orbit, or (2R_H/2pi a_circ1,j)
        Hill sphere possible on both crossing inwards and outwards once per orbit, 
        so 2xHill sphere =4R_H worth of circular orbit will have possible encounter. 
        Thus, (4R_H/2pi a_circ1)= odds that a_circ1 is in the region of cross-over per orbit.
        For example, for BH at a_circ1 = 1e3r_g, 
            .. math:: R_h = a_{circ1}*(m_{circ1} + m_i/3M_{smbh})^1/3
            .. math:: = 0.004a_{circ1} (m_{circ1}/10M_{sun})^1/3 (m_i/10M_{sun})^1/3 (M_{smbh}/1e8M_{sun})^-1/3
        then
            ratio (4R_H/2pi a_circ1) = 0.008/pi ~ 0.0026 
            (ie around 1/400 odds that BH at a_circ1 is in either area of crossing)         

    6, calculate number of orbits of a_i in 1 timestep. 
        If e.g. N_orb(a_i)/timestep = 200 orbits per timestep of 10kyr, then 
        probability of encounter = (200orbits/timestep)*(4R_H/2pi a_circ1) ~ 0.5, 
                                or 50% odds of an encounter on this timestep between (a_circ1,j , a_i).
        If probability > 1, set probability = 1.
    7, draw a random number from the uniform [0,1] distribution and 
        if rng < probability of encounter, there is an encounter during the timestep
        if rng > probability of encounter, there is no encounter during the timestep

    8, if encounter:
        Take energy (de) from high ecc. a_i and give energy (de) to a_circ1,j
        de is average fractional energy change per encounter.
            So, a_circ1,j ->(1+de)a_circ1,j.    
                e_circ1,j ->(crit_ecc + de)
            and
                a_i       ->(1-de)a_i
                e_i       ->(1-de)e_i              
        Could be that average energy in gas-free cluster case is  
        assume average energy transfer = 20% perturbation (from Sigurdsson & Phinney 1993). 

        Further notes for self:
        sigma_ecc = sqrt(ecc^2 + incl^2)v_kep so if incl=0 deg (for now)
        En of ecc. interloper = 1/2 m_i sigma_ecc^2.
            Note: Can also use above logic for binary encounters except use binary binding energy instead.

        or later could try 
            Deflection angle defl = tan (defl) = dV_perp/V = 2GM/bV^2 kg^-1 m^3 s^-2 kg / m (m s^-1)^2
        so :math:`de/e =2GM/bV^2 = 2 G M_{bin}/0.5R_{hill}*\sigma^2`
        and :math:`R_hill = a_{circ1}*(M_{bin}/3M_{smbh})^1/3 and \sigma^2 =ecc^2*v_{kep}^2`
        So :math:`de/e = 4GM_{bin}/a_{circ1}(M_{bin}/3M_{smbh})^1/3 ecc^2 v_{kep}^2`
        and :math:`v_{kep} = \sqrt(GM_{smbh}/a_i)`
        So :math:`de/e = 4GM_{bin}^{2/3}M_{smbh}^1/3 a_i/a_{circ1} ecc^2 GM_{smbh} = 4(M_{bin}/M_{smbh})^{2/3} (a_i/a_{circ1})(1/ecc^2)
        where :math:`V_{rel} = \sigma` say and :math:`b=R_H = a_{circ1} (q/3)^{1/3}`
        So :math:`defl = 2GM/ a_{circ1}(q/3)^2/3 ecc^2 10^14 (m/s)^2 (R/10^3r_g)^-1`
            :math:`= 2 6.7e-11 2.e31/`
        !!Note: when doing this for binaries. 
            Calculate velocity of encounter compared to a_bin.
            If binary is hard ie GM_bin/a_bin > m3v_rel^2 then:
            harden binary 
                a_bin -> a_bin -da_bin and
            new binary eccentricity 
                e_bin -> e_bin + de  
            and give  da_bin worth of binding energy to extra eccentricity of m3.
            If binary is soft ie GM_bin/a_bin <m3v_rel^2 then:
            soften binary 
                a_bin -> a_bin + da_bin and
            new binary eccentricity
                e_bin -> e_bin + de
            and remove da_bin worth of binary energy from eccentricity of m3.
    """
    # We are comparing the CIRCULARIZED stars and the ECCENTRIC black holes
    # Find the e< crit_ecc. population. These are the (circularized) population that can form binaries.
    circ_prograde_population_indices = np.asarray(disk_star_pro_orbs_ecc <= disk_bh_pro_orb_ecc_crit).nonzero()[0]
    # Find the e> crit_ecc population. These are the interlopers that can perturb the circularized population
    ecc_prograde_population_indices = np.asarray(disk_bh_pro_orbs_ecc > disk_bh_pro_orb_ecc_crit).nonzero()[0]

    # Get locations for circ population
    circ_prograde_population_locations = disk_star_pro_orbs_a[circ_prograde_population_indices]

    # Calculate epsilon --amount to subtract from disk_radius_outer for objects with orb_a > disk_radius_outer
    epsilon_star = disk_radius_outer * ((disk_star_pro_masses[circ_prograde_population_indices] / (3 * (disk_star_pro_masses[circ_prograde_population_indices] + smbh_mass)))**(1. / 3.)) * rng.uniform(size=circ_prograde_population_indices.size)

    # T_orb = pi (R/r_g)^1.5 (GM_smbh/c^2) = pi (R/r_g)^1.5 (GM_smbh*2e30/c^2)
    #      = pi (R/r_g)^1.5 (6.7e-11 2e38/27e24)= pi (R/r_g)^1.5 (1.3e11)s =(R/r_g)^1/5 (1.3e4)
    orbital_timescales_circ_pops = scipy.constants.pi*((disk_star_pro_orbs_a[circ_prograde_population_indices])**(1.5))*(2.e30*smbh_mass*scipy.constants.G)/(scipy.constants.c**(3.0)*3.15e7) 
    N_circ_orbs_per_timestep = timestep_duration_yr/orbital_timescales_circ_pops
    ecc_orb_min = disk_bh_pro_orbs_a[ecc_prograde_population_indices]*(1.0-disk_bh_pro_orbs_a[ecc_prograde_population_indices])
    ecc_orb_max = disk_bh_pro_orbs_a[ecc_prograde_population_indices]*(1.0+disk_bh_pro_orbs_a[ecc_prograde_population_indices])
    num_poss_ints = 0
    num_encounters = 0
    id_nums_poss_touch = []
    frac_rhill_sep = []
    if len(circ_prograde_population_indices) > 0:
        for i, circ_idx in enumerate(circ_prograde_population_indices):
            for j, ecc_idx in enumerate(ecc_prograde_population_indices):
                if (circ_prograde_population_locations[i] < ecc_orb_max[j] and circ_prograde_population_locations[i] > ecc_orb_min[j]):
                    # prob_encounter/orbit =hill sphere size/circumference of circ orbit =2RH/2pi a_circ1
                    # r_h = a_circ1(temp_bin_mass/3smbh_mass)^1/3 so prob_enc/orb = mass_ratio^1/3/pi
                    temp_bin_mass = disk_star_pro_masses[circ_idx] + disk_bh_pro_masses[ecc_idx]
                    star_smbh_mass_ratio = temp_bin_mass/(3.0*smbh_mass)
                    mass_ratio_factor = (star_smbh_mass_ratio)**(1./3.)
                    prob_orbit_overlap = (1./scipy.constants.pi)*mass_ratio_factor
                    prob_enc_per_timestep = prob_orbit_overlap * N_circ_orbs_per_timestep[i]
                    if prob_enc_per_timestep > 1:
                        prob_enc_per_timestep = 1
                    random_uniform_number = rng.uniform(size=1)
                    if random_uniform_number < prob_enc_per_timestep:
                        num_encounters = num_encounters + 1
                        # if close encounter, pump ecc of circ orbiter to e=0.1 from near circular, and incr a_circ1 by 10%
                        # drop ecc of a_i by 10% and drop a_i by 10% (P.E. = -GMm/a)
                        # if already pumped in eccentricity, no longer circular, so don't need to follow other interactions
                        if disk_star_pro_orbs_ecc[circ_idx] <= disk_bh_pro_orb_ecc_crit:
                            disk_star_pro_orbs_ecc[circ_idx] = delta_energy_strong
                            disk_star_pro_orbs_a[circ_idx] = disk_star_pro_orbs_a[circ_idx]*(1.0 + delta_energy_strong)
                            # Catch for if orb_a > disk_radius_outer
                            if (disk_star_pro_orbs_a[circ_idx] > disk_radius_outer):
                                disk_star_pro_orbs_a[circ_idx] = disk_radius_outer - epsilon_star[i]
                            disk_bh_pro_orbs_ecc[ecc_idx] = disk_bh_pro_orbs_ecc[ecc_idx]*(1 - delta_energy_strong)
                            disk_bh_pro_orbs_a[ecc_idx] = disk_bh_pro_orbs_a[ecc_idx]*(1 - delta_energy_strong)
                            # Look for stars that are inside each other's Hill spheres and if so return them as mergers
                            separation = np.abs(disk_star_pro_orbs_a[circ_idx] - disk_bh_pro_orbs_a[ecc_idx])
                            center_of_mass = np.average([disk_star_pro_orbs_a[circ_idx], disk_bh_pro_orbs_a[ecc_idx]],
                                                        weights=[disk_star_pro_masses[circ_idx], disk_bh_pro_masses[ecc_idx]])
                            rhill_poss_encounter = center_of_mass * ((disk_star_pro_masses[circ_idx] + disk_bh_pro_masses[ecc_idx]) / (3. * smbh_mass)) ** (1./3.)
                            if (separation - rhill_poss_encounter < 0):
                                id_nums_poss_touch.append(np.array([disk_star_pro_id_nums[circ_idx], disk_bh_pro_id_nums[ecc_idx]]))
                                frac_rhill_sep.append(separation / rhill_poss_encounter)
                    num_poss_ints = num_poss_ints + 1
            num_poss_ints = 0
            num_encounters = 0

    # Check finite
    assert np.isfinite(disk_star_pro_orbs_a).all(), \
        "Finite check failed for disk_star_pro_orbs_a"
    assert np.isfinite(disk_star_pro_orbs_ecc).all(), \
        "Finite check failed for disk_star_pro_orbs_ecc"
    assert np.isfinite(disk_bh_pro_orbs_a).all(), \
        "Finite check failed for disk_bh_pro_orbs_a"
    assert np.isfinite(disk_bh_pro_orbs_ecc).all(), \
        "Finite check failed for disk_bh_pro_orbs_ecc"
    assert np.all(disk_star_pro_orbs_a < disk_radius_outer), \
        "disk_star_pro_orbs_a contains values greater than disk_radius_outer"
    assert np.all(disk_bh_pro_orbs_a < disk_radius_outer), \
        "disk_bh_pro_orbs_a contains values greater than disk_radius_outer"
    assert np.all(disk_bh_pro_orbs_a > 0), \
        "disk_bh_pro_orbs_a contains values <= 0"
    assert np.all(disk_star_pro_orbs_a > 0), \
        "disk_star_pro_orbs_a contains values <= 0"

    # Put ID nums array into correct shape
    id_nums_poss_touch = np.array(id_nums_poss_touch)
    frac_rhill_sep = np.array(frac_rhill_sep)

    # Test if there are any duplicate pairs, if so only return ID numbers of pair with smallest fractional Hill sphere separation
    if np.unique(id_nums_poss_touch).shape != id_nums_poss_touch.flatten().shape:
        sort_idx = np.argsort(frac_rhill_sep)
        id_nums_poss_touch = id_nums_poss_touch[sort_idx]
        uniq_vals, unq_counts = np.unique(id_nums_poss_touch, return_counts=True)
        dupe_vals = uniq_vals[unq_counts > 1]
        dupe_rows = id_nums_poss_touch[np.any(np.isin(id_nums_poss_touch, dupe_vals), axis=1)]
        uniq_rows = id_nums_poss_touch[np.all(~np.isin(id_nums_poss_touch, dupe_vals), axis=1)]

        rm_rows = []
        for row in dupe_rows:
            dupe_indices = np.any(np.isin(dupe_rows, row), axis=1).nonzero()[0][1:]
            rm_rows.append(dupe_indices)
        rm_rows = np.unique(np.concatenate(rm_rows))
        keep_mask = np.ones(len(dupe_rows))
        keep_mask[rm_rows] = 0

        id_nums_touch = np.concatenate((dupe_rows[keep_mask.astype(bool)], uniq_rows))

    else:
        id_nums_touch = id_nums_poss_touch

    id_nums_touch = id_nums_touch.T
    return (disk_star_pro_orbs_a, disk_star_pro_orbs_ecc, disk_bh_pro_orbs_a, disk_bh_pro_orbs_ecc, id_nums_touch)


def circular_binaries_encounters_ecc_prograde(
        smbh_mass,
        disk_bh_pro_orbs_a,
        disk_bh_pro_masses,
        disk_bh_pro_orbs_ecc,
        bin_mass_1,
        bin_mass_2,
        bin_orb_a,
        bin_sep,
        bin_ecc,
        bin_orb_ecc,
        timestep_duration_yr,
        disk_bh_pro_orb_ecc_crit,
        delta_energy_strong,
        disk_radius_outer
        ):
    """"Adjust orb eccentricities due to encounters between BBH and eccentric single BHs

    Return array of modified binary BH separations and eccentricities
    perturbed by encounters within f*R_Hill, for eccentric singleton
    population, where f is some fraction/multiple of Hill sphere radius R_H
    Right now assume f=1.

    Parameters
    ----------
    smbh_mass : float
        Mass [M_sun] of supermassive black hole
    disk_bh_pro_orbs_a : numpy.ndarray
        Orbital semi-major axes [r_{g,SMBH}] of prograde singleton BH at start of a timestep (math:`r_g=GM_{SMBH}/c^2`) with :obj:`float` type
    disk_bh_pro_masses : numpy.ndarray
        Masses [M_sun] of prograde singleton BH at start of timestep with :obj:`float` type
    disk_bh_pro_orbs_ecc : numpy.ndarray
        Orbital eccentricity [unitless] of singleton prograde BH with :obj:`float` type
    timestep_duration_yr : float
        Length of timestep [yr]
    disk_bh_pro_orb_ecc_crit : float
        Critical orbital eccentricity [unitless] below which orbit is close enough to circularize
    delta_energy_strong : float
        Average energy change [units??] per strong encounter
    disk_bins_bhbh : numpy.ndarray
        [21, bindex] mixed array containing properties of binary BBH, see add_to_binary_array function for
        complete description
    disk_radius_outer : float
        Outer radius of the inner disk (Rg)

    Returns
    -------
    disk_bins_bhbh : numpy.ndarray
        [21, bindex] mixed array, updated version of input after dynamical perturbations

    Notes
    -----
    Logic:
            0.  Find number of binaries in this timestep given by bindex
            1.  Find the binary center of mass (c.o.m.) and corresponding orbital velocities & binary total masses.
                disk_bins_bhbh[9,:] = bin c.o.m. = [R_bin1_orb_a,R_bin2_orb_a,...]. These are the orbital radii of the bins.
                disk_bins_bhbh[8,;] = bin_separation =[a_bin1,a_bin2,...]
                disk_bins_bhbh[2,:]+disk_bins_bhbh[3,:] = mass of binaries
                disk_bins_bhbh[13,:] = ecc of binary around com
                disk_bins_bhbh[18,:] = orb. ecc of binary com around SMBH
                Keplerian orbital velocity of the bin c.o.m. around SMBH: v_bin,i= sqrt(GM_SMBH/R_bin,i_com)= c/sqrt(R_bin,i_com)
            2.  Calculate the binary orbital time and N_orbits/timestep
                For example, since
                T_orb =2pi sqrt{bin,orb a}^3/GM_smbh)
                and {bin,orb a}^3/GM_smbh = (10^3r_g)^3/GM_smbh = 10^9 ({bin,orb a}/10^3r_g)^3 (GM_smbh/c^2)^3/GM_smbh 
                    = 10^9 ({bin,orb a}/10^3r_g)^3 (G M_smbh/c^3)^2 

                So,
                .. math::
                    T_{orb}
                    = 2\\pi 10^{4.5} (R_{bin,orb a}/10^3r_g)^{3/2} GM_{smbh}/c^3
                    = 2\\pi 10^{4.5} (R_{bin,orb a}/10^3r_g)^{3/2} (6.7e-11*2e38/(3e8)^3)
                    = 2\\pi 10^{4.5} (R_{bin,orb a}/10^3r_g)^{3/2} (13.6e27/27e24)
                    = \\pi 10^{7.5}  (R_{bin,orb a}/10^3r_g)^{3/2}
                    ~ 3.15 yr (R_{bin,orb a}/10^3r_g)^3/2 (M_smbh/10^8Msun)
                i.e. Orbit~3.15yr at 10^3r_g around a 10^8M_{sun} SMBH.
                Therefore in a timestep=1.e4yr, a binary at 10^3r_g orbits the SMBH N_orbit/timestep =3,000 times.
            3.  Calculate binding energy of bins = [GM1M2/sep_bin1, GMiMi+1,sep_bin2, ....] where sep_bin1 is in meters and M1,M2 are binary mass components in kg.
            4.  Find those single BH with e>e_crit and their
                associated semi-major axes a_ecc =[a_ecc1, a_ecc2, ..] and masses m_ecc =[m_ecc1,m_ecc2, ..]
                and calculate their average velocities v_ecc = [GM_smbh/a_ecc1, GM_smbh/a_ecc2,...]
            5.  Where (1-ecc_i)*a_ecc_i < R_bin_j_com < (1+ecc_i)*a_ecc_i, interaction possible
            6.  Among candidate encounters, calculate relative velocity of encounter.
                        :math:`v_{peri,i}=\\sqrt(Gm_{ecc,i}/a_{ecc,i}[1+ecc,i/1-ecc,i])`
                        :math:`v_{apo,i} =\\sqrt(Gm_{ecc,i}/a_{ecc,i}[1-ecc,i/1+ecc,i])`
                        :math:`v_{ecc,i} =\\sqrt(GM/a_{ecc_i})` ..average Keplerian vel.

                    :math:`v_{rel} = abs(v_{bin,i} - v_{ecc,i})`
            7. Calculate relative K.E. of tertiary, (1/2)m_ecc_i*v_rel_^2     
            8. Compare binding en of binary to K.E. of tertiary.
                Critical velocity for ionization of binary is v_crit, given by:
                    :math:`v_{crit} = \\sqrt(GM_1M_2(M_1+M_2+M_3)/M_3(M_1+M_2)a_{bin})
                If binary is hard ie GM_1M_2/a_bin > m3v_rel^2 then:
                    harden binary
                        a_bin -> a_bin -da_bin and
                    new binary eccentricity
                        e_bin -> e_bin + de 
                    and give  +da_bin worth of binding energy (GM_bin/(a_bin -da_bin) - GM_bin/a_bin) 
                    to extra eccentricity ecc_i and a_ecc,i of m_ecc,i.
                    Say average en of encounter is de=0.1 (10%) then binary a_bin shrinks by 10%, ecc_bin is pumped by 10%
                    And a_ecc_i shrinks by 10% and ecc_i also shrinks by 10%
                If binary is soft ie GM_bin/a_bin <m3v_rel^2 then:
                    if v_rel (effectively v_infty) > v_crit
                        ionize binary
                            update singleton array with 2 new BH with orbital eccentricity e_crit+de
                            remove binary from binary array
                    else if v_rel < v_crit
                        soften binary
                            a_bin -> a_bin + da_bin and
                        new binary eccentricity
                            e_bin -> e_bin + de
                        and remove -da_bin worth of binary energy from eccentricity of m3.
            Note1: Will need to test binary eccentricity each timestep.
                If bin_ecc> some value (0.9), check for da_bin due to GW bremsstrahlung at pericenter.
            9. As 4, except now include interactions between binaries and circularized BH. This should give us primarily
                hardening encounters as in Leigh+2018, since the v_rel is likely to be small for more binaries.

    Given array of binaries at locations [a_bbh1,a_bbh2] with 
    binary semi-major axes [a_bin1,a_bin2,...] and binary eccentricities [e_bin1,e_bin2,...],
    find all the single BH at locations a_i that within timestep 
        either pass between a_i(1-e_i)< a_bbh1 <a_i(1+e_i)

    Calculate velocity of encounter compared to a_bin.
    If binary is hard ie GM1M2/a_bin > m3v_rel^2 then:
      harden binary to a_bin = a_bin -da_bin and
      new binary eccentricity e_bin = e_bin + de around com and
      new binary orb eccentricity e_orb_com = e_orb_com + de and 
      now give  da_bin worth of binding energy to extra eccentricity of m3.
    If binary is soft ie GM_bin/a_bin <m3v_rel^2 then:
      soften binary to a_bin = a_bin + da_bin and
      new binary eccentricity e_bin = e_bin + de
      and take da_bin worth of binary energy from eccentricity of m3. 
    If binary is unbound ie GM_bin/a_bin << m3v_rel^2 then:
      remove binary from binary array
      add binary components m1,m2 back to singleton arrays with new orbital eccentricities e_1,e_2 from energy of encounter.
      Equipartition energy so m1v1^2 =m2 v_2^2 and 
      generate new individual orbital eccentricities e1=v1/v_kep_circ and e_2=v_2/v_kep_circ
      Take energy put into destroying binary from orb. eccentricity of m3.
    """

    # Set up constants
    solar_mass = u.solMass.to("kg")
    # eccentricity correction--do not let ecc>=1, catch and reset to 1-epsilon
    epsilon = 1e-8

    # Set up other values we need
    bin_masses = bin_mass_1 + bin_mass_2
    bin_velocities = const.c.value / np.sqrt(bin_orb_a)
    bin_binding_energy = const.G.value * (solar_mass ** 2) * bin_mass_1 * bin_mass_2 / (si_from_r_g(smbh_mass, bin_sep).to("meter")).value
    bin_orbital_times = 3.15 * (smbh_mass / 1.e8) * ((bin_orb_a / 1.e3) ** 1.5)
    bin_orbits_per_timestep = timestep_duration_yr/bin_orbital_times

    # Find the e> crit_ecc population. These are the interlopers that can perturb the circularized population
    ecc_prograde_population_indices = np.asarray(disk_bh_pro_orbs_ecc >= disk_bh_pro_orb_ecc_crit).nonzero()[0]
    # Find their locations and masses
    ecc_prograde_population_locations = disk_bh_pro_orbs_a[ecc_prograde_population_indices]
    ecc_prograde_population_masses = disk_bh_pro_masses[ecc_prograde_population_indices]
    ecc_prograde_population_eccentricities = disk_bh_pro_orbs_ecc[ecc_prograde_population_indices]
    # Find min and max radii around SMBH for eccentric orbiters
    ecc_orb_min = ecc_prograde_population_locations * (1.0-ecc_prograde_population_eccentricities)
    ecc_orb_max = ecc_prograde_population_locations * (1.0+ecc_prograde_population_eccentricities)
    # Keplerian velocity of ecc prograde orbiter around SMBH (=c/sqrt(a/r_g))
    ecc_velocities = const.c.value / np.sqrt(ecc_prograde_population_locations)

    # Calculate epsilon --amount to subtract from disk_radius_outer for objects with orb_a > disk_radius_outer
    epsilon_orb_a = disk_radius_outer * ((ecc_prograde_population_masses / (3 * (ecc_prograde_population_masses + smbh_mass)))**(1. / 3.)) * rng.uniform(size=len(ecc_prograde_population_masses))

    if np.size(bin_mass_1) == 0:
        return (bin_sep, bin_ecc, bin_orb_ecc, disk_bh_pro_orbs_a, disk_bh_pro_orbs_ecc)

    # Create array of random numbers for the chances of encounters
    chances = rng.uniform(size=(np.size(bin_mass_1), ecc_prograde_population_indices.size))

    # For each binary in blackholes_binary
    for i in range(0, np.size(bin_mass_1)):
        # We compare each single BH to that binary
        for j in range(0, len(ecc_prograde_population_indices)):
            # If binary com orbit lies inside eccentric orbit [min,max] radius
            # i.e. if R_m3_minimum lie inside R_bin_maximum and does R_m3_max lie outside R_bin_minimum
            if (1.0 - bin_orb_ecc[i]) * bin_orb_a[i] < ecc_orb_max[j] and (1.0 + bin_orb_ecc[i]) * bin_orb_a[i] > ecc_orb_min[j]:

                # Make a temporary Hill sphere treating binary + ecc interloper as a 'binary' = M_1+M_2+M_3
                # r_h = a_circ1(temp_bin_mass/3mass_smbh)^1/3 so prob_enc/orb = mass_ratio^1/3/pi

                temp_bin_mass = bin_masses[i] + ecc_prograde_population_masses[j]
                bh_smbh_mass_ratio = temp_bin_mass / (3.0 * smbh_mass)
                mass_ratio_factor = bh_smbh_mass_ratio ** (1./3.)
                prob_orbit_overlap = (1. / np.pi) * mass_ratio_factor
                prob_enc_per_timestep = prob_orbit_overlap * bin_orbits_per_timestep[i]
                # Cap prob_enc_per_timestep at 1
                if prob_enc_per_timestep > 1:
                    prob_enc_per_timestep = 1
                chances_of_encounter = chances[i][j]

                if chances_of_encounter < prob_enc_per_timestep:
                    # Perturb *this* ith binary depending on how hard it already is.
                    relative_velocities = np.abs(bin_velocities[i] - ecc_velocities[j])

                    # K.E. of interloper
                    ke_interloper = 0.5 * ecc_prograde_population_masses[j] * solar_mass * (relative_velocities ** 2.0)
                    hard = bin_binding_energy[i] - ke_interloper

                    if hard > 0:
                        # Binary is hard w.r.t interloper
                        # Change binary parameters; decr separation, incr ecc around bin_orb_a and orb_ecc
                        bin_sep[i] = bin_sep[i] * (1 - delta_energy_strong)
                        bin_ecc[i] = bin_ecc[i] * (1 + delta_energy_strong)
                        bin_orb_ecc[i] = bin_orb_ecc[i] * (1 + delta_energy_strong)
                        # Change interloper parameters; increase a_ecc, increase e_ecc
                        ecc_prograde_population_locations[j] = ecc_prograde_population_locations[j] * (1 + delta_energy_strong)
                        # Catch for if location > disk_radius_outer #
                        if (ecc_prograde_population_locations[j] > disk_radius_outer):
                            ecc_prograde_population_locations[j] = disk_radius_outer - epsilon_orb_a[j]
                        ecc_prograde_population_eccentricities[j] = ecc_prograde_population_eccentricities[j] * (1 + delta_energy_strong)

                    if hard < 0:
                        # Binary is soft w.r.t. interloper
                        # Check to see if binary is ionized
                        # Change binary parameters; incr bin separation, decr ecc around com, incr orb_ecc
                        bin_sep[i] = bin_sep[i] * (1 + delta_energy_strong)
                        bin_ecc[i] = bin_ecc[i] * (1 - delta_energy_strong)
                        bin_orb_ecc[i] = bin_orb_ecc[i] * (1 + delta_energy_strong)
                        # Change interloper parameters; decrease a_ecc, decrease e_ecc
                        ecc_prograde_population_locations[j] = ecc_prograde_population_locations[j] * (1 - delta_energy_strong)
                        ecc_prograde_population_eccentricities[j] = ecc_prograde_population_eccentricities[j] * (1 - delta_energy_strong)

                    # Catch if bin_ecc or bin_orb_ecc >= 1
                    if bin_ecc[i] >= 1:
                        bin_ecc[i] = 1.0 - epsilon
                    if bin_orb_ecc[i] >= 1:
                        bin_orb_ecc[i] = 1.0 - epsilon
                    # Catch if single BHs have ecc >= 1
                    if ecc_prograde_population_eccentricities[j] >= 1:
                        ecc_prograde_population_eccentricities[j] = 1.0 - epsilon

    # TODO: ALSO return new array of singletons with changed params.
    disk_bh_pro_orbs_a[ecc_prograde_population_indices] = ecc_prograde_population_locations
    disk_bh_pro_orbs_ecc[ecc_prograde_population_indices] = ecc_prograde_population_eccentricities

    # Check finite
    assert np.isfinite(bin_sep).all(), \
        "Finite check failure: bin_separations"
    assert np.isfinite(bin_orb_ecc).all(), \
        "Finite check failure: bin_orbital_eccentricities"
    assert np.isfinite(bin_ecc).all(), \
        "Finite check failure: bin_eccentricities"
    assert np.all(ecc_prograde_population_locations < disk_radius_outer), \
        "ecc_prograde_population_locations has values greater than disk_radius_outer"
    assert np.all(ecc_prograde_population_locations > 0), \
        "ecc_prograde_population_locations contains values <= 0"
    assert np.all(disk_bins_bhbh.bin_sep > 0), \
        "disk_bins_bhbh.bin_sep contains values <= 0"

    return bin_sep, bin_ecc, bin_orb_ecc, disk_bh_pro_orbs_a, disk_bh_pro_orbs_ecc


def circular_binaries_encounters_circ_prograde(
        smbh_mass,
        disk_bh_pro_orbs_a,
        disk_bh_pro_masses,
        disk_bh_pro_orbs_ecc,
        bin_mass_1,
        bin_mass_2,
        bin_orb_a,
        bin_sep,
        bin_ecc,
        bin_orb_ecc,
        timestep_duration_yr,
        disk_bh_pro_orb_ecc_crit,
        delta_energy_strong,
        disk_radius_outer,
        mean_harden_energy_delta,
        var_harden_energy_delta
        ):
    """"Adjust orb ecc due to encounters btw BBH and circularized singles

    Parameters
    ----------

    smbh_mass : float
        Mass [M_sun] of supermassive black hole
    disk_bh_pro_orbs_a : numpy.ndarray
        Orbital semi-major axes [r_{g,SMBH}] of prograde singleton BH at start of a timestep (math:`r_g=GM_{SMBH}/c^2`) with :obj:`float` type
    disk_bh_pro_masses : numpy.ndarray
        Masses [M_sun] of prograde singleton BH at start of timestep with :obj:`float` type
    disk_bh_pro_orbs_ecc : numpy.ndarray
        Orbital eccentricity [unitless] of singleton prograde BH with :obj:`float` type
    timestep_duration_yr : float
        Length of timestep [yr]
    disk_bh_pro_orb_ecc_crit : float
        Critical orbital eccentricity [unitless] below which orbit is close enough to circularize
    delta_energy_strong : float
        Average energy change [units??] per strong encounter
    disk_bins_bhbh : numpy.ndarray
        [21, bindex] mixed array containing properties of binary BBH, see add_to_binary_array function for
        complete description
    disk_radius_outer : float
        Outer radius of the inner disk (Rg)
    var_harden_energy_delta : float
        Average energy exchanged in a strong 2 + 1 interaction that hardens the binary
    mean_harden_energy_delta : float
        Variance of the energy exchanged in a strong 2 + 1 interaction that hardens the binary

    Returns
    -------
    disk_bins_bhbh : numpy.ndarray
        [21, bindex] mixed array, updated version of input after dynamical perturbations

    Notes
    -----
    Return array of modified binary BH separations and eccentricities
    perturbed by encounters within f*R_Hill, for circularized singleton
    population, where f is some fraction/multiple of Hill sphere radius
    R_H
    Right now assume f=1.
    Logic:  
            0.  Find number of binaries in this timestep given by bindex
            1.  Find the binary center of mass (c.o.m.) and corresponding orbital velocities & binary total masses.
                disk_bins_bhbh[9,:] = bin c.o.m. = [R_bin1_orb_a,R_bin2_orb_a,...]. These are the orbital radii of the bins.
                disk_bins_bhbh[8,;] = bin_separation =[a_bin1,a_bin2,...]
                disk_bins_bhbh[2,:]+disk_bins_bhbh[3,:] = mass of binaries
                disk_bins_bhbh[13,:] = ecc of binary around com
                disk_bins_bhbh[18,:] = orb. ecc of binary com around SMBH
                Keplerian orbital velocity of the bin c.o.m. around SMBH: v_bin,i= sqrt(GM_SMBH/R_bin,i_com)= c/sqrt(R_bin,i_com)
            2.  Calculate the binary orbital time and N_orbits/timestep
                For example, since
                T_orb =2pi sqrt(R_bin_com^3/GM_smbh)
                and R_bin_com^3/GM_smbh = (10^3r_g)^3/GM_smbh = 10^9 (R_bin_com/10^3r_g)^3 (GM_smbh/c^2)^3/GM_smbh 
                    = 10^9 (R_bin_com/10^3r_g)^3 (G M_smbh/c^3)^2 

                So,
                .. math::
                    T_{orb}
                    = 2\\pi 10^{4.5} (R_{bin,orb a}/10^3r_g)^{3/2} GM_{smbh}/c^3
                    = 2\\pi 10^{4.5} (R_{bin,orb a}/10^3r_g)^{3/2} (6.7e-11*2e38/(3e8)^3)
                    = 2\\pi 10^{4.5} (R_{bin,orb a}/10^3r_g)^{3/2} (13.6e27/27e24)
                    = \\pi 10^{7.5}  (R_{bin,orb a}/10^3r_g)^{3/2}
                    ~ 3.15 yr (R_{bin,orb a}/10^3r_g)^3/2 (M_smbh/10^8Msun)
                i.e. Orbit~3.15yr at 10^3r_g around a 10^8M_{sun} SMBH.
                Therefore in a timestep=1.e4yr, a binary at 10^3r_g orbits the SMBH N_orbit/timestep =3,000 times.
            3.  Calculate binding energy of bins = [GM1M2/sep_bin1, GMiMi+1,sep_bin2, ....] where sep_bin1 is in meters and M1,M2 are binary mass components in kg.
            4.  Find those single BH with e>e_crit and their
                associated semi-major axes a_ecc =[a_ecc1, a_ecc2, ..] and masses m_ecc =[m_ecc1,m_ecc2, ..]
                and calculate their average velocities v_ecc = [GM_smbh/a_ecc1, GM_smbh/a_ecc2,...]
            5.  Where (1-ecc_i)*a_ecc_i < R_bin_j_com < (1+ecc_i)*a_ecc_i, interaction possible
            6.  Among candidate encounters, calculate relative velocity of encounter.
                        :math:`v_{peri,i}=\\sqrt(Gm_{ecc,i}/a_{ecc,i}[1+ecc,i/1-ecc,i])`
                        :math:`v_{apo,i} =\\sqrt(Gm_{ecc,i}/a_{ecc,i}[1-ecc,i/1+ecc,i])`
                        :math:`v_{ecc,i} =\\sqrt(GM/a_{ecc_i})` ..average Keplerian vel.

                    :math:`v_{rel} = abs(v_{bin,i} - v_{ecc,i})`
            7. Calculate relative K.E. of tertiary, (1/2)m_ecc_i*v_rel_^2
            8. Compare binding en of binary to K.E. of tertiary.
                Critical velocity for ionization of binary is v_crit, given by:
                    :math:`v_{crit} = \\sqrt(GM_1M_2(M_1+M_2+M_3)/M_3(M_1+M_2)a_{bin})
                If binary is hard ie GM_1M_2/a_bin > m3v_rel^2 then:
                    harden binary 
                        a_bin -> a_bin -da_bin and
                    new binary eccentricity
                        e_bin -> e_bin + de 
                    and give  +da_bin worth of binding energy (GM_bin/(a_bin -da_bin) - GM_bin/a_bin)
                    to extra eccentricity ecc_i and a_ecc,i of m_ecc,i.
                    Say average en of encounter is de=0.1 (10%) then binary a_bin shrinks by 10%, ecc_bin is pumped by 10%
                    And a_ecc_i shrinks by 10% and ecc_i also shrinks by 10%
                If binary is soft ie GM_bin/a_bin <m3v_rel^2 then:
                    if v_rel (effectively v_infty) > v_crit
                        ionize binary
                            update singleton array with 2 new BH with orbital eccentricity e_crit+de
                            remove binary from binary array
                    else if v_rel < v_crit
                        soften binary 
                            a_bin -> a_bin + da_bin and
                        new binary eccentricity
                            e_bin -> e_bin + de
                        and remove -da_bin worth of binary energy from eccentricity of m3.
            Note1: Will need to test binary eccentricity each timestep.
                If bin_ecc> some value (0.9), check for da_bin due to GW bremsstrahlung at pericenter.
            9. As 4, except now include interactions between binaries and circularized BH. This should give us primarily
                hardening encounters as in Leigh+2018, since the v_rel is likely to be small for more binaries.

    Given array of binaries at locations [a_bbh1,a_bbh2] with
    binary semi-major axes [a_bin1,a_bin2,...] and binary eccentricities [e_bin1,e_bin2,...],
    find all the single BH at locations a_i that within timestep
        either pass between a_i(1-e_i)< a_bbh1 <a_i(1+e_i)

    Calculate velocity of encounter compared to a_bin.
    If binary is hard ie GM1M2/a_bin > m3v_rel^2 then:
      harden binary to a_bin = a_bin -da_bin and
      new binary eccentricity e_bin = e_bin + de around com and
      new binary orb eccentricity e_orb_com = e_orb_com + de and
      now give  da_bin worth of binding energy to extra eccentricity of m3.
    If binary is soft ie GM_bin/a_bin <m3v_rel^2 then:
      soften binary to a_bin = a_bin + da_bin and
      new binary eccentricity e_bin = e_bin + de
      and take da_bin worth of binary energy from eccentricity of m3.
    If binary is unbound ie GM_bin/a_bin << m3v_rel^2 then:
      remove binary from binary array
      add binary components m1,m2 back to singleton arrays with new orbital eccentricities e_1,e_2 from energy of encounter.
      Equipartition energy so m1v1^2 =m2 v_2^2 and
      generate new individual orbital eccentricities e1=v1/v_kep_circ and e_2=v_2/v_kep_circ
      Take energy put into destroying binary from orb. eccentricity of m3.
    """

    # Housekeeping
    solar_mass = u.solMass.to("kg")

    # Magnitude of energy change to drive binary to merger in ~2 interactions in a strong encounter. Say de_strong=0.9
    # de_strong here refers to the perturbation of the binary around its center of mass
    # The energy in the exchange is assumed to come from the binary binding energy around its c.o.m.
    # delta_energy_strong (read into this module) refers to the perturbation of the orbit of the binary c.o.m. around the SMBH, which is not as strongly perturbed (we take an 'average' perturbation)

    # Pick from a normal distribution defined by the user, and bound it between 0 and 1.
    de_strong = max(0., min(1., rng.normal(mean_harden_energy_delta, var_harden_energy_delta)))

    # eccentricity correction--do not let ecc>=1, catch and reset to 1-epsilon
    epsilon = 1e-8

    # Set up arrays for later
    bin_masses = bin_mass_1 + bin_mass_2
    bin_velocities = const.c.value/np.sqrt(bin_orb_a)
    bin_orbital_times = 3.15 * (smbh_mass / 1.e8) * ((bin_orb_a / 1.e3) ** 1.5)
    bin_orbits_per_timestep = timestep_duration_yr / bin_orbital_times
    bin_binding_energy = const.G.value * (solar_mass ** 2.0) * bin_mass_1 * bin_mass_2 / (si_from_r_g(smbh_mass, bin_sep).to("meter")).value

    # Find the e< crit_ecc population. These are the interlopers w. low encounter vel that can harden the circularized population
    circ_prograde_population_indices = np.asarray(disk_bh_pro_orbs_ecc <= disk_bh_pro_orb_ecc_crit).nonzero()[0]
    # Find their locations and masses
    circ_prograde_population_locations = disk_bh_pro_orbs_a[circ_prograde_population_indices]
    circ_prograde_population_masses = disk_bh_pro_masses[circ_prograde_population_indices]
    circ_prograde_population_eccentricities = disk_bh_pro_orbs_ecc[circ_prograde_population_indices]
    # Find min and max radii around SMBH for eccentric orbiters
    ecc_orb_min = disk_bh_pro_orbs_a[circ_prograde_population_indices]*(1.0-disk_bh_pro_orbs_ecc[circ_prograde_population_indices])
    ecc_orb_max = disk_bh_pro_orbs_a[circ_prograde_population_indices]*(1.0+disk_bh_pro_orbs_ecc[circ_prograde_population_indices])
    # Keplerian velocity of ecc prograde orbiter around SMBH (=c/sqrt(a/r_g))
    circ_velocities = const.c.value/np.sqrt(circ_prograde_population_locations)

    # Calculate epsilon --amount to subtract from disk_radius_outer for objects with orb_a > disk_radius_outer
    epsilon_orb_a = disk_radius_outer * ((circ_prograde_population_masses / (3 * (circ_prograde_population_masses + smbh_mass)))**(1. / 3.)) * rng.uniform(size=len(circ_prograde_population_masses))

    if np.size(bin_mass_1) == 0:
        return (bin_sep, bin_ecc, bin_orb_ecc, disk_bh_pro_orbs_a, disk_bh_pro_orbs_ecc)

    # Set up random numbers
    chances = rng.uniform(size=(np.size(bin_mass_1), len(circ_prograde_population_locations)))

    for i in range(0, np.size(bin_mass_1)):
        for j in range(0, len(circ_prograde_population_locations)):
            # If binary com orbit lies inside circ orbit [min,max] radius
            # i.e. does R_m3_minimum lie inside R_bin_maximum and does R_m3_max lie outside R_bin_minimum
            if (1.0 - bin_orb_ecc[i]) * bin_orb_a[i] < ecc_orb_max[j] and (1.0 + bin_orb_ecc[i]) * bin_orb_a[i] > ecc_orb_min[j]:
                # Make a temporary Hill sphere treating binary + ecc interloper as a 'binary' = M_1+M_2+M_3
                # r_h = a_circ1(temp_bin_mass/3smbh_mass)^1/3 so prob_enc/orb = mass_ratio^1/3/pi
                temp_bin_mass = bin_masses[i] + circ_prograde_population_masses[j]
                bh_smbh_mass_ratio = temp_bin_mass/(3.0 * smbh_mass)
                mass_ratio_factor = (bh_smbh_mass_ratio ** (1./3.))
                prob_orbit_overlap = (1. / np.pi) * mass_ratio_factor
                prob_enc_per_timestep = prob_orbit_overlap * bin_orbits_per_timestep[i]
                if prob_enc_per_timestep > 1:
                    prob_enc_per_timestep = 1

                chance_of_encounter = chances[i][j]
                if chance_of_encounter < prob_enc_per_timestep:
                    # Perturb *this* ith binary depending on how hard it already is.
                    # Find relative velocity of interloper in km/s so divide by 1.e3
                    rel_vel_ms = abs(bin_velocities[i] - circ_velocities[j])
                    # K.E. of interloper
                    ke_interloper = 0.5 * circ_prograde_population_masses[j] * solar_mass * (rel_vel_ms ** 2.0)
                    hard = bin_binding_energy[i] - ke_interloper

                    if (hard > 0):
                        # Binary is hard w.r.t interloper
                        # Change binary parameters; decr separation, incr ecc around com and orb_ecc
                        # de_strong here refers to the perturbation of the binary around its center of mass
                        # The energy in the exchange is assumed to come from the binary binding energy around its c.o.m.
                        # delta_energy_strong refers to the perturbation of the orbit of the binary c.o.m. around the SMBH, which is not as strongly perturbed (we take an 'average' perturbation) 
                        bin_sep[i] = bin_sep[i] * (1 - de_strong)
                        bin_ecc[i] = bin_ecc[i] * (1 + de_strong)
                        bin_orb_ecc[i] = bin_orb_ecc[i] * (1 + delta_energy_strong)
                        # Change interloper parameters; increase a_ecc, increase e_ecc
                        circ_prograde_population_locations[j] = circ_prograde_population_locations[j] * (1 + delta_energy_strong)
                        if (circ_prograde_population_locations[j] > disk_radius_outer):
                            circ_prograde_population_locations[j] = disk_radius_outer - epsilon_orb_a[j]
                        circ_prograde_population_eccentricities[j] = circ_prograde_population_eccentricities[j] * (1 + delta_energy_strong)

                    if hard < 0:
                        # Binary is soft w.r.t. interloper
                        # Check to see if binary is ionized
                        # Change binary parameters; incr bin separation, decr ecc around com, incr orb_ecc
                        bin_sep[i] = bin_sep[i] * (1 + delta_energy_strong)
                        bin_ecc[i] = bin_ecc[i] * (1 - delta_energy_strong)
                        bin_orb_ecc[i] = bin_orb_ecc[i] * (1 + delta_energy_strong)
                        # Change interloper parameters; decrease a_ecc, decrease e_ecc
                        circ_prograde_population_locations[j] = circ_prograde_population_locations[j] * (1 - delta_energy_strong)
                        if (circ_prograde_population_locations[j] > disk_radius_outer):
                            circ_prograde_population_locations[j] = disk_radius_outer - epsilon_orb_a[j]
                        circ_prograde_population_eccentricities[j] = circ_prograde_population_eccentricities[j] * (1 - delta_energy_strong)

                    # Catch where bin_orb_ecc and bin_ecc >= 1
                    if (bin_ecc[i] >= 1):
                        bin_ecc[i] = 1.0 - epsilon
                    if (bin_orb_ecc[i] >= 1):
                        bin_orb_ecc[i] = 1.0 - epsilon
                    # Catch where single BHs have ecc >= 1
                    if circ_prograde_population_eccentricities[j] >= 1:
                        circ_prograde_population_eccentricities[j] = 1.0 - epsilon

    disk_bh_pro_orbs_a[circ_prograde_population_indices] = circ_prograde_population_locations
    disk_bh_pro_orbs_ecc[circ_prograde_population_indices] = circ_prograde_population_eccentricities

    # Check finite
    assert np.isfinite(bin_sep).all(), \
        "Finite check failure: bin_separations"
    assert np.isfinite(bin_orb_ecc).all(), \
        "Finite check failure: bin_orbital_eccentricities"
    assert np.isfinite(bin_ecc).all(), \
        "Finite check failure: bin_eccentricities"
    assert np.all(circ_prograde_population_locations < disk_radius_outer), \
        "ecc_prograde_population_locations has values greater than disk_radius_outer"
    assert np.all(circ_prograde_population_locations > 0), \
        "circ_prograde_population_locations contains values <= 0"
    assert np.all(disk_bins_bhbh.bin_sep > 0), \
        "disk_bins_bhbh.bin_sep contains values <= 0"

    return (bin_sep, bin_ecc, bin_orb_ecc, disk_bh_pro_orbs_a, disk_bh_pro_orbs_ecc)


def bin_spheroid_encounter(
        smbh_mass,
        timestep_duration_yr,
        bin_mass_1_all,
        bin_mass_2_all,
        bin_orb_a_all,
        bin_sep_all,
        bin_ecc_all,
        bin_orb_ecc_all,
        bin_orb_inc_all,
        time_passed,
        nsc_bh_imf_powerlaw_index,
        delta_energy_strong,
        nsc_spheroid_normalization,
        mean_harden_energy_delta,
        var_harden_energy_delta
        ):
    """Perturb orbits due to encounters with spheroid (NSC) objects

    Parameters
    ----------
    smbh_mass : float
        Mass [M_sun] of supermassive black hole
    disk_bins_bhbh : numpy.ndarray
        [21, bindex] mixed array containing properties of binary BBH, see add_to_binary_array function for
        complete description
    time_passed : float
        Current time set [yr]
            nsc_bh_imf_powerlaw_index : float
            Powerlaw index of nuclear star cluster BH IMF (e.g. M^-2) [unitless]. User set (default = 2).
    timestep_duration_yr : float
        Length of timestep [yr]
    nsc_bh_imf_powerlaw_index : float
        Powerlaw index of nuclear star cluster BH IMF (e.g. M^-2) [unitless]. User set (default = 2).
    delta_energy_strong : float
        Average energy change [units??] per strong encounter
    nsc_spheroid_normalization : float
        Normalization factor [unitless] determines the departures from sphericity of
        the initial distribution of perturbers (1.0=spherical)
    var_harden_energy_delta : float
        Average energy exchanged in a strong 2 + 1 interaction that hardens the binary
    mean_harden_energy_delta : float
        Variance of the energy exchanged in a strong 2 + 1 interaction that hardens the binary


    Returns
    -------
    disk_bins_bhbh : [21, bindex] mixed array
        updated version of input after dynamical perturbations

    Notes
    -----
    Warning: the powerlaw index for the mass of perturbers is for BH
    but should be for stars, and the mode mass is hardcoded inside the fn

    Use Leigh+18 to figure out the rate at which spheroid encounters happen to binaries embedded in the disk
    Binaries at small disk radii encounter spheroid objects at high rate, particularly early on in the disk lifetime
    However, orbits at those small radii get captured quickly by the disk.

    From Fig.1 in Leigh+18, Rate of sph. encounter = 20/Myr at t=0, normalized to a_bin=1AU, R_disk=10^3r_g or 0.2/10kyr timestep.
    Introduce a spheroid normalization factor nsc_spheroid_normalization=1 (default) allowing for non-ideal NSC (previous episodes; disky populations etc). 
    Within 1Myr, for a dense model disk (e.g. Sirko & Goodman), most of those inner stellar orbits have been captured by the disk.
    So rate of sph. encounter ->0/Myr at t=1Myr since those orbits are gone (R<10^3r_g; assuming approx circular orbits!) for SG disk model
    For TQM disk model, rate of encounter slightly lower but non-zero.

    So, inside R_com<10^3r_g: (would be rt of enc =0.2 if nsc_spheroid_normalization=1)
    Assume: :math:`\text{Rate of encounter} = 0.2 (\text{nsc_spheroid_normalization}/1)(\text{timestep}/10kyr)^{-1} (R_{com}/10^3r_g)^{-1} (a_{bin}/1r_gM8)^{-2}`
    Generate random number from uniform [0,1] distribution and if <0.2 (normalized to above condition) then encounter

    Encounter rt starts at = :math:` 0.2 (\text{nsc_spheroid_normalization}/1)(\text{timestep}/10kyr)^{-1} (R_{com}/10^3r_g)^{-1} (a_{bin}/1r_gM8)^{-2}` at t=0
    decreases to          = :math:` 0. (\text{nsc_spheroid_normalization}/1)(\text{timestep}/10kyr)^{-1} (R_{com}/10^3r_g)^{-1} (a_{bin}/1r_gM8)^{-2}` (time_passed/1Myr)
    at R<10^3r_g.
    Outside: R_com>10^3r_g
    Normalize to rate at (R_com/10^4r_g) so that rate is non-zero at R_com=[1e3,1e4]r_g after 1Myr.
    Decrease rate with time, but ensure it goes to zero at R_com<1.e3r_g.

    So, rate of sph. encounter = 2/Myr at t=0, normalized to a_bin=1AU, R_disk=10^4r_g which is equivalently
    Encounter rate = 0.02 (nsc_spheroid_normalization/1)(timestep/10kyr)^-1 (R_com/10^4r_g)^-1 (a_bin/1r_gM8)^2
    Drop this by an order of magnitude over 1Myr.
    Encounter rate = 0.02 (timestep/10kyr)^-1 (R_com/10^4r_g)^-1 (a_bin/1r_gM8)^2 (time_passed/10kyr)^-1/2
    so ->0.002 after a Myr
    For R_com < 10^3r_g:
        if time_passed <=1Myr
            Encounter rt = 0.02*(nsc_spheroid_normalization/0.1)*(1-(1Myr/time_passed))(timestep/10kyr)^{-1}(R_com/10^3r_g)^-1 (a_bin/1r_gM8)^2 ....(1)
        if time_passed >1Myr
            Encounter rt = 0
    For R_com > 10^3r_g:
        Encounter rt = 0.002 *(nsc_spheroid_normalization/0.1)* (timestep/10kyr)^-1 (R_com/10^4r_g)^-1 (a_bin/1r_gM8)^2 (time_passed/10kyr)^-1/2 ....(2)

    Return corrected binary with spin angles projected onto new L_bin. So can calculate chi_p (in plane components of spin)
    Return new binary inclination angle w.r.t disk
    Harden/soften/ionize binary as appropriate

    Orbital angular momentum:
    Binary orbital angular momentum is
        L_bin =M_bin*v_orb_bin X R_com
    Spheroid orbital angular momentum is
        L3=m3*v3 X R3
    where m3,v3,R3 are the mass, velocity and semi-major axis of tertiary encounter.

    Draw m3 from IMF random distrib. BUT mostly stars early on!
    TO DO: Switch from spheroid stars to spheroid BH at late time
    Draw a3 from uniform distribution a3=[10^-0.5,0.5]a_bbh say. v_3= c/sqrt(R_3)
    Ratio of L3/Lbin =(m3/M_bin)*sqrt(R3/R_com)....(3)
    so L3 = ratio*Lbin

    Resultant L_bin must be the resultant in a parallelogram of L3 (one side) and L_bin(other side)

    Angle of encounter:
    If angle of encounter between BBH and M3 (angle_enc)<|90deg|, ie angle_enc is in [0-90deg,270-360deg] then: 
    L_bin_new = sqrt(L3^2 + L_bin^2 + 2L3L_bin cos(angle_enc)) ....(4)
              = sqrt( (1+ratio^2)L_bin^2 + 2ratioL_bin^2 cos(angle_enc))
              = sqrt((1+ratio^2) + 2ratio*cos(angle_enc)) L_bin_old
    else if angle_enc is in [90deg,270 deg]
    L_bin_new = sqrt(L3^2 + L_bin^2 - 2L3L_bin cos(angle_enc)) ....(5)
              = sqrt((1+ratio^2) - 2ratio*cos(angle_end))L_bin_old
    and
    L_bin_new/L_bin = v_b_new x R_com_new/ v_b_old x R_com_old
    and for Keplerian vels
    v_b_com = sqrt(GM_smbh/a_com) so

    L_bin_new/L_bin_old = sqrt(a_com_new/a_com_old) ....(6)

    So new BBH semi-major axis:
    a_com_new = (L_bin_new/L_bin_old)^2 *(a_com_old) ....(7)

    Angle of encounter:
    M3 has some random angle (i3) in the spheroid wrt disk (i=0deg) & BBH (also presumed i=0deg).
    But, over time, spheroid population (of STARS) with small inclination angles wrt disk
    (i=0 deg) are captured by disk (takes ~1Myr in SG disk; Fabj+20)
    So, at t=0, start with drawing from uniform distribution of i3=[0,360]
    After 1Myr in a SG disk, we want all the spheroid (star!) encounters inside R=1000r_g to go to zero.
    Over time remove e.g. i3=[0,+/-15], so draw from [15,345] next timestep
    Then remove i3 =+/-[15,30] so draw from [30,330] etc.
    So,
    if crit_time =1.e6 #1Myr
    then
    excluded_angles =(time_passed/crit_time)*180
    select from i3 = [excluded angles,360-excluded angles]
    So:

    crit_time=1.e6
    if time_passed < crit_time
        excluded_angles = (time_passed/crit_time)*180
        if R<10^3r_g
            #Draw random integer in range [excluded_angles,360-(excluded_angles)]
            i3 = rng.randint(excluded_angles, 360-(excluded_angles))....(8)

    Calculate velocity of encounter compared to a_bin.
    Ignore what happens to m3, since it's a random draw from the NSC and we are not tracking individual NSC components.
    If binary is hard ie GM1M2/a_bin > m3v_rel^2 then:
      harden binary to a_bin = a_bin -da_bin and
      new binary eccentricity e_bin = e_bin + de around com and
      new binary orb eccentricity e_orb_com = e_orb_com + de
    If binary is soft ie GM_bin/a_bin <m3v_rel^2 then:
      soften binary to a_bin = a_bin + da_bin and
      new binary eccentricity e_bin = e_bin + de
    """

    # Units of r_g normalized to 1AU around a 10^8Msun SMBH
    dist_in_rg_m8 = 1.0 * (1.0e8/smbh_mass)

    # Critical time (in yrs) for capture of all BH with a<1e3r_g (default is 1Myr for Sirko & Goodman (2003) disk)
    crit_time = 1.e6
    # Critical disk radius (in units of r_g,SMBH) where after crit_time, all the spheroid orbits are captured.
    crit_radius = 1.e3
    # Solar mass in units of kg
    solar_mass = u.solMass.to("kg")
    # Magnitude of energy change to drive binary to merger in ~2 interactions in a strong encounter. Say de_strong=0.9
    # de_strong here refers to the perturbation of the binary around its center of mass
    # The energy in the exchange is assumed to come from the binary binding energy around its c.o.m.
    # delta_energy_strong refers to the perturbation of the orbit of the binary c.o.m. around the SMBH, which is not as strongly perturbed (we take an 'average' perturbation) 

    # Pick from a normal distribution defined by the user, and bound it between 0 and 1.
    de_strong = max(0., min(1., rng.normal(mean_harden_energy_delta, var_harden_energy_delta)))

    # eccentricity correction--do not let ecc>=1, catch and reset to 1-epsilon
    epsilon = 1e-8
    # Spheroid normalization to allow for non-ideal NSC (cored/previous AGN episodes/disky population concentration/whatever)

    # Set up binary properties we need for later
    bin_mass = bin_mass_1_all + bin_mass_2_all
    bin_velocities = const.c.value / np.sqrt(bin_orb_a_all)
    bin_binding_energy = const.G.value * (solar_mass ** 2) * bin_mass_1_all * bin_mass_2_all / (si_from_r_g(smbh_mass, bin_sep_all).to("meter")).value

    # Calculate encounter rate for each binary based on bin_orb_a, binary size, and time_passed
    # Set up array of encounter rates filled with -1
    enc_rate = np.full(np.size(bin_mass_1_all), -1.5)

    # Set encounter rate if bin_orb_a < crit_radius
    enc_rate[(bin_orb_a_all < crit_radius) & (time_passed <= crit_time)] = 0.02 * (nsc_spheroid_normalization / 0.1) * (1.0 - (time_passed / 1.e6)) * ((bin_sep_all[(bin_orb_a_all < crit_radius) & (time_passed <= crit_time)] / dist_in_rg_m8) ** 2.0) / ((timestep_duration_yr / 1.e4) * (bin_orb_a_all[(bin_orb_a_all < crit_radius) & (time_passed <= crit_time)] / 1.e3))
    enc_rate[(bin_orb_a_all < crit_radius) & (time_passed > crit_time)] = 0.0

    # Set encounter rate if bin_orb_a > crit_radius
    enc_rate[(bin_orb_a_all > crit_radius)] = 0.002 * (nsc_spheroid_normalization / 0.1) * ((bin_sep_all[(bin_orb_a_all > crit_radius)] / dist_in_rg_m8) ** 2.0) / ((timestep_duration_yr / 1.e4) * (bin_orb_a_all[(bin_orb_a_all > crit_radius)] / 1.e4) * np.sqrt(time_passed / 1.e4))
    # If enc_rate still has negative values throw error
    if (np.sum(enc_rate < 0) > 0):
        print("enc_rate",enc_rate)
        raise RuntimeError("enc_rate not being set in bin_spheroid_encounter")

    # If bin_orb_a == crit_radius throw error
    if (np.sum(bin_orb_a_all == crit_radius) > 0):
        print("SMBH mass:", smbh_mass)
        print("bin_orb_a:", bin_orb_a_all[bin_orb_a_all == crit_radius])
        print("crit_radius:", crit_radius)
        raise RuntimeError("Unrecognized bin_orb_a")

    # Based on estimated encounter rate, calculate if binary actually has a spheroid encounter
    chances_of_encounter = rng.uniform(size=np.size(bin_mass_1_all))
    encounter_index = np.where(chances_of_encounter < enc_rate)[0]
    num_encounters = np.size(encounter_index)

    if (num_encounters > 0):

        # Set up arrays for changed blackholes_binary parameters
        bin_orb_a = bin_orb_a_all[encounter_index].copy()
        bin_sep = bin_sep_all[encounter_index].copy()
        bin_ecc = bin_ecc_all[encounter_index].copy()
        bin_orb_ecc = bin_orb_ecc_all[encounter_index].copy()
        bin_orb_inc = bin_orb_inc_all[encounter_index].copy()

        # Have already generated spheroid interaction, so a_3 is not far off a_bbh (unless super high ecc). 
        # Assume a_3 is similar to a_bbh (within a factor of O(3), so allowing for modest relative eccentricity)    
        # i.e. a_3=[10^-0.5,10^0.5]*a_bbh.

        # Calculate interloper parameters
        # NOTE: Stars should be most common sph component. Switch to BH after some long time.
        mode_star = 2.0
        mass_3 = (rng.pareto(nsc_bh_imf_powerlaw_index, size=num_encounters) + 1) * mode_star
        radius_3 = bin_orb_a * (10 ** (-0.5 + rng.uniform(size=num_encounters)))
        # K.E_3 in Joules
        # Keplerian velocity of ecc prograde orbiter around SMBH (=c/sqrt(a/r_g))
        velocity_3 = const.c.value / np.sqrt(radius_3)
        relative_velocities = np.abs(bin_velocities[encounter_index] - velocity_3)
        ke_3 = 0.5 * mass_3 * solar_mass * (relative_velocities ** 2.0)

        # Compare orbital angular momentum for interloper and binary
        # Ratio of L3/Lbin =(m3/M_bin)*sqrt(R3/R_com)
        L_ratio = (mass_3 / bin_mass[encounter_index]) * np.sqrt(radius_3 / bin_orb_a)

        excluded_angles = np.full(num_encounters, -100.5)

        # If time_passed < crit_time then gradually decrease angles i3 available at a < 1000r_g
        if (time_passed < crit_time):
            # Set up arrays for angles
            excluded_angles[radius_3 < crit_radius] = (time_passed/crit_time) * 180

            # If radius_3 > crit_radius make grind down much slower at >1000r_g (say all captured in 20 Myr for < 5e4r_g)
            excluded_angles[radius_3 > crit_radius] = 0.05 * (time_passed/crit_time) * 180

        elif time_passed >= crit_time:
            # No encounters inside R < 10^3 r_g
            excluded_angles[radius_3 < crit_radius] = 360

            # If radius_3 > crit_radius all stars captured out to 1e4r_g after 100 Myr
            excluded_angles[radius_3 > crit_radius] = 0.01 * (time_passed / crit_time) * 180

        # If excluded_angles has any negative elements throw error
        if (np.sum(excluded_angles < 0) > 0):
            print("excluded_angles",excluded_angles)
            raise RuntimeError("excluded_angles not being set in bin_spheroid_encounter")

        # Draw random integer in range [excluded_angles,360-(excluded_angles)]
        # i3 in units of degrees
        # where 0 deg = disk mid-plane prograde, 180 deg= disk mid-plane retrograde,
        # 90deg = aligned with L_disk, 270 deg = anti-aligned with disk)
        #
        # Vera: somebody set excluded_angles = 360 to indicate that all
        #   angles should be excluded. However, this causes the whole
        #   pipeline to crash. This is a temporary fix.
        include_mask = excluded_angles < 360
        include_index = encounter_index[include_mask]
        excluded_angles[~include_mask] = 0.
        i3 = rng.randint(low=excluded_angles, high=360-excluded_angles)
        # Convert i3 to radians
        i3_rad = np.radians(i3)

        # Ionize/soften/harden binary if appropriate
        hard = bin_binding_energy[encounter_index] - ke_3
        # Create mask for hard and soft
        mask_hard = hard > 0
        mask_soft = hard < 0

        # If hard > 0 binary is hard wrt interloper
        # Change binary parameters: decrease separation, increase ecc around bin_orb_a and orb_ecc
        bin_sep[mask_hard] = bin_sep[mask_hard] * (1 - de_strong)
        bin_ecc[mask_hard] = bin_ecc[mask_hard] * (1 + de_strong)
        bin_orb_ecc[mask_hard] = bin_orb_ecc[mask_hard] * (1 + delta_energy_strong)
        # Ignore interloper parameters, since just drawing randomly from IMF population

        # If hard < 0 binary is soft wrt interloper
        # Change binary parameters: increase separation, decrease ecc around bin_orb_a, increase orb_ecc
        bin_sep[mask_soft] = bin_sep[mask_soft] * (1 + delta_energy_strong)
        bin_ecc[mask_soft] = bin_ecc[mask_soft] * (1 - delta_energy_strong)
        bin_orb_ecc[mask_soft] = bin_orb_ecc[mask_soft] * (1 + delta_energy_strong)

        # Catch if bin_ecc or bin_orb_ecc >= 1
        bin_ecc[bin_ecc >= 1.0] = 1.0 - epsilon
        bin_orb_ecc[bin_orb_ecc >= 1.0] = 1.0 - epsilon

        # New angle of binary wrt disk (in radians)
        bin_orb_inc[(L_ratio < 1)] = bin_orb_inc[(L_ratio < 1)] + L_ratio[L_ratio < 1] * (i3_rad[L_ratio < 1]/2.0)
        bin_orb_inc[(L_ratio > 1)] = bin_orb_inc[(L_ratio > 1)] + (1./L_ratio[L_ratio > 1]) * (i3_rad[L_ratio > 1]/2.0)

        bin_sep_all[include_index] = bin_sep[include_mask]
        bin_ecc_all[include_index] = bin_ecc[include_mask]
        bin_orb_ecc_all[include_index] = bin_orb_ecc[include_mask]
        bin_orb_inc_all[include_index] = bin_orb_inc[include_mask]

<<<<<<< HEAD
    # Test new values
    assert np.isfinite(bin_sep_all).all(), \
        "Finite check failure: bin_sep_all"
    assert np.isfinite(bin_orb_inc_all).all(), \
        "Finite check failure: bin_orb_inc_all"
=======
    assert np.all(disk_bins_bhbh.bin_sep > 0), \
        "disk_bins_bhbh.bin_sep contains values <= 0"
>>>>>>> 69b78b07

    return (bin_sep_all, bin_ecc_all, bin_orb_ecc_all, bin_orb_inc_all)


def bin_recapture(blackholes_binary, timestep_duration_yr):
    """Recapture BBH that has orbital inclination >0 post spheroid encounter

    Parameters
    ----------
    blackholes_binary : AGNBinaryBlackHole
        binary black holes
    timestep_duration_yr : float
        Length of timestep [yr]

    Returns
    -------
    blackholes_binary : AGNBinaryBlackHole
        Binary black holes with binary orbital inclination [radian] updated

    Notes
    -----
    Purely bogus scaling does not account for real disk surface density.
    From Fabj+20, if i<5deg (=(5deg/180deg)*pi=0.09rad), time to recapture a BH in SG disk is 1Myr (M_b/10Msun)^-1(R/10^4r_g)
    if i=[5,15]deg =(0.09-0.27rad), time to recapture a BH in SG disk is 50Myrs(M_b/10Msun)^-1 (R/10^4r_g)
    For now, ignore if i>15deg (>0.27rad)
    """
    # Critical inclinations (5deg,15deg for SG disk model)
    crit_inc1 = 0.09
    crit_inc2 = 0.27

    idx_gtr_0 = blackholes_binary.bin_orb_inc > 0

    if (idx_gtr_0.shape[0] == 0):
        return (blackholes_binary)

    bin_orb_inc = blackholes_binary.bin_orb_inc[idx_gtr_0]
    bin_mass = blackholes_binary.mass_1[idx_gtr_0] + blackholes_binary.mass_2[idx_gtr_0]
    bin_orb_a = blackholes_binary.bin_orb_a[idx_gtr_0]

    less_crit_inc1_mask = bin_orb_inc < crit_inc1
    bwtwn_crit_inc1_inc2_mask = (bin_orb_inc > crit_inc1) & (bin_orb_inc < crit_inc2)

    # is bin orbital inclination <5deg in SG disk?
    bin_orb_inc[less_crit_inc1_mask] = bin_orb_inc[less_crit_inc1_mask] * (1. - ((timestep_duration_yr/1e6) * (bin_mass[less_crit_inc1_mask] / 10.) * (bin_orb_a[less_crit_inc1_mask] / 1.e4)))
    bin_orb_inc[bwtwn_crit_inc1_inc2_mask] = bin_orb_inc[bwtwn_crit_inc1_inc2_mask] * (1. - ((timestep_duration_yr/5.e7) * (bin_mass[bwtwn_crit_inc1_inc2_mask] / 10.) * (bin_orb_a[bwtwn_crit_inc1_inc2_mask] / 1.e4)))

    blackholes_binary.bin_orb_inc[idx_gtr_0] = bin_orb_inc

    assert np.isfinite(blackholes_binary.bin_orb_inc).all(), \
        "Finite check failure: blackholes_binary.bin_orb_inc"

    return (blackholes_binary)


def bh_near_smbh(
        smbh_mass,
        disk_bh_pro_orbs_a,
        disk_bh_pro_masses,
        disk_bh_pro_orbs_ecc,
        timestep_duration_yr,
        inner_disk_outer_radius,
        disk_inner_stable_circ_orb,
        ):
    """Evolve semi-major axis of single BH near SMBH according to Peters64

    Test whether there are any BH near SMBH. 
    Flag if anything within min_safe_distance (default=50r_g) of SMBH.
    Time to decay into SMBH can be parameterized from Peters(1964) as:
    .. math:: t_{gw} =38Myr (1-e^2)(7/2) (a/50r_{g})^4 (M_{smbh}/10^8M_{sun})^3 (m_{bh}/10M_{sun})^{-1}

    Parameters
    ----------
    smbh_mass : float
        Mass [M_sun] of supermassive black hole
    disk_bh_pro_orbs_a : numpy.ndarray
        Orbital semi-major axes [r_{g,SMBH}] of prograde singleton BH at start of a timestep (math:`r_g=GM_{SMBH}/c^2`) with :obj:`float` type
    disk_bh_pro_masses : numpy.ndarray
        Masses [M_sun] of prograde singleton BH at start of timestep with :obj:`float` type
    disk_bh_pro_orbs_ecc : numpy.ndarray
        Orbital eccentricity [unitless] of singleton prograde BH with :obj:`float` type
    timestep_duration_yr : float
        Length of timestep [yr]
    inner_disk_outer_radius : float
        Outer radius of the inner disk [r_{g,SMBH}]
    disk_inner_stable_circ_orb : float
        Innermost stable circular orbit around the SMBH [r_{g,SMBH}]

    Returns
    -------
    disk_bh_pro_orbs_a : numpy.ndarray
        Semi-major axis [r_{g,SMBH}] of prograde singleton BH at end of timestep assuming only GW evolution
    """
    num_bh = disk_bh_pro_orbs_a.shape[0]
    # Calculate min_safe_distance in r_g
    min_safe_distance = max(disk_inner_stable_circ_orb, inner_disk_outer_radius)

    # Create a new bh_pro_orbs array
    new_disk_bh_pro_orbs_a = disk_bh_pro_orbs_a.copy()
    # Estimate the eccentricity factor for orbital decay time
    ecc_factor_arr = (1.0 - (disk_bh_pro_orbs_ecc)**(2.0))**(7/2)
    # Estimate the orbital decay time of each bh
    decay_time_arr = time_of_orbital_shrinkage(
        smbh_mass*u.solMass,
        disk_bh_pro_masses*u.solMass,
        si_from_r_g(smbh_mass*u.solMass, disk_bh_pro_orbs_a),
        0*u.m,
    )
    # Estimate the number of timesteps to decay
    decay_timesteps = decay_time_arr.to('yr').value / timestep_duration_yr
    # Estimate decrement
    decrement_arr = (1.0-(1./decay_timesteps))
    # Fix decrement
    decrement_arr[decay_timesteps == 0.] = 0.
    # Estimate new location
    new_location_r_g = decrement_arr * disk_bh_pro_orbs_a
    # Check location
    new_location_r_g[new_location_r_g < 1.] = 1.
    # Only update when less than min_safe_distance
    new_disk_bh_pro_orbs_a[disk_bh_pro_orbs_a < min_safe_distance] = new_location_r_g

    assert np.isfinite(new_disk_bh_pro_orbs_a).all(), \
        "Finite check failure: new_disk_bh_pro_orbs_a"

    return new_disk_bh_pro_orbs_a<|MERGE_RESOLUTION|>--- conflicted
+++ resolved
@@ -1557,16 +1557,14 @@
         bin_orb_ecc_all[include_index] = bin_orb_ecc[include_mask]
         bin_orb_inc_all[include_index] = bin_orb_inc[include_mask]
 
-<<<<<<< HEAD
     # Test new values
     assert np.isfinite(bin_sep_all).all(), \
         "Finite check failure: bin_sep_all"
     assert np.isfinite(bin_orb_inc_all).all(), \
         "Finite check failure: bin_orb_inc_all"
-=======
-    assert np.all(disk_bins_bhbh.bin_sep > 0), \
-        "disk_bins_bhbh.bin_sep contains values <= 0"
->>>>>>> 69b78b07
+    assert np.all(bin_sep_all > 0), \
+        "bin_sep_all contains values <= 0"
+
 
     return (bin_sep_all, bin_ecc_all, bin_orb_ecc_all, bin_orb_inc_all)
 
