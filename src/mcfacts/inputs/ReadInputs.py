import numpy as np

import configparser as ConfigParser
from io import StringIO

# Grab those txt files
from importlib import resources as impresources
from mcfacts.inputs import data

# Dictionary of types
INPUT_TYPES = {
    'disk_model_name' : str,
    'disk_model_use_pagn': bool,
    'mass_smbh' : float,
    'trap_radius' : float,
    'disk_outer_radius' : float,
    'max_disk_radius_pc' : float,
    'alpha' : float,
    'n_iterations' : int,
    'mode_mbh_init' : float,
    'max_initial_bh_mass' : float,
    'mbh_powerlaw_index' : float,
    'mu_spin_distribution' : float,
    'sigma_spin_distribution' : float,
    'spin_torque_condition' : float,
    'frac_Eddington_ratio' : float,
    'max_initial_eccentricity' : float,
    'timestep' : float,
    'number_of_timesteps' : int,
    'retro' : float,
    'feedback' : int,
    'capture_time' : float,
    'outer_capture_radius' : float,
    'crit_ecc' : float,
    'r_nsc_out' : float,
    'M_nsc' : float,
    'r_nsc_crit' : float,
    'nbh_nstar_ratio' : float,
    'mbh_mstar_ratio' : float,
    'nsc_index_inner' : float,
    'nsc_index_outer' : float,
    'h_disk_average' : float,
    'dynamic_enc' : int,
    'de' : float,
    'orb_ecc_damping' : int,
}

def ReadInputs_ini(fname='inputs/model_choice.txt', verbose=False):
    """This function reads your input choices from a file user specifies or
    default (inputs/model_choice.txt), and returns the chosen variables for 
    manipulation by main.    

    Required input formats and units are given in IOdocumentation.txt file.

    See below for full output list, including units & formats

    Example
    -------
    To run, ensure a model_choice.txt is in the same directory and type:

        $ python ReadInputs_ini.py

    Notes
    -----
    Function will tell you what it is doing via print statements along the way.

    Attributes
    ----------
    Output variables:
    mass_smbh : float
        Mass of the supermassive black hole (M_sun)
    trap_radius : float
        Radius of migration trap in gravitational radii (r_g = G*mass_smbh/c^2)
        Should be set to zero if disk model has no trap
    n_iterations : int
        Number of iterations of code run (e.g. 1 for testing, 30 for a quick run)
    mode_mbh_init : float
        Initial mass distribution for stellar bh is assumed to be Pareto
        with high mass cutoff--mode of initial mass dist (M_sun)
    max_initial_bh_mass : float
        Initial mass distribution for stellar bh is assumed to be Pareto
        with high mass cutoff--mass of cutoff (M_sun)
    mbh_powerlaw_index : float
        Initial mass distribution for stellar bh is assumed to be Pareto
        with high mass cutoff--powerlaw index for Pareto dist
    min_initial_star_mass : float
        Initial mass distribution for stars is assumed Salpeter
    max_initial_star_mass : float
        Initial mass distribution for stars is assumed Salpeter
    star_mass_powerlaw_index : float
        Initial mass distribution for stars is assumed Salpeter, alpha = 2.35
    mu_spin_distribution : float
        Initial spin distribution for stellar bh is assumed to be Gaussian
        --mean of spin dist
    sigma_spin_distribution : float
        Initial spin distribution for stellar bh is assumed to be Gaussian
        --standard deviation of spin dist
    spin_torque_condition : float
        fraction of initial mass required to be accreted before BH spin is torqued 
        fully into alignment with the AGN disk. We don't know for sure but 
        Bogdanovic et al. says between 0.01=1% and 0.1=10% is what is required.
    frac_Eddington_ratio : float
        assumed accretion rate onto stellar bh from disk gas, in units of Eddington
        accretion rate
    max_initial_eccentricity : float
        assuming initially flat eccentricity distribution among single orbiters around SMBH
        out to max_initial_eccentricity. Eventually this will become smarter.
    mu_star_spin_distribution : float
        Initial spin distribution for stars is assumed to be Gaussian
    sigma_star_spin_distribution : float
        Initial spin distribution for stars is assumed to be Gaussian
        --standard deviation of spin dist
    spin_star_torque_condition : float
        fraction of initial mass required to be accreted before star spin is torqued 
        fully into alignment with the AGN disk. We don't know for sure but 
        Bogdanovic et al. says between 0.01=1% and 0.1=10% is what is required.
    frac_star_Eddington_ratio : float
        assumed accretion rate onto stars from disk gas, in units of Eddington
        accretion rate
    max_initial_star_eccentricity : float
        assuming initially flat eccentricity distribution among single orbiters around SMBH
        out to max_initial_eccentricity. Eventually this will become smarter.
    stars_initial_X  : float
        Stellar initial hydrogen mass fraction
    stars_initial_Y : float
        Stellar initial helium mass fraction
    stars_initial_Z : float
        Stellar initial metallicity mass fraction
    timestep : float
        How long is your timestep in years?
    number_of_timesteps : int
        How many timesteps are you taking (timestep*number_of_timesteps = disk_lifetime)
    disk_model_radius_array : float array
        The radii along which your disk model is defined in units of r_g (=G*mass_smbh/c^2)
        drawn from modelname_surface_density.txt
    disk_inner_radius : float
        0th element of disk_model_radius_array (units of r_g)
    disk_outer_radius : float
        final element of disk_model_radius_array (units of r_g)
    max_disk_radius_pc: float
        Maximum disk size in parsecs (0. for off)
    surface_density_array : float array
        Surface density corresponding to radii in disk_model_radius_array (units of kg/m^2)
        Yes, it's in SI not cgs. Get over it. Kisses.
        drawn from modelname_surface_density.txt
    aspect_ratio_array : float array
        Aspect ratio corresponding to radii in disk_model_radius_array
        drawn from modelname_aspect_ratio.txt
    retro : float
        Fraction of BBH that form retrograde to test (q,X_eff) relation. Default retro=0.1 
    feedback : int
        Switch (1) turns feedback from embedded BH on.
    orb_ecc_damping : int
        Switch (1) turns orb. ecc damping on. If switch = 0, assumes all bh are circularized (at e=e_crit)
    r_nsc_out : float
        Radius of NSC (units of pc)
    M_nsc : float
        Mass of NSC (units of M_sun)
    r_nsc_crit : float
        Radius where NSC density profile flattens (transition to Bahcall-Wolf) (units of pc)
    nbh_nstar_ratio : float
        Ratio of number of BH to stars in NSC (typically spans 3x10^-4 to 10^-2 in Generozov+18)
    mbh_mstar_ratio : float
        Ratio of mass of typical BH to typical star in NSC (typically 10:1 in Generozov+18)
    nsc_index_inner : float
        Index of radial density profile of NSC inside r_nsc_crit (usually Bahcall-Wolf, 1.75)
    nsc_index_outer : float
        Index of radial density profile of NSC outside r_nsc_crit (e.g. 2.5 in Generozov+18 or 2.25 if Peebles)
    h_disk_average : float
        Average disk scale height (e.g. about 3% in Sirko & Goodman 2003 out to ~0.3pc)
    dynamic_enc : int
        Switch (1) turns dynamical encounters between embedded BH on.
    de : float
        Average energy change per strong interaction. de can be 20% in cluster interactions. May be 10% on average (with gas)                
    prior_agn : int
        Switch (1) uses BH from a prior AGN episode (in file /recipes/postagn_bh_pop1.dat)
    """

    config = ConfigParser.ConfigParser()
    config.optionxform=str # force preserve case! Important for --choose-data-LI-seglen

    # Default format has no section headings ...
    config.read(fname)
    #with open(fname) as stream:
    #    stream = StringIO("[top]\n" + stream.read())
    #    config.read_file(stream)

    # convert to dict
    input_variables = dict(config.items('top'))

<<<<<<< HEAD
=======

    # Dictionary of types
    input_types = {
        'disk_model_name' : str,
        'mass_smbh' : float,
        'trap_radius' : float,
        'disk_outer_radius' : float,
        'alpha' : float,
        'n_iterations' : int,
        'mode_mbh_init' : float,
        'max_initial_bh_mass' : float,
        'mbh_powerlaw_index' : float,
        'min_initial_star_mass' : float,
        'max_initial_star_mass' : float,
        'star_mass_powerlaw_index' : float,
        'mu_spin_distribution' : float,
        'sigma_spin_distribution' : float,
        'spin_torque_condition' : float,
        'frac_Eddington_ratio' : float,
        'max_initial_eccentricity' : float,
        'mu_star_spin_distribution' : float,
        'sigma_star_spin_distribution' : float,
        'spin_star_torque_condition' : float,
        'frac_star_Eddington_ratio' : float,
        'max_initial_star_eccentricity' : float,
        'stars_initial_X' : float,
        'stars_initial_Y' : float,
        'stars_initial_Z' : float,
        'timestep' : float,
        'number_of_timesteps' : int,
        'retro' : int,
        'feedback' : int,
        'capture_time' : float,
        'outer_capture_radius' : float,
        'crit_ecc' : float,
        'r_nsc_out' : float,
        'M_nsc' : float,
        'r_nsc_crit' : float,
        'nbh_nstar_ratio' : float,
        'mbh_mstar_ratio' : float,
        'nsc_index_inner' : float,
        'nsc_index_outer' : float,
        'h_disk_average' : float,
        'dynamic_enc' : int,
        'de' : float,
        'orb_ecc_damping' : int,
        'prior_agn' : int,
    }

>>>>>>> a1871eaf
    # try to pretty-convert these to quantites
    for name in input_variables:
        if name in INPUT_TYPES:
            if INPUT_TYPES[name] == bool:
                input_variables[name] = bool(int(input_variables[name]))
            else:
                input_variables[name] = INPUT_TYPES[name](input_variables[name])
        elif '.' in input_variables[name]:
            input_variables[name]=float(input_variables[name])
        elif input_variables[name].isdigit():
            input_variables[name] =int(input_variables[name])
        else:
            input_variables[name] = str(input_variables[name])
    # Clean up strings
    for name in input_variables:
        if isinstance(input_variables[name], str):
            input_variables[name] = input_variables[name].strip("'")

    # Set default : not use pagn.  this allows us not to provide it
    if not('disk_model_use_pagn' in input_variables):
        input_variables['disk_model_use_pagn'] = False

    # Make sure you got all of the ones you were expecting
    for name in INPUT_TYPES:
        print(name)
        assert name in input_variables
        assert type(input_variables[name]) == INPUT_TYPES[name]
        
    if verbose:
        print("input_variables:")
        for key in input_variables:
            print(key, input_variables[key], type(input_variables[key]))
        print("I put your variables where they belong")

    # Return the arguments
    return input_variables

def construct_disk_interp(
    mass_smbh,
    disk_outer_radius,
    disk_model_name,
    alpha,
    frac_Eddington_ratio,
    max_disk_radius_pc=0.,
    disk_model_use_pagn=False,
    verbose=False,
    ):
    '''Construct the disk array interpolators

    Parameters
    ----------
        mass_smbh : float
            Mass of the supermassive black hole (M_sun)
        disk_outer_radius : float
            final element of disk_model_radius_array (units of r_g)
        alpha : ???
            ??? #TODO
        frac_Eddington_ratio : float
            assumed accretion rate onto stellar bh from disk gas, in units of Eddington
            accretion rate
        max_disk_radius_pc : float
            Maximum disk size in parsecs (0. for off)
        disk_model_use_pagn : bool
            use pAGN?
        verbose : bool
            Print extra stuff?

    Returns
    ------
        surf_dens_func : scipy.interpolate.UnivariateSpline.UnivariateSpline object
            Surface density interpolator
        aspect_ratio_func : scipy.interpolate.UnivariateSpline.UnivariateSpline object
            Aspect ratio interpolator
    '''
    ## Check inputs ##
    # Check mass_smbh
    assert type(mass_smbh) == float, "mass_smbh expected float, got %s"%(type(mass_smbh))
        
    ## Check outer disk radius in parsecs
    # Scale factor for parsec distance in r_g
    pc_dist = 2.e5*((mass_smbh/1.e8)**(-1.0))
    # Calculate outer disk radius in pc
    disk_outer_radius_pc = disk_outer_radius/pc_dist
    # Check max_disk_radius_pc argument
    if max_disk_radius_pc == 0.:
        # Case 1: max_disk_radius_pc is disabled
        pass
    elif max_disk_radius_pc < 0.:
        # Case 2: max_disk_radius_pc is negative
        # Always assign disk_outer_radius to given distance in parsecs
        disk_outer_radius = -1. * max_disk_radius_pc * pc_dist
    else:
        # Case 3: max_disk_radius_pc is positive
        # Cap disk_outer_radius at given value
        if disk_outer_radius_pc > max_disk_radius_pc:
            # calculate scale factor
            disk_radius_scale = max_disk_radius_pc / disk_outer_radius_pc
            # Adjust disk_outer_radius as needed
            disk_outer_radius = disk_outer_radius * disk_radius_scale
        
    # open the disk model surface density file and read it in
    # Note format is assumed to be comments with #
    #   density in SI in first column
    #   radius in r_g in second column
    #   infile = model_surface_density.txt, where model is user choice
    if not(disk_model_use_pagn):
        infile_suffix = '_surface_density.txt'
        infile = disk_model_name+infile_suffix
        infile = impresources.files(data) / infile
        dat = np.loadtxt(infile)
        disk_model_radius_array = dat[:,1]
        surface_density_array = dat[:,0]
        #truncate disk at outer radius
        truncated_disk = np.extract(
            np.where(disk_model_radius_array < disk_outer_radius),
            disk_model_radius_array
        )
        #print('truncated disk', truncated_disk)
        truncated_surface_density_array = surface_density_array[0:len(truncated_disk)]

        # open the disk model aspect ratio file and read it in
        # Note format is assumed to be comments with #
        #   aspect ratio in first column
        #   radius in r_g in second column must be identical to surface density file
        #       (radius is actually ignored in this file!)
        #   filename = model_aspect_ratio.txt, where model is user choice
        infile_suffix = '_aspect_ratio.txt'
        infile = disk_model_name+infile_suffix
        infile = impresources.files(data) / infile
        dat = np.loadtxt(infile)
        aspect_ratio_array = dat[:,0]
        truncated_aspect_ratio_array=aspect_ratio_array[0:len(truncated_disk)]


        # Now redefine arrays used to generate interpolating functions in terms of truncated arrays
        disk_model_radius_array = truncated_disk
        surface_density_array = truncated_surface_density_array
        aspect_ratio_array = truncated_aspect_ratio_array

        # Now geenerate interpolating functions
        import scipy.interpolate
        # create surface density & aspect ratio functions from input arrays
        surf_dens_func_log = scipy.interpolate.CubicSpline(
            np.log(disk_model_radius_array), np.log(surface_density_array))
        surf_dens_func = lambda x, f=surf_dens_func_log: np.exp(f(np.log(x)))

        aspect_ratio_func_log = scipy.interpolate.CubicSpline(
                np.log(disk_model_radius_array), np.log(aspect_ratio_array))
        aspect_ratio_func = lambda x, f=aspect_ratio_func_log: np.exp(f(np.log(x)))

    else:
        # instead, populate with pagn
        import mcfacts.external.DiskModelsPAGN as dm_pagn
        import pagn.constants as ct
        pagn_name = "Sirko"
        base_args = { 'Mbh': mass_smbh*ct.MSun,\
                      'alpha':alpha, \
                      'le':frac_Eddington_ratio}
        if 'thompson' in disk_model_name:
            pagn_name = 'Thompson'
            base_args['Rout'] = disk_outer_radius;
        # note Rin default is 3 Rs
        
        pagn_model =dm_pagn.AGNGasDiskModel(disk_type=pagn_name,**base_args)
        
        surf_dens_func, aspect_ratio_func, Ragn  = pagn_model.return_disk_surf_model()
        
    
    #Truncate disk models at outer disk radius
    if verbose:
        print("I read and digested your disk model")
        print("Sending variables back")

    return surf_dens_func, aspect_ratio_func

def ReadInputs_prior_mergers(fname='recipes/sg1Myrx2_survivors.dat', verbose=False):
    """This function reads your prior mergers from a file user specifies or
    default (recipies/prior_mergers_population.dat), and returns the chosen variables for 
    manipulation by main.    

    Required input formats and units are given in IOdocumentation.txt file.

    See below for full output list, including units & formats

    Example
    -------
    To run, ensure a prior_mergers_population.dat is in the same directory and type:

        $ python ReadInputs_prior_mergers.py

    Notes
    -----
    Function will tell you what it is doing via print statements along the way.

    Attributes
    ----------
    Output variables:
    radius_bh : float
        Location of BH in disk
    mass_bh : float
        Mass of BH (M_sun)
    spin_bh : float    
        Magnitude of BH spin (dimensionless)
    spin_angle_bh : float
        Angle of BH spin wrt L_disk (radians). 0(pi) radians = aligned (anti-aligned) with L_disk
    gen_bh: float
        Generation of BH (integer). 1.0 =1st gen (wasn't involved in merger in previous episode; but accretion=mass/spin changed)        
    )                
    """

    #with open('../recipes/prior_mergers_x2_population.dat') as filedata:
    #    prior_mergers_file = np.genfromtxt('../recipes/prior_mergers_x2_population.dat', unpack = True)
    
    with open('../recipes/sg1Myrx2_survivors.dat') as filedata:
        prior_mergers_file = np.genfromtxt('../recipes/sg1Myrx2_survivors.dat', unpack = True)
    
    
    #Clean the file of iteration lines (of form 3.0 3.0 3.0 3.0 3.0 etc for it=3.0, same value across each column)
    cleaned_prior_mergers_file = prior_mergers_file
    
    radius_list = []
    masses_list = []
    spins_list = []
    spin_angles_list = []
    gens_list = []
    len_columns = prior_mergers_file.shape[1]
    rows_to_be_removed = []

    for i in range(0,len_columns):
        # If 1st and 2nd entries in row i are same, it's an iteration marker, delete row.
        if prior_mergers_file[0,i] == prior_mergers_file[1,i]:
            rows_to_be_removed = np.append(rows_to_be_removed,int(i))
            
    rows_to_be_removed=rows_to_be_removed.astype('int32')
    cleaned_prior_mergers_file = np.delete(cleaned_prior_mergers_file,rows_to_be_removed,axis=1)
    
    radius_list = cleaned_prior_mergers_file[0,:]
    masses_list = cleaned_prior_mergers_file[1,:]
    spins_list = cleaned_prior_mergers_file[2,:]
    spin_angles_list = cleaned_prior_mergers_file[3,:]
    gens_list = cleaned_prior_mergers_file[4,:]

    return radius_list,masses_list,spins_list,spin_angles_list,gens_list<|MERGE_RESOLUTION|>--- conflicted
+++ resolved
@@ -188,58 +188,7 @@
     # convert to dict
     input_variables = dict(config.items('top'))
 
-<<<<<<< HEAD
-=======
-
-    # Dictionary of types
-    input_types = {
-        'disk_model_name' : str,
-        'mass_smbh' : float,
-        'trap_radius' : float,
-        'disk_outer_radius' : float,
-        'alpha' : float,
-        'n_iterations' : int,
-        'mode_mbh_init' : float,
-        'max_initial_bh_mass' : float,
-        'mbh_powerlaw_index' : float,
-        'min_initial_star_mass' : float,
-        'max_initial_star_mass' : float,
-        'star_mass_powerlaw_index' : float,
-        'mu_spin_distribution' : float,
-        'sigma_spin_distribution' : float,
-        'spin_torque_condition' : float,
-        'frac_Eddington_ratio' : float,
-        'max_initial_eccentricity' : float,
-        'mu_star_spin_distribution' : float,
-        'sigma_star_spin_distribution' : float,
-        'spin_star_torque_condition' : float,
-        'frac_star_Eddington_ratio' : float,
-        'max_initial_star_eccentricity' : float,
-        'stars_initial_X' : float,
-        'stars_initial_Y' : float,
-        'stars_initial_Z' : float,
-        'timestep' : float,
-        'number_of_timesteps' : int,
-        'retro' : int,
-        'feedback' : int,
-        'capture_time' : float,
-        'outer_capture_radius' : float,
-        'crit_ecc' : float,
-        'r_nsc_out' : float,
-        'M_nsc' : float,
-        'r_nsc_crit' : float,
-        'nbh_nstar_ratio' : float,
-        'mbh_mstar_ratio' : float,
-        'nsc_index_inner' : float,
-        'nsc_index_outer' : float,
-        'h_disk_average' : float,
-        'dynamic_enc' : int,
-        'de' : float,
-        'orb_ecc_damping' : int,
-        'prior_agn' : int,
-    }
-
->>>>>>> a1871eaf
+
     # try to pretty-convert these to quantites
     for name in input_variables:
         if name in INPUT_TYPES:
