--- conflicted
+++ resolved
@@ -190,15 +190,9 @@
     save_snapshots : int
         Saving the snapshots of each object being per time step. Deafult is 0 [off] 
         default : 0
-<<<<<<< HEAD
-    flag_use_surrogate : float
+    flag_use_surrogate : int
         Switch (0) uses analytical kick prescription from Akiba et al. (2024). Switch (1) uses NRsurrogate (Published by Varma+2019 and modified by Keeffe Mitman) to individually solve for each merger's kick velocity.
-=======
-    flag_use_surrogate : int
-        Switch (0) uses analytical kick prescription from Akiba et al. (2024). Switch (1) sets 200 km/s for each merger's kick velocity.
->>>>>>> f5e0fd81
         default : 0
-
     flag_add_stars : int
         Switch stars on (1) or off (0)
         default: 0
