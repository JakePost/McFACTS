<h1 align="center">
    <br>
<<<<<<< HEAD
    <a href="https://github.com/McFACTS/McFACTS"><img src="branding/logo/mcfacts_logo.png" alt="Markdownify" width="500"></a>
=======
    <a href="https://github.com/mcfacts/mcfacts"><img src="branding/logo/mcfacts_logo.png" alt="Markdownify" width="500"></a>
>>>>>>> dc74ad77
    <br>
    <span style="font-weight: normal">
        <b>M</b>onte <b>c</b>arlo <b>F</b>or <b>A</b>GN <b>C</b>hannel <b>T</b>esting and <b>S</b>imulations
    </span>  
    <br>
</h1>

<h4 align="center">A python package that does the AGN channel for you!</h4>

McFACTS is the first public, open source, population synthesis code modeling the *full* AGN channel for LVK detectable BBH mergers.

### Documentation

You can find more information about McFACTS as well as contact and office hour information at our [website](https://saavikford.wixsite.com/saavik/general-7). It's a work in progress, so please be patient!

You can find documentation for our code and modules at our [Read the Docs](https://mcfacts.readthedocs.io).

Input and outputs are documented in [`IOdocumentation.txt`](https://github.com/McFACTS/McFACTS/blob/main/IOdocumentation.txt). 

Want build or browse the docs locally? Run the following:

```bash
# Switch to the mcfacts-dev environment and install required packages to build the docs
$ conda activate mcfacts-dev
$ conda install sphinx sphinx_rtd_theme sphinx-autoapi sphinx-automodapi

# Switch to the docs directory
$ cd docs

# Clean up any previous generated docs 
$ make clean

# Generate the html version of the docs in ./docs/build/html
$ make html
```

### Installation

To clone and run this application, you'll need [Git](https://git-scm.com) and [Conda](https://docs.conda.io/en/latest/).

<<<<<<< HEAD
The latest development version is available directly from our [GitHub Repo](https://github.com/McFACTS/McFACTS). To start, clone the repository:

```bash
$ git clone https://github.com/McFACTS/McFACTS
$ cd McFACTS
=======
The latest development version is available directly from our [GitHub Repo](https://github.com/mcfacts/mcfacts). To start, clone the repository:

```bash
$ git clone https://github.com/mcfacts/mcfacts
$ cd test_mcfacts
>>>>>>> dc74ad77
```

#### Automated Setup

Contained in the `Makefile` are a few make commands to get everything setup and running.

> **Note:**
> If you are running on Windows or want to set things up manually, skip to the [manual](#manual-setup) section below.

```bash
# Create the conda environment and install required packages
$ make setup

# Activate the conda environment that was created for us
$ conda activate mcfacts-dev

# Run mcfacts_sim.py with default initial values, then run population_plots.py
$ make plots
```

Done! Below are some extra commands that you might find helpful

```bash
# Delete your runs directory and other output files
$ make clean

# Re install the mcfacts package for changes to take effect
$ make install
```

#### Manual Setup

We recommend that you create a Conda environment for working with McFACTS.
You can do this by running

```bash
# Create the conda environment with some default packages installed
$ conda create --name mcfacts-dev "python>=3.10.4" pip -c conda-forge -c defaults

# Activate the enviornment we just created
$ conda activate mcfacts-dev

# Install the mcfacts package
$ python -m pip install --editable .

# Now all that we have left to do is run McFACTS!
$ python mcfacts_sim.py --galaxy_num 10 --fname-ini ./recipes/model_choice_old.ini --fname-log out.log --seed 3456789012
```

Our default inputs are located at `./recipes/model_choice_old.ini`. Edit this file or create your own `model_choice.ini` file with different inputs.

To use a different ini file, replace the file path after the `--fname-ini` argument.

```bash
$ python mcfacts_sim.py --fname-ini /path/to/your/file.ini
```

### Output Files

Output files will appear in `runs`. For each timestep there will be a folder called `gal$N`, with `$N` as the run number. Inside that folder will be `initial_params_bh.dat` which records the initial parameters of all black holes in the simulation and `output_mergers.dat` which records the details of every merger throughout that run. If you are trying to get distributions of merger properties, you probably only need `output_mergers.dat`. If you are trying to track the history of individual mergers or want to know e.g. the state of the nuclear star cluster after an AGN of some duration, you might want to enable the command line option `--save_snapshots`, which will then write `output_bh_single_$ts.dat` and `output_bh_binary_$ts.dat` where `$ts` is the timestep number (0-N)---these files track every single/binary in the simulation at that timestep.

Once all the runs are finished, McFACTS will write the following data files:

* `out.log` records all input parameters for the runs
* `output_mergers_population.dat` details of all BBH mergers
* `output_mergers_survivors.dat` details of all BHs (single and binary) at the end of the AGN
* `output_mergers_lvk.dat` BBH with GW frequencies in the LISA/LVK bands
* `output_mergers_emris.dat` properties of EMRIs

McFACTS will also generate the following plots:

<<<<<<< HEAD
* `gw_strain.png` GW frequency characteristic strain per frequency per year vs average GW frequency
* `m1m2.png` $M_1$ vs $M_2$ as a function of BH generation
* `merger_mass_v_radius.png` Mass of BH merger mass as a function of disk radius and generation
* `merger_remnant_mass.png` Number of BH mergers as a function of remnant mass and BH generation
* `q_chi_eff.png` BH mass ratio ($q=M_{2}/M_{1}$) as a function of $\chi_{\rm eff}$ and BH generation
* `r_chi_p.png` $\chi_\mathrm{p}$ as a function of disk radius and generation
* `time_of_merger.png` Mass of BH merger mass against time of merger and BH generation
=======
Code Website (including Office Hours) (https://saavikford.wixsite.com/saavik/general-7).

Paper 1: (https://arxiv.org/abs/2410.16515)
Want build or browse the docs locally? Run the following:
>>>>>>> dc74ad77


### Citing McFACTS

McFACTS is developed by Barry McKernan, K. E. Saavik Ford, Harrison E. Cook, Vera Delfavero, Kaila Nathaniel, Jake Postiglione, Shawn Ray, and Richard O'Shaughnessy. If you use McFACTS in your work, please cite the following:

* McKernan, B., Ford, K.E.S., Cook, H.E., et al., *McFACTS I: Testing the LVK AGN channel with Monte Carlo for AGN Channel Testing and Simulation (McFACTS)*. 2024. ([arXiv](https://arxiv.org/abs/2410.16515))<|MERGE_RESOLUTION|>--- conflicted
+++ resolved
@@ -1,10 +1,6 @@
 <h1 align="center">
     <br>
-<<<<<<< HEAD
     <a href="https://github.com/McFACTS/McFACTS"><img src="branding/logo/mcfacts_logo.png" alt="Markdownify" width="500"></a>
-=======
-    <a href="https://github.com/mcfacts/mcfacts"><img src="branding/logo/mcfacts_logo.png" alt="Markdownify" width="500"></a>
->>>>>>> dc74ad77
     <br>
     <span style="font-weight: normal">
         <b>M</b>onte <b>c</b>arlo <b>F</b>or <b>A</b>GN <b>C</b>hannel <b>T</b>esting and <b>S</b>imulations
@@ -45,19 +41,11 @@
 
 To clone and run this application, you'll need [Git](https://git-scm.com) and [Conda](https://docs.conda.io/en/latest/).
 
-<<<<<<< HEAD
 The latest development version is available directly from our [GitHub Repo](https://github.com/McFACTS/McFACTS). To start, clone the repository:
 
 ```bash
 $ git clone https://github.com/McFACTS/McFACTS
 $ cd McFACTS
-=======
-The latest development version is available directly from our [GitHub Repo](https://github.com/mcfacts/mcfacts). To start, clone the repository:
-
-```bash
-$ git clone https://github.com/mcfacts/mcfacts
-$ cd test_mcfacts
->>>>>>> dc74ad77
 ```
 
 #### Automated Setup
@@ -129,7 +117,6 @@
 
 McFACTS will also generate the following plots:
 
-<<<<<<< HEAD
 * `gw_strain.png` GW frequency characteristic strain per frequency per year vs average GW frequency
 * `m1m2.png` $M_1$ vs $M_2$ as a function of BH generation
 * `merger_mass_v_radius.png` Mass of BH merger mass as a function of disk radius and generation
@@ -137,16 +124,12 @@
 * `q_chi_eff.png` BH mass ratio ($q=M_{2}/M_{1}$) as a function of $\chi_{\rm eff}$ and BH generation
 * `r_chi_p.png` $\chi_\mathrm{p}$ as a function of disk radius and generation
 * `time_of_merger.png` Mass of BH merger mass against time of merger and BH generation
-=======
-Code Website (including Office Hours) (https://saavikford.wixsite.com/saavik/general-7).
-
-Paper 1: (https://arxiv.org/abs/2410.16515)
-Want build or browse the docs locally? Run the following:
->>>>>>> dc74ad77
 
 
 ### Citing McFACTS
 
+Paper 1: (https://arxiv.org/abs/2410.16515)
+
 McFACTS is developed by Barry McKernan, K. E. Saavik Ford, Harrison E. Cook, Vera Delfavero, Kaila Nathaniel, Jake Postiglione, Shawn Ray, and Richard O'Shaughnessy. If you use McFACTS in your work, please cite the following:
 
 * McKernan, B., Ford, K.E.S., Cook, H.E., et al., *McFACTS I: Testing the LVK AGN channel with Monte Carlo for AGN Channel Testing and Simulation (McFACTS)*. 2024. ([arXiv](https://arxiv.org/abs/2410.16515))