--- conflicted
+++ resolved
@@ -6,6 +6,7 @@
 #
 # SMBH mass in units of M_sun:
 smbh_mass = 1.e8
+smbh_mass = 1.e8
 #
 # SMBH accretion disk:
 #
@@ -13,13 +14,8 @@
 disk_model_name = 'sirko_goodman'
 # pAGN flag (0/1) boolean
 flag_use_pagn = 1
-<<<<<<< HEAD
 # surrogate model flag (0/1) boolean
 flag_use_surrogate = 1
-=======
-# surrogate model flag for kick velocities (0/1) boolean
-flag_use_surrogate = 0
->>>>>>> 02982bc7
 
 # trap radius in r_g
 disk_radius_trap = 500.
